// Copyright 2025 Supabase, Inc.
//
// Licensed under the Apache License, Version 2.0 (the "License");
// you may not use this file except in compliance with the License.
// You may obtain a copy of the License at
//
//     http://www.apache.org/licenses/LICENSE-2.0
//
// Unless required by applicable law or agreed to in writing, software
// distributed under the License is distributed on an "AS IS" BASIS,
// WITHOUT WARRANTIES OR CONDITIONS OF ANY KIND, either express or implied.
// See the License for the specific language governing permissions and
// limitations under the License.

package coordinator

import (
	"context"
	"fmt"
	"sync"

	"github.com/multigres/multigres/go/mterrors"
	clustermetadatapb "github.com/multigres/multigres/go/pb/clustermetadata"
	consensusdatapb "github.com/multigres/multigres/go/pb/consensusdata"
	mtrpcpb "github.com/multigres/multigres/go/pb/mtrpc"
	multipoolermanagerdatapb "github.com/multigres/multigres/go/pb/multipoolermanagerdata"
)

// BeginTerm implements stages 1-5 of the consensus protocol:
// 1. Discover max term from all nodes
// 2. Increment to get new term
// 3. Select candidate based on WAL position
// 4. Send BeginTerm RPC to all nodes in parallel
// 5. Validate quorum using durability policy
//
// Returns the candidate node, standbys, the new term, and any error.
func (c *Coordinator) BeginTerm(ctx context.Context, shardID string, cohort []*Node, quorumRule *clustermetadatapb.QuorumRule) (*Node, []*Node, int64, error) {
	// Stage 1: Obtain Term Number - Query all nodes for max term
	c.logger.InfoContext(ctx, "Discovering max term", "shard", shardID, "cohort_size", len(cohort))
	maxTerm, err := c.discoverMaxTerm(ctx, cohort)
	if err != nil {
		return nil, nil, 0, mterrors.Wrap(err, "failed to discover max term")
	}

	// Stage 2: Increment term
	newTerm := maxTerm + 1
	c.logger.InfoContext(ctx, "New term", "shard", shardID, "term", newTerm)

	// Stage 3: Select Candidate - Choose based on WAL position
	candidate, err := c.selectCandidate(ctx, cohort)
	if err != nil {
		return nil, nil, 0, mterrors.Wrap(err, "failed to select candidate")
	}

	c.logger.InfoContext(ctx, "Selected candidate", "shard", shardID, "candidate", candidate.ID.Name)

	// Stage 4: Recruit Nodes - Send BeginTerm RPC to all nodes in parallel
	recruited, err := c.recruitNodes(ctx, cohort, newTerm, candidate)
	if err != nil {
		return nil, nil, 0, mterrors.Wrap(err, "failed to recruit nodes")
	}

	c.logger.InfoContext(ctx, "Recruited nodes", "shard", shardID, "count", len(recruited))

	// Stage 5: Validate Quorum using durability policy
	c.logger.InfoContext(ctx, "Validating quorum",
		"shard", shardID,
		"quorum_type", quorumRule.QuorumType,
		"required_count", quorumRule.RequiredCount)

	if err := c.ValidateQuorum(quorumRule, cohort, recruited); err != nil {
		return nil, nil, 0, mterrors.Wrapf(err, "quorum validation failed for shard %s", shardID)
	}

	// Separate candidate from standbys
	var standbys []*Node
	for _, node := range recruited {
		if node.ID.Name != candidate.ID.Name {
			standbys = append(standbys, node)
		}
	}

	return candidate, standbys, newTerm, nil
}

// discoverMaxTerm queries all nodes in parallel to find the maximum consensus term.
func (c *Coordinator) discoverMaxTerm(ctx context.Context, cohort []*Node) (int64, error) {
	type result struct {
		term int64
		err  error
	}

	results := make(chan result, len(cohort))
	var wg sync.WaitGroup

	for _, node := range cohort {
		wg.Add(1)
		go func(n *Node) {
			defer wg.Done()
			req := &consensusdatapb.StatusRequest{}
			resp, err := n.RpcClient.ConsensusStatus(ctx, n.Pooler, req)
			if err != nil {
				results <- result{err: err}
				return
			}
			results <- result{term: resp.CurrentTerm}
		}(node)
	}

	// Wait for all goroutines to complete
	go func() {
		wg.Wait()
		close(results)
	}()

	// Find max term
	var maxTerm int64
	var errs []error
	for r := range results {
		if r.err != nil {
			errs = append(errs, r.err)
			continue
		}
		if r.term > maxTerm {
			maxTerm = r.term
		}
	}

	// If we got at least one successful response, use that
	if maxTerm > 0 || len(errs) < len(cohort) {
		return maxTerm, nil
	}

	// All nodes failed
	if len(errs) > 0 {
		return 0, mterrors.Errorf(mtrpcpb.Code_UNAVAILABLE,
			"failed to query term from any node: %v", errs[0])
	}

	return maxTerm, nil
}

// selectCandidate chooses the best candidate based on WAL position and health.
func (c *Coordinator) selectCandidate(ctx context.Context, cohort []*Node) (*Node, error) {
	type nodeStatus struct {
		node        *Node
		walPosition string
		healthy     bool
	}

	statuses := make([]nodeStatus, 0, len(cohort))

	// Query status from all nodes
	for _, node := range cohort {
		req := &consensusdatapb.StatusRequest{}
		resp, err := node.RpcClient.ConsensusStatus(ctx, node.Pooler, req)
		if err != nil {
			c.logger.WarnContext(ctx, "Failed to get status from node",
				"node", node.ID.Name,
				"error", err)
			continue
		}

		status := nodeStatus{
			node:    node,
			healthy: resp.IsHealthy,
		}

		// Extract WAL position based on role
		if resp.WalPosition != nil {
			if resp.Role == "primary" {
				status.walPosition = resp.WalPosition.CurrentLsn
			} else {
				// For standbys, use receive position (includes unreplayed WAL)
				status.walPosition = resp.WalPosition.LastReceiveLsn
			}
		}

		statuses = append(statuses, status)
	}

	if len(statuses) == 0 {
		return nil, mterrors.New(mtrpcpb.Code_UNAVAILABLE,
			"no healthy nodes available for candidate selection")
	}

	// Select node with most advanced WAL position
	// TODO: Implement proper LSN comparison (PostgreSQL format: X/XXXXXXXX)
	// For now, use lexicographic comparison as a placeholder
	var bestCandidate *Node
	var bestWAL string

	for _, status := range statuses {
		if !status.healthy {
			continue
		}

		if bestCandidate == nil || status.walPosition > bestWAL {
			bestCandidate = status.node
			bestWAL = status.walPosition
		}
	}

	if bestCandidate == nil {
		// Fall back to first available node if no healthy nodes
		bestCandidate = statuses[0].node
		c.logger.WarnContext(ctx, "No healthy nodes, using first available",
			"node", bestCandidate.ID.Name)
	}

	return bestCandidate, nil
}

// recruitNodes sends BeginTerm RPC to all nodes in parallel and returns those that accepted.
func (c *Coordinator) recruitNodes(ctx context.Context, cohort []*Node, term int64, candidate *Node) ([]*Node, error) {
	type result struct {
		node     *Node
		accepted bool
		err      error
	}

	results := make(chan result, len(cohort))
	var wg sync.WaitGroup

	for _, node := range cohort {
		wg.Add(1)
		go func(n *Node) {
			defer wg.Done()
			req := &consensusdatapb.BeginTermRequest{
				Term:        term,
				CandidateId: c.coordinatorID,
			}
			resp, err := n.RpcClient.BeginTerm(ctx, n.Pooler, req)
			if err != nil {
				results <- result{node: n, err: err}
				return
			}
			results <- result{node: n, accepted: resp.Accepted}
		}(node)
	}

	// Wait for all goroutines to complete
	go func() {
		wg.Wait()
		close(results)
	}()

	// Collect accepted nodes
	var recruited []*Node
	for r := range results {
		if r.err != nil {
			c.logger.WarnContext(ctx, "BeginTerm failed for node",
				"node", r.node.ID.Name,
				"error", r.err)
			continue
		}
		if r.accepted {
			recruited = append(recruited, r.node)
			c.logger.InfoContext(ctx, "Node accepted term",
				"node", r.node.ID.Name,
				"term", term)
		} else {
			c.logger.WarnContext(ctx, "Node rejected term",
				"node", r.node.ID.Name,
				"term", term)
		}
	}

	return recruited, nil
}

// buildSyncReplicationConfig creates synchronous replication configuration based on the quorum policy.
// Returns nil if synchronous replication should not be configured (required_count=1 or no standbys).
// For MULTI_CELL_ANY_N policies, excludes standbys in the same cell as the candidate (primary).
func (c *Coordinator) buildSyncReplicationConfig(quorumRule *clustermetadatapb.QuorumRule, standbys []*Node, candidate *Node) (*multipoolermanagerdatapb.ConfigureSynchronousReplicationRequest, error) {
	requiredCount := int(quorumRule.RequiredCount)

	// Determine async fallback mode (default to REJECT if unset)
	asyncFallback := quorumRule.AsyncFallback
	if asyncFallback == clustermetadatapb.AsyncReplicationFallbackMode_ASYNC_REPLICATION_FALLBACK_MODE_UNKNOWN {
		asyncFallback = clustermetadatapb.AsyncReplicationFallbackMode_ASYNC_REPLICATION_FALLBACK_MODE_REJECT
	}

	// If required_count is 1, don't configure synchronous replication
	// With required_count=1, only the primary itself is needed for quorum, so async replication is sufficient
	if requiredCount == 1 {
		c.logger.Info("Skipping synchronous replication configuration",
			"required_count", requiredCount,
			"standbys_count", len(standbys),
			"reason", "async replication sufficient for quorum")
		return nil, nil
	}

	// If there are no standbys, check async fallback mode
	if len(standbys) == 0 {
		if asyncFallback == clustermetadatapb.AsyncReplicationFallbackMode_ASYNC_REPLICATION_FALLBACK_MODE_REJECT {
			return nil, mterrors.New(mtrpcpb.Code_FAILED_PRECONDITION,
				fmt.Sprintf("cannot establish synchronous replication: no standbys available (required %d standbys, async_fallback=REJECT)",
					requiredCount-1))
		}
		c.logger.Info("Skipping synchronous replication configuration",
			"required_count", requiredCount,
			"standbys_count", 0,
			"reason", "async replication sufficient for quorum")
		return nil, nil
	}

	// For MULTI_CELL_ANY_N, filter out standbys in the same cell as the primary
	// This ensures that synchronous replication requires acknowledgment from different cells
	eligibleStandbys := standbys
	if quorumRule.QuorumType == clustermetadatapb.QuorumType_QUORUM_TYPE_MULTI_CELL_ANY_N {
		eligibleStandbys = c.filterStandbysByCell(candidate, standbys)

		c.logger.Info("Filtered standbys for MULTI_CELL_ANY_N",
			"candidate_cell", candidate.ID.Cell,
			"total_standbys", len(standbys),
			"eligible_standbys", len(eligibleStandbys),
			"excluded_same_cell", len(standbys)-len(eligibleStandbys))

		// If no eligible standbys remain after filtering, check async fallback mode
		if len(eligibleStandbys) == 0 {
			if asyncFallback == clustermetadatapb.AsyncReplicationFallbackMode_ASYNC_REPLICATION_FALLBACK_MODE_REJECT {
				return nil, mterrors.New(mtrpcpb.Code_FAILED_PRECONDITION,
					fmt.Sprintf("cannot establish synchronous replication: no eligible standbys in different cells (candidate_cell=%s, async_fallback=REJECT)",
						candidate.ID.Cell))
			}
			c.logger.Warn("No eligible standbys in different cells, using async replication",
				"candidate_cell", candidate.ID.Cell,
				"total_standbys", len(standbys))
			return nil, nil
		}
	}

	// Calculate num_sync: required_count - 1 (since primary counts as 1)
	// This ensures that primary + num_sync standbys = required_count total nodes/cells
	requiredNumSync := requiredCount - 1

	// Check if we have enough standbys to meet the requirement
	if requiredNumSync > len(eligibleStandbys) {
		if asyncFallback == clustermetadatapb.AsyncReplicationFallbackMode_ASYNC_REPLICATION_FALLBACK_MODE_REJECT {
			return nil, mterrors.New(mtrpcpb.Code_FAILED_PRECONDITION,
				fmt.Sprintf("cannot establish synchronous replication: insufficient standbys (required %d standbys, available %d, async_fallback=REJECT)",
					requiredNumSync, len(eligibleStandbys)))
		}
		c.logger.Warn("Not enough standbys for required sync count, using all available",
			"required_num_sync", requiredNumSync,
			"available_standbys", len(eligibleStandbys))
	}

	// Cap num_sync at the number of available eligible standbys
	numSync := int32(requiredNumSync)
	if int(numSync) > len(eligibleStandbys) {
		numSync = int32(len(eligibleStandbys))
	}

	// Convert standby nodes to IDs
	standbyIDs := make([]*clustermetadatapb.ID, len(eligibleStandbys))
	for i, standby := range eligibleStandbys {
		standbyIDs[i] = standby.ID
	}

	c.logger.Info("Configuring synchronous replication",
		"quorum_type", quorumRule.QuorumType,
		"required_count", requiredCount,
		"num_sync", numSync,
		"total_standbys", len(eligibleStandbys))

	return &multipoolermanagerdatapb.ConfigureSynchronousReplicationRequest{
		SynchronousCommit: multipoolermanagerdatapb.SynchronousCommitLevel_SYNCHRONOUS_COMMIT_REMOTE_WRITE,
		SynchronousMethod: multipoolermanagerdatapb.SynchronousMethod_SYNCHRONOUS_METHOD_ANY,
		NumSync:           numSync,
		StandbyIds:        standbyIDs,
		ReloadConfig:      true,
	}, nil
}

// filterStandbysByCell returns standbys that are NOT in the same cell as the candidate.
// Used for MULTI_CELL_ANY_N to ensure synchronous replication spans multiple cells.
func (c *Coordinator) filterStandbysByCell(candidate *Node, standbys []*Node) []*Node {
	candidateCell := candidate.ID.Cell
	filtered := make([]*Node, 0, len(standbys))

	for _, standby := range standbys {
		if standby.ID.Cell != candidateCell {
			filtered = append(filtered, standby)
		}
	}

	return filtered
}

// Propagate implements stage 5 of the consensus protocol:
// - Promote the candidate to primary
// - Configure standbys to replicate from the new primary
// - Configure synchronous replication based on quorum policy
func (c *Coordinator) Propagate(ctx context.Context, candidate *Node, standbys []*Node, term int64, quorumRule *clustermetadatapb.QuorumRule) error {
	// Build synchronous replication configuration based on quorum policy
	syncConfig, err := c.buildSyncReplicationConfig(quorumRule, standbys, candidate)
	if err != nil {
		return mterrors.Wrap(err, "failed to build synchronous replication config")
	}

	// Promote candidate to primary
	c.logger.InfoContext(ctx, "Promoting candidate to primary",
		"node", candidate.ID.Name,
		"term", term)

	// Get current WAL position before promotion (for validation)
	statusReq := &consensusdatapb.StatusRequest{}
	status, err := candidate.RpcClient.ConsensusStatus(ctx, candidate.Pooler, statusReq)
	if err != nil {
		return mterrors.Wrap(err, "failed to get candidate status before promotion")
	}

	expectedLSN := ""
	if status.WalPosition != nil {
		if status.Role == "primary" {
			expectedLSN = status.WalPosition.CurrentLsn
		} else {
			// For standbys, use receive position (includes unreplayed WAL)
			expectedLSN = status.WalPosition.LastReceiveLsn

			// Wait for standby to replay all received WAL before promotion
			// This ensures validateExpectedLSN in Promote will pass
			if expectedLSN != "" {
				c.logger.InfoContext(ctx, "Waiting for candidate to replay all received WAL",
					"node", candidate.ID.Name,
					"target_lsn", expectedLSN)

				waitReq := &multipoolermanagerdatapb.WaitForLSNRequest{
					TargetLsn: expectedLSN,
				}
				if _, err := candidate.RpcClient.WaitForLSN(ctx, candidate.Pooler, waitReq); err != nil {
					return mterrors.Wrapf(err, "candidate failed to replay WAL to %s", expectedLSN)
				}
			}
		}
	}

	promoteReq := &multipoolermanagerdatapb.PromoteRequest{
		ConsensusTerm:         term,
		ExpectedLsn:           expectedLSN,
		SyncReplicationConfig: syncConfig,
		Force:                 false,
	}
	_, err = candidate.RpcClient.Promote(ctx, candidate.Pooler, promoteReq)
	if err != nil {
		return mterrors.Wrap(err, "failed to promote candidate")
	}

	c.logger.InfoContext(ctx, "Candidate promoted successfully", "node", candidate.ID.Name)

	// Configure standbys to replicate from the new primary
	var wg sync.WaitGroup
	errChan := make(chan error, len(standbys))

	for _, standby := range standbys {
		wg.Add(1)
		go func(s *Node) {
			defer wg.Done()
			c.logger.InfoContext(ctx, "Configuring standby replication",
				"standby", s.ID.Name,
				"primary", candidate.ID.Name)

			setPrimaryReq := &multipoolermanagerdatapb.SetPrimaryConnInfoRequest{
				Host:                  candidate.Hostname,
				Port:                  candidate.Port,
				CurrentTerm:           term,
				StopReplicationBefore: false,
				StartReplicationAfter: false,
				Force:                 false,
			}
			if _, err := s.RpcClient.SetPrimaryConnInfo(ctx, s.Pooler, setPrimaryReq); err != nil {
				errChan <- mterrors.Wrapf(err, "failed to configure standby %s", s.ID.Name)
				return
			}

			c.logger.InfoContext(ctx, "Standby configured successfully", "standby", s.ID.Name)
		}(standby)
	}

	wg.Wait()
	close(errChan)

	// Check for errors
	var errs []error
	for err := range errChan {
		errs = append(errs, err)
	}

	if len(errs) > 0 {
		// Log all errors but continue - partial success is acceptable
		for _, err := range errs {
			c.logger.WarnContext(ctx, "Standby configuration failed", "error", err)
		}
		// Don't fail the whole operation if some standbys failed
		// The primary is established, standbys can be fixed later
	}

	return nil
}

// EstablishLeader implements stage 6 of the consensus protocol:
// - Start heartbeat writer on the primary
// - Enable serving (if needed)
func (c *Coordinator) EstablishLeader(ctx context.Context, candidate *Node, term int64) error {
	// The Promote RPC already handles:
	// 1. Starting the heartbeat writer
	// 2. Enabling serving
	// 3. Updating the consensus term
	//
	// So this function is mostly a placeholder for any additional
	// finalization steps that might be needed in the future.

	c.logger.InfoContext(ctx, "Leader established",
		"node", candidate.ID.Name,
		"term", term)

	// Verify the leader is actually serving
<<<<<<< HEAD
	statusReq := &multipoolermanagerdatapb.StatusRequest{}
	status, err := candidate.RpcClient.Status(ctx, candidate.Pooler, statusReq)
=======
	stateReq := &multipoolermanagerdatapb.StateRequest{}
	state, err := candidate.rpcClient.State(ctx, candidate.pooler, stateReq)
>>>>>>> 138a2df3
	if err != nil {
		return mterrors.Wrap(err, "failed to verify leader status")
	}

	if state.State != "ready" {
		return mterrors.Errorf(mtrpcpb.Code_INTERNAL,
			"leader is not in ready state: %s", state.State)
	}

	return nil
}<|MERGE_RESOLUTION|>--- conflicted
+++ resolved
@@ -517,13 +517,8 @@
 		"term", term)
 
 	// Verify the leader is actually serving
-<<<<<<< HEAD
-	statusReq := &multipoolermanagerdatapb.StatusRequest{}
-	status, err := candidate.RpcClient.Status(ctx, candidate.Pooler, statusReq)
-=======
 	stateReq := &multipoolermanagerdatapb.StateRequest{}
-	state, err := candidate.rpcClient.State(ctx, candidate.pooler, stateReq)
->>>>>>> 138a2df3
+	state, err := candidate.RpcClient.State(ctx, candidate.Pooler, stateReq)
 	if err != nil {
 		return mterrors.Wrap(err, "failed to verify leader status")
 	}
