// Copyright 2025 Supabase, Inc.
//
// Licensed under the Apache License, Version 2.0 (the "License");
// you may not use this file except in compliance with the License.
// You may obtain a copy of the License at
//
// http://www.apache.org/licenses/LICENSE-2.0
//
// Unless required by applicable law or agreed to in writing, software
// distributed under the License is distributed on an "AS IS" BASIS,
// WITHOUT WARRANTIES OR CONDITIONS OF ANY KIND, either express or implied.
// See the License for the specific language governing permissions and
// limitations under the License.

// multipooler provides connection pooling and communicates with pgctld via gRPC
// to serve queries from multigateway instances.
package main

import (
	"log/slog"
	"os"

<<<<<<< HEAD
	"github.com/multigres/multigres/go/clustermetadata/topo"
	"github.com/multigres/multigres/go/multipooler/manager"
	"github.com/multigres/multigres/go/multipooler/server"
	"github.com/multigres/multigres/go/netutil"
	clustermetadatapb "github.com/multigres/multigres/go/pb/clustermetadata"
=======
	"github.com/multigres/multigres/go/multipooler"
>>>>>>> a7f83556
	"github.com/multigres/multigres/go/servenv"

	"github.com/spf13/cobra"
)

<<<<<<< HEAD
var (
	pgctldAddr     string
	cell           string
	database       string
	tableGroup     string
	serviceID      string
	socketFilePath string
	poolerDir      string
	pgPort         int
	// multipoolerID stores the ID for deregistration during shutdown
	multipoolerID *clustermetadatapb.ID
	// poolerServer holds the gRPC multipooler server instance
	poolerServer *server.MultiPoolerServer
	// poolerManager holds the MultiPoolerManager instance
	poolerManager *manager.MultiPoolerManager

	Main = &cobra.Command{
		Use:     "multipooler",
		Short:   "Multipooler provides connection pooling and communicates with pgctld via gRPC to serve queries from multigateway instances.",
		Long:    "Multipooler provides connection pooling and communicates with pgctld via gRPC to serve queries from multigateway instances.",
		Args:    cobra.NoArgs,
		PreRunE: servenv.CobraPreRunE,
		RunE:    run,
	}
)

// CheckCellFlags validates the cell flag against available cells in the topology.
// It helps avoid strange behaviors when multipooler runs but actually does not work
// due to referencing non-existent cells.
func CheckCellFlags(ts topo.Store, cell string) error {
	if ts == nil {
		return fmt.Errorf("topo server cannot be nil")
	}

	// Validate cell flag is set
	if cell == "" {
		return fmt.Errorf("cell flag must be set")
	}

	// Create context with timeout for topology operations
	ctx, cancel := context.WithTimeout(context.Background(), 2*time.Second)
	defer cancel()

	// Get all known cells from topology with timeout
	cellsInTopo, err := ts.GetCellNames(ctx)
	if err != nil {
		return fmt.Errorf("failed to get cells from topology (timeout after 2s): %w", err)
	}
	if len(cellsInTopo) == 0 {
		return fmt.Errorf("topo server should have at least one cell configured")
	}

	// Check if the specified cell exists in topology
	hasCell := slices.Contains(cellsInTopo, cell)
	if !hasCell {
		return fmt.Errorf("cell '%s' does not exist in topology. Available cells: [%s]",
			cell, strings.Join(cellsInTopo, ", "))
	}

	return nil
=======
var Main = &cobra.Command{
	Use:     "multipooler",
	Short:   "Multipooler provides connection pooling and communicates with pgctld via gRPC to serve queries from multigateway instances.",
	Long:    "Multipooler provides connection pooling and communicates with pgctld via gRPC to serve queries from multigateway instances.",
	Args:    cobra.NoArgs,
	PreRunE: servenv.CobraPreRunE,
	RunE:    run,
>>>>>>> a7f83556
}

func main() {
	if err := Main.Execute(); err != nil {
		slog.Error(err.Error())
		os.Exit(1)
	}
}

func run(cmd *cobra.Command, args []string) error {
	servenv.Init()
<<<<<<< HEAD

	// Get the configured logger
	logger := servenv.GetLogger()

	// Ensure we open the topo before we start the context, so that the
	// defer that closes the topo runs after cancelling the context.
	// This ensures that we've properly closed things like the watchers
	// at that point.
	ts := topo.Open()
	defer func() { _ = ts.Close() }()

	// Validate cell configuration early to fail fast if misconfigured
	if err := CheckCellFlags(ts, cell); err != nil {
		logger.Error("Cell validation failed", "error", err)
		return fmt.Errorf("cell validation failed: %w", err)
	}
	logger.Info("Cell validation passed", "cell", cell)

	// Initialize the MultiPoolerManager (following Vitess tm_init.go pattern)
	poolerManager = manager.NewMultiPoolerManager(logger, &manager.Config{
		SocketFilePath: socketFilePath,
		PoolerDir:      poolerDir,
		PgPort:         pgPort,
		Database:       database,
	})

	// Start the manager - this will call registerGRPCServices() callback during OnRun.
	// The registration of the the callback itself happens in the init()
	// function of the grpcmanagerservice package and then imported here via plugin_grpcserver.go
	poolerManager.Start()

	// Register additional gRPC services (poolerquery)
	server.RegisterService(&manager.Config{
		SocketFilePath: socketFilePath,
		PoolerDir:      poolerDir,
		PgPort:         pgPort,
		Database:       database,
	})

	servenv.OnRun(func() {
		// Flags are parsed now.
		logger.Info("multipooler starting up",
			"pgctld_addr", pgctldAddr,
			"cell", cell,
			"database", database,
			"table_group", tableGroup,
			"socket_file_path", socketFilePath,
			"pooler_dir", poolerDir,
			"pg_port", pgPort,
			"http_port", servenv.HTTPPort(),
			"grpc_port", servenv.GRPCPort(),
		)

		// Register multipooler query gRPC service with servenv's GRPCServer
		if servenv.GRPCCheckServiceMap("pooler") {
			poolerServer = server.NewMultiPoolerServer(logger, &manager.Config{
				SocketFilePath: socketFilePath,
				PoolerDir:      poolerDir,
				PgPort:         pgPort,
				Database:       database,
			})
			poolerServer.RegisterWithGRPCServer(servenv.GRPCServer)
			logger.Info("MultiPooler query gRPC service registered with servenv")
		}

		// Register with topology service
		hostname, err := netutil.FullyQualifiedHostname()
		if err != nil {
			logger.Warn("Failed to get fully qualified hostname, falling back to simple hostname", "error", err)
			hostname, err = os.Hostname()
			if err != nil {
				logger.Error("Failed to get hostname", "error", err)
				return
			}
		}

		// Create MultiPooler instance for topo registration
		multipooler := topo.NewMultiPooler(serviceID, cell, hostname, tableGroup)
		multipooler.PortMap["grpc"] = int32(servenv.GRPCPort())
		multipooler.PortMap["http"] = int32(servenv.HTTPPort())
		multipooler.Database = database

		// Store ID for deregistration during shutdown
		multipoolerID = multipooler.Id

		// Register with topology
		ctx, cancel := context.WithTimeout(context.Background(), 10*time.Second)
		defer cancel()

		if err := ts.InitMultiPooler(ctx, multipooler, true); err != nil {
			logger.Error("Failed to register multipooler with topology", "error", err)
		} else {
			logger.Info("Successfully registered multipooler with topology", "id", multipooler.Id)
		}

		// TEMPORARY: Add a demo HTTP endpoint for testing - this will be removed later
		servenv.HTTPHandleFunc("/discovery/status", handleStatusEndpoint)
		logger.Info("TEMPORARY: Discovery HTTP endpoint available at /discovery/status (for testing only)")
	})
	servenv.OnClose(func() {
		logger.Info("multipooler shutting down")

		// Close the manager
		if poolerManager != nil {
			if err := poolerManager.Close(); err != nil {
				logger.Error("Failed to close MultiPoolerManager", "error", err)
			}
		}

		// Deregister from topology service
		if multipoolerID != nil {
			ctx, cancel := context.WithTimeout(context.Background(), 5*time.Second)
			defer cancel()

			if err := ts.DeleteMultiPooler(ctx, multipoolerID); err != nil {
				logger.Error("Failed to deregister multipooler from topology", "error", err, "id", multipoolerID)
			} else {
				logger.Info("Successfully deregistered multipooler from topology", "id", multipoolerID)
			}
		}
	})
	// TODO: Initialize gRPC connection to pgctld
	// TODO: Setup health check endpoint
=======
	servenv.OnRun(multipooler.Init)
	servenv.OnClose(multipooler.Shutdown)
>>>>>>> a7f83556
	servenv.RunDefault()

	return nil
}

func init() {
	servenv.OnParseFor("multipooler", multipooler.RegisterFlags)
	servenv.RegisterServiceCmd(Main)
	servenv.RegisterGRPCServerFlags()
}<|MERGE_RESOLUTION|>--- conflicted
+++ resolved
@@ -20,82 +20,12 @@
 	"log/slog"
 	"os"
 
-<<<<<<< HEAD
-	"github.com/multigres/multigres/go/clustermetadata/topo"
-	"github.com/multigres/multigres/go/multipooler/manager"
-	"github.com/multigres/multigres/go/multipooler/server"
-	"github.com/multigres/multigres/go/netutil"
-	clustermetadatapb "github.com/multigres/multigres/go/pb/clustermetadata"
-=======
 	"github.com/multigres/multigres/go/multipooler"
->>>>>>> a7f83556
 	"github.com/multigres/multigres/go/servenv"
 
 	"github.com/spf13/cobra"
 )
 
-<<<<<<< HEAD
-var (
-	pgctldAddr     string
-	cell           string
-	database       string
-	tableGroup     string
-	serviceID      string
-	socketFilePath string
-	poolerDir      string
-	pgPort         int
-	// multipoolerID stores the ID for deregistration during shutdown
-	multipoolerID *clustermetadatapb.ID
-	// poolerServer holds the gRPC multipooler server instance
-	poolerServer *server.MultiPoolerServer
-	// poolerManager holds the MultiPoolerManager instance
-	poolerManager *manager.MultiPoolerManager
-
-	Main = &cobra.Command{
-		Use:     "multipooler",
-		Short:   "Multipooler provides connection pooling and communicates with pgctld via gRPC to serve queries from multigateway instances.",
-		Long:    "Multipooler provides connection pooling and communicates with pgctld via gRPC to serve queries from multigateway instances.",
-		Args:    cobra.NoArgs,
-		PreRunE: servenv.CobraPreRunE,
-		RunE:    run,
-	}
-)
-
-// CheckCellFlags validates the cell flag against available cells in the topology.
-// It helps avoid strange behaviors when multipooler runs but actually does not work
-// due to referencing non-existent cells.
-func CheckCellFlags(ts topo.Store, cell string) error {
-	if ts == nil {
-		return fmt.Errorf("topo server cannot be nil")
-	}
-
-	// Validate cell flag is set
-	if cell == "" {
-		return fmt.Errorf("cell flag must be set")
-	}
-
-	// Create context with timeout for topology operations
-	ctx, cancel := context.WithTimeout(context.Background(), 2*time.Second)
-	defer cancel()
-
-	// Get all known cells from topology with timeout
-	cellsInTopo, err := ts.GetCellNames(ctx)
-	if err != nil {
-		return fmt.Errorf("failed to get cells from topology (timeout after 2s): %w", err)
-	}
-	if len(cellsInTopo) == 0 {
-		return fmt.Errorf("topo server should have at least one cell configured")
-	}
-
-	// Check if the specified cell exists in topology
-	hasCell := slices.Contains(cellsInTopo, cell)
-	if !hasCell {
-		return fmt.Errorf("cell '%s' does not exist in topology. Available cells: [%s]",
-			cell, strings.Join(cellsInTopo, ", "))
-	}
-
-	return nil
-=======
 var Main = &cobra.Command{
 	Use:     "multipooler",
 	Short:   "Multipooler provides connection pooling and communicates with pgctld via gRPC to serve queries from multigateway instances.",
@@ -103,7 +33,6 @@
 	Args:    cobra.NoArgs,
 	PreRunE: servenv.CobraPreRunE,
 	RunE:    run,
->>>>>>> a7f83556
 }
 
 func main() {
@@ -115,134 +44,8 @@
 
 func run(cmd *cobra.Command, args []string) error {
 	servenv.Init()
-<<<<<<< HEAD
-
-	// Get the configured logger
-	logger := servenv.GetLogger()
-
-	// Ensure we open the topo before we start the context, so that the
-	// defer that closes the topo runs after cancelling the context.
-	// This ensures that we've properly closed things like the watchers
-	// at that point.
-	ts := topo.Open()
-	defer func() { _ = ts.Close() }()
-
-	// Validate cell configuration early to fail fast if misconfigured
-	if err := CheckCellFlags(ts, cell); err != nil {
-		logger.Error("Cell validation failed", "error", err)
-		return fmt.Errorf("cell validation failed: %w", err)
-	}
-	logger.Info("Cell validation passed", "cell", cell)
-
-	// Initialize the MultiPoolerManager (following Vitess tm_init.go pattern)
-	poolerManager = manager.NewMultiPoolerManager(logger, &manager.Config{
-		SocketFilePath: socketFilePath,
-		PoolerDir:      poolerDir,
-		PgPort:         pgPort,
-		Database:       database,
-	})
-
-	// Start the manager - this will call registerGRPCServices() callback during OnRun.
-	// The registration of the the callback itself happens in the init()
-	// function of the grpcmanagerservice package and then imported here via plugin_grpcserver.go
-	poolerManager.Start()
-
-	// Register additional gRPC services (poolerquery)
-	server.RegisterService(&manager.Config{
-		SocketFilePath: socketFilePath,
-		PoolerDir:      poolerDir,
-		PgPort:         pgPort,
-		Database:       database,
-	})
-
-	servenv.OnRun(func() {
-		// Flags are parsed now.
-		logger.Info("multipooler starting up",
-			"pgctld_addr", pgctldAddr,
-			"cell", cell,
-			"database", database,
-			"table_group", tableGroup,
-			"socket_file_path", socketFilePath,
-			"pooler_dir", poolerDir,
-			"pg_port", pgPort,
-			"http_port", servenv.HTTPPort(),
-			"grpc_port", servenv.GRPCPort(),
-		)
-
-		// Register multipooler query gRPC service with servenv's GRPCServer
-		if servenv.GRPCCheckServiceMap("pooler") {
-			poolerServer = server.NewMultiPoolerServer(logger, &manager.Config{
-				SocketFilePath: socketFilePath,
-				PoolerDir:      poolerDir,
-				PgPort:         pgPort,
-				Database:       database,
-			})
-			poolerServer.RegisterWithGRPCServer(servenv.GRPCServer)
-			logger.Info("MultiPooler query gRPC service registered with servenv")
-		}
-
-		// Register with topology service
-		hostname, err := netutil.FullyQualifiedHostname()
-		if err != nil {
-			logger.Warn("Failed to get fully qualified hostname, falling back to simple hostname", "error", err)
-			hostname, err = os.Hostname()
-			if err != nil {
-				logger.Error("Failed to get hostname", "error", err)
-				return
-			}
-		}
-
-		// Create MultiPooler instance for topo registration
-		multipooler := topo.NewMultiPooler(serviceID, cell, hostname, tableGroup)
-		multipooler.PortMap["grpc"] = int32(servenv.GRPCPort())
-		multipooler.PortMap["http"] = int32(servenv.HTTPPort())
-		multipooler.Database = database
-
-		// Store ID for deregistration during shutdown
-		multipoolerID = multipooler.Id
-
-		// Register with topology
-		ctx, cancel := context.WithTimeout(context.Background(), 10*time.Second)
-		defer cancel()
-
-		if err := ts.InitMultiPooler(ctx, multipooler, true); err != nil {
-			logger.Error("Failed to register multipooler with topology", "error", err)
-		} else {
-			logger.Info("Successfully registered multipooler with topology", "id", multipooler.Id)
-		}
-
-		// TEMPORARY: Add a demo HTTP endpoint for testing - this will be removed later
-		servenv.HTTPHandleFunc("/discovery/status", handleStatusEndpoint)
-		logger.Info("TEMPORARY: Discovery HTTP endpoint available at /discovery/status (for testing only)")
-	})
-	servenv.OnClose(func() {
-		logger.Info("multipooler shutting down")
-
-		// Close the manager
-		if poolerManager != nil {
-			if err := poolerManager.Close(); err != nil {
-				logger.Error("Failed to close MultiPoolerManager", "error", err)
-			}
-		}
-
-		// Deregister from topology service
-		if multipoolerID != nil {
-			ctx, cancel := context.WithTimeout(context.Background(), 5*time.Second)
-			defer cancel()
-
-			if err := ts.DeleteMultiPooler(ctx, multipoolerID); err != nil {
-				logger.Error("Failed to deregister multipooler from topology", "error", err, "id", multipoolerID)
-			} else {
-				logger.Info("Successfully deregistered multipooler from topology", "id", multipoolerID)
-			}
-		}
-	})
-	// TODO: Initialize gRPC connection to pgctld
-	// TODO: Setup health check endpoint
-=======
 	servenv.OnRun(multipooler.Init)
 	servenv.OnClose(multipooler.Shutdown)
->>>>>>> a7f83556
 	servenv.RunDefault()
 
 	return nil
