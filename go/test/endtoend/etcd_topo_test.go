--- conflicted
+++ resolved
@@ -47,11 +47,7 @@
 		testIndex++
 
 		// Create the server on the new root.
-<<<<<<< HEAD
-		ts, err := topoclient.OpenServer("etcd2", path.Join(testRoot, topoclient.GlobalCell), []string{clientAddr})
-=======
-		ts, err := topo.OpenServer("etcd2", path.Join(testRoot, topo.GlobalCell), []string{clientAddr}, topo.NewDefaultTopoConfig())
->>>>>>> dfdd933a
+		ts, err := topoclient.OpenServer("etcd2", path.Join(testRoot, topoclient.GlobalCell), []string{clientAddr}, topoclient.NewDefaultTopoConfig())
 		require.NoError(t, err, "OpenServer() failed")
 
 		// Create the CellInfo.
