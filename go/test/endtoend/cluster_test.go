--- conflicted
+++ resolved
@@ -1434,25 +1434,12 @@
 	t.Log("Test cluster setup completed successfully")
 
 	// Find a multigateway that has access to the PRIMARY pooler.
-<<<<<<< HEAD
 	// We need to wait for discovery to complete.
 	readyPort := testPorts.Zones[0].MultigatewayPGPort
 	waitCtx, waitCancel := context.WithTimeout(context.Background(), 30*time.Second)
 	defer waitCancel()
 	err = waitForMultigatewayReady(t, waitCtx, readyPort)
 	require.NoError(t, err, "multigateway should be ready after bootstrap")
-=======
-	// TODO: In the long term, all multigateways should have access to the PRIMARY.
-	// We want zone-local reads from replicas, but writes always go to the single
-	// PRIMARY regardless of zone.
-	pgPorts := []int{
-		testPorts.Zones[0].MultigatewayPGPort,
-		testPorts.Zones[1].MultigatewayPGPort,
-	}
-	findCtx := utils.WithTimeout(t, 30*time.Second)
-	readyPort, err := findReadyMultigateway(t, findCtx, pgPorts)
-	require.NoError(t, err, "should find a ready multigateway after bootstrap")
->>>>>>> b0fdb5d9
 
 	return &testClusterSetup{
 		TempDir:     tempDir,
