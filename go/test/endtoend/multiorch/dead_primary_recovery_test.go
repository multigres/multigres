--- conflicted
+++ resolved
@@ -95,7 +95,6 @@
 	})
 }
 
-<<<<<<< HEAD
 // waitForNewPrimary waits for a new primary (different from oldPrimaryName) to be elected.
 func waitForNewPrimary(t *testing.T, setup *shardsetup.ShardSetup, oldPrimaryName string, timeout time.Duration) string {
 	t.Helper()
@@ -126,7 +125,8 @@
 
 	t.Fatalf("Timeout: new primary not elected within %v", timeout)
 	return ""
-=======
+}
+
 // TestPoolerDownNoFailover verifies that multiorch does NOT trigger a failover when the
 // primary's multipooler process is down but Postgres is still running and replicas are
 // still connected to it.
@@ -142,61 +142,25 @@
 		t.Skip("Skipping end-to-end pooler down test (short mode or no postgres binaries)")
 	}
 
-	_, err := exec.LookPath("etcd")
-	require.NoError(t, err, "etcd binary must be available in PATH")
-
-	// Setup test environment
-	env := setupMultiOrchTestEnv(t, testEnvConfig{
-		tempDirPrefix:    "poolerdown*",
-		cellName:         "test-cell",
-		database:         "postgres",
-		shardID:          "test-shard-poolerdown",
-		tableGroup:       "test",
-		durabilityPolicy: "ANY_2",
-		stanzaName:       "poolerdown-test",
-	})
-
-	// Create 3 nodes
-	nodes := env.createNodes(3)
-	t.Logf("Created 3 empty nodes")
-
-	// Setup pgbackrest
-	env.setupPgBackRest()
-
-	// Register all nodes in topology
-	env.registerNodes()
-
-	// Start multiorch
-	env.startMultiOrch()
-
-	// Wait for initial bootstrap
-	t.Logf("Waiting for initial bootstrap...")
-	primaryNode := waitForShardPrimary(t, nodes, 60*time.Second)
-	require.NotNil(t, primaryNode)
-	t.Logf("Initial primary: %s", primaryNode.name)
-
-	// Wait for standbys to complete initialization
-	t.Logf("Waiting for standbys to complete initialization...")
-	waitForStandbysInitialized(t, nodes, primaryNode.name, len(nodes)-1, 60*time.Second)
-
-	// Verify standbys are replicating from the primary
-	t.Logf("Verifying standbys are replicating from primary...")
-	for _, node := range nodes {
-		if node.name == primaryNode.name {
-			continue
-		}
-		status := checkInitializationStatus(t, node)
-		require.NotNil(t, status.ReplicationStatus, "Standby %s should have replication status", node.name)
-		require.NotNil(t, status.ReplicationStatus.PrimaryConnInfo, "Standby %s should have PrimaryConnInfo", node.name)
-		t.Logf("Standby %s is replicating from %s:%d",
-			node.name,
-			status.ReplicationStatus.PrimaryConnInfo.Host,
-			status.ReplicationStatus.PrimaryConnInfo.Port)
-	}
+	// Create an isolated shard for this test
+	setup, cleanup := shardsetup.NewIsolated(t,
+		shardsetup.WithMultipoolerCount(3),
+		shardsetup.WithMultiOrchCount(1),
+		shardsetup.WithDatabase("postgres"),
+		shardsetup.WithCellName("test-cell"),
+	)
+	defer cleanup()
+
+	// Configure replication on all standbys
+	setup.SetupTest(t, shardsetup.WithoutCleanup())
+	// Get the primary
+	primary := setup.GetMultipoolerInstance("primary")
+	require.NotNil(t, primary, "primary instance should exist")
+	t.Logf("Initial primary: %s", primary.Name)
 
 	// Kill the multipooler process on the primary (but leave Postgres running)
-	t.Logf("Killing multipooler on primary node %s (postgres stays running)", primaryNode.name)
-	killMultipooler(t, primaryNode)
+	t.Logf("Killing multipooler on primary node %s (postgres stays running)", primary.Name)
+	killMultipooler(t, primary)
 
 	// Wait for multiorch to detect the pooler is down and run several recovery cycles.
 	// Tests configure pooler-health-check-interval and recovery-cycle-interval to 500ms,
@@ -207,29 +171,33 @@
 	// Verify that NO failover occurred - the original primary should still be the only PRIMARY
 	// by checking that standbys are still replicas and connected to the original primary postgres
 	t.Run("verify no failover occurred", func(t *testing.T) {
-		for _, node := range nodes {
-			if node.name == primaryNode.name {
+		for name, inst := range setup.Multipoolers {
+			if name == "primary" {
 				continue // Skip the primary (its pooler is down)
 			}
 
-			status := checkInitializationStatus(t, node)
-			require.True(t, status.IsInitialized, "Node %s should be initialized", node.name)
+			status := checkInitializationStatus(t, &nodeInstance{
+				name:           name,
+				grpcPort:       inst.Multipooler.GrpcPort,
+				pgctldGrpcPort: inst.Pgctld.GrpcPort,
+			})
+			require.True(t, status.IsInitialized, "Node %s should be initialized", name)
 
 			// Verify node is still a replica, NOT promoted to primary
 			require.Equal(t, clustermetadatapb.PoolerType_REPLICA, status.PoolerType,
-				"Node %s should still be REPLICA (no failover should have occurred)", node.name)
+				"Node %s should still be REPLICA (no failover should have occurred)", name)
 
 			// Verify replica is still connected to the original primary postgres
-			require.NotNil(t, status.ReplicationStatus, "Standby %s should have replication status", node.name)
-			require.NotNil(t, status.ReplicationStatus.PrimaryConnInfo, "Standby %s should have PrimaryConnInfo", node.name)
-			t.Logf("Standby %s is still replicating (type=%s), no failover triggered", node.name, status.PoolerType)
+			require.NotNil(t, status.ReplicationStatus, "Standby %s should have replication status", name)
+			require.NotNil(t, status.ReplicationStatus.PrimaryConnInfo, "Standby %s should have PrimaryConnInfo", name)
+			t.Logf("Standby %s is still replicating (type=%s), no failover triggered", name, status.PoolerType)
 		}
 	})
 
 	// Verify we can still query postgres on the primary directly (it's still running)
 	t.Run("verify primary postgres is still running", func(t *testing.T) {
-		socketDir := filepath.Join(primaryNode.dataDir, "pg_sockets")
-		db := connectToPostgres(t, socketDir, primaryNode.pgPort)
+		socketDir := filepath.Join(primary.Pgctld.DataDir, "pg_sockets")
+		db := connectToPostgres(t, socketDir, primary.Pgctld.PgPort)
 		defer db.Close()
 
 		var result int
@@ -241,17 +209,17 @@
 
 	// Verify we can query the standbys (they're still replicating)
 	t.Run("verify standbys are still queryable", func(t *testing.T) {
-		for _, node := range nodes {
-			if node.name == primaryNode.name {
+		for name, inst := range setup.Multipoolers {
+			if name == "primary" {
 				continue
 			}
-			socketDir := filepath.Join(node.dataDir, "pg_sockets")
-			db := connectToPostgres(t, socketDir, node.pgPort)
+			socketDir := filepath.Join(inst.Pgctld.DataDir, "pg_sockets")
+			db := connectToPostgres(t, socketDir, inst.Pgctld.PgPort)
 			defer db.Close()
 
 			var result int
 			err := db.QueryRow("SELECT 1").Scan(&result)
-			require.NoError(t, err, "Should be able to query standby %s", node.name)
+			require.NoError(t, err, "Should be able to query standby %s", name)
 			assert.Equal(t, 1, result)
 		}
 		t.Logf("All standbys are still queryable")
@@ -259,22 +227,21 @@
 }
 
 // killMultipooler terminates the multipooler process for a node (simulates pooler crash)
-func killMultipooler(t *testing.T, node *nodeInstance) {
+func killMultipooler(t *testing.T, node *shardsetup.MultipoolerInstance) {
 	t.Helper()
 
-	if node.multipoolerCmd == nil || node.multipoolerCmd.Process == nil {
-		t.Fatalf("Multipooler process not found for node %s", node.name)
-	}
-
-	pid := node.multipoolerCmd.Process.Pid
-	t.Logf("Killing multipooler (PID %d) on node %s", pid, node.name)
-
-	err := node.multipoolerCmd.Process.Kill()
+	if node.Multipooler == nil || node.Multipooler.Process == nil || node.Multipooler.Process.Process == nil {
+		t.Fatalf("Multipooler process not found for node %s", node.Name)
+	}
+
+	pid := node.Multipooler.Process.Process.Pid
+	t.Logf("Killing multipooler (PID %d) on node %s", pid, node.Name)
+
+	err := node.Multipooler.Process.Process.Kill()
 	require.NoError(t, err, "Failed to kill multipooler process")
 
 	// Wait for the process to actually terminate
-	_ = node.multipoolerCmd.Wait()
-
-	t.Logf("Multipooler killed on %s - postgres should still be running", node.name)
->>>>>>> 27bcd385
+	_ = node.Multipooler.Process.Wait()
+
+	t.Logf("Multipooler killed on %s - postgres should still be running", node.Name)
 }