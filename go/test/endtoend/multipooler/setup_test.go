// Copyright 2025 Supabase, Inc.
//
// Licensed under the Apache License, Version 2.0 (the "License");
// you may not use this file except in compliance with the License.
// You may obtain a copy of the License at
//
//     http://www.apache.org/licenses/LICENSE-2.0
//
// Unless required by applicable law or agreed to in writing, software
// distributed under the License is distributed on an "AS IS" BASIS,
// WITHOUT WARRANTIES OR CONDITIONS OF ANY KIND, either express or implied.
// See the License for the specific language governing permissions and
// limitations under the License.

package multipooler

import (
	"context"
	"fmt"
	"net"
	"os"
	"os/exec"
	"os/signal"
	"path"
	"path/filepath"
	"strconv"
	"sync"
	"syscall"
	"testing"
	"time"

	"github.com/stretchr/testify/require"
	"google.golang.org/grpc"
	"google.golang.org/grpc/credentials/insecure"

	"github.com/multigres/multigres/go/cmd/pgctld/testutil"
	"github.com/multigres/multigres/go/common/topoclient"
	"github.com/multigres/multigres/go/provisioner/local/pgbackrest"
	"github.com/multigres/multigres/go/test/endtoend"
	"github.com/multigres/multigres/go/test/utils"
	"github.com/multigres/multigres/go/tools/pathutil"

	clustermetadatapb "github.com/multigres/multigres/go/pb/clustermetadata"
	multipoolermanagerpb "github.com/multigres/multigres/go/pb/multipoolermanager"
	multipoolermanagerdatapb "github.com/multigres/multigres/go/pb/multipoolermanagerdata"
	"github.com/multigres/multigres/go/pb/pgctldservice"

	// Register topo plugins
	_ "github.com/multigres/multigres/go/common/plugins/topo"
)

var (
	// Shared test infrastructure
	sharedTestSetup *MultipoolerTestSetup
	setupOnce       sync.Once
	setupError      error
)

// TestMain sets the path and cleans up after all tests
func TestMain(m *testing.M) {
	// Set the PATH so dependencies like etcd and run_in_test.sh can be found
	// Use automatic module root detection instead of hard-coded relative paths
	if err := pathutil.PrependBinToPath(); err != nil {
		fmt.Fprintf(os.Stderr, "Failed to add bin to PATH: %v\n", err)
		os.Exit(1)
	}

	// Set orphan detection environment variable as baseline protection.
	// This ensures postgres processes started by in-process services will
	// have watchdogs that monitor the test process and kill postgres if
	// the test crashes. Individual tests can additionally set
	// MULTIGRES_TESTDATA_DIR for directory-deletion triggered cleanup.
	os.Setenv("MULTIGRES_TEST_PARENT_PID", fmt.Sprintf("%d", os.Getpid()))

	// Set up signal handler to ensure cleanup on interrupt
	sigChan := make(chan os.Signal, 1)
	signal.Notify(sigChan, os.Interrupt, syscall.SIGTERM)
	go func() {
		<-sigChan
		cleanupSharedTestSetup()
		os.Exit(1)
	}()

	// Run all tests
	exitCode := m.Run()

	// Clean up shared multipooler test infrastructure
	cleanupSharedTestSetup()

	// Cleanup environment variable
	os.Unsetenv("MULTIGRES_TEST_PARENT_PID")

	// Exit with the test result code
	os.Exit(exitCode)
}

// cleanupSharedTestSetup cleans up the shared test infrastructure
func cleanupSharedTestSetup() {
	if sharedTestSetup == nil {
		return
	}

	// Stop multipooler instances
	if sharedTestSetup.StandbyMultipooler != nil {
		sharedTestSetup.StandbyMultipooler.Stop()
	}
	if sharedTestSetup.PrimaryMultipooler != nil {
		sharedTestSetup.PrimaryMultipooler.Stop()
	}

	// Stop pgctld instances
	if sharedTestSetup.StandbyPgctld != nil {
		sharedTestSetup.StandbyPgctld.Stop()
	}
	if sharedTestSetup.PrimaryPgctld != nil {
		sharedTestSetup.PrimaryPgctld.Stop()
	}

	// Close topology server
	if sharedTestSetup.TopoServer != nil {
		sharedTestSetup.TopoServer.Close()
	}

	// Stop etcd
	if sharedTestSetup.EtcdCmd != nil && sharedTestSetup.EtcdCmd.Process != nil {
		_ = sharedTestSetup.EtcdCmd.Process.Kill()
		_ = sharedTestSetup.EtcdCmd.Wait()
	}

	// Clean up temp directory
	if sharedTestSetup.TempDirCleanup != nil {
		sharedTestSetup.TempDirCleanup()
	}
}

// ProcessInstance represents a process instance for testing (pgctld or multipooler)
type ProcessInstance struct {
	Name        string
	ServiceID   string // Multipooler service ID (format: cell/name)
	DataDir     string // Used by pgctld
	ConfigFile  string // Used by pgctld
	LogFile     string
	GrpcPort    int
	PgPort      int    // Used by pgctld
	PgctldAddr  string // Used by multipooler
	EtcdAddr    string // Used by multipooler for topology
	StanzaName  string // pgBackRest stanza name (used by multipooler)
	Process     *exec.Cmd
	Binary      string
	Environment []string
}

// MultipoolerTestSetup holds shared test infrastructure
type MultipoolerTestSetup struct {
	TempDir            string
	TempDirCleanup     func()
	EtcdClientAddr     string
	EtcdCmd            *exec.Cmd
	TopoServer         topoclient.Store
	PrimaryPgctld      *ProcessInstance
	StandbyPgctld      *ProcessInstance
	PrimaryMultipooler *ProcessInstance
	StandbyMultipooler *ProcessInstance
}

// Start starts the process instance (pgctld or multipooler)
func (p *ProcessInstance) Start(t *testing.T) error {
	t.Helper()

	switch p.Binary {
	case "pgctld":
		return p.startPgctld(t)
	case "multipooler":
		return p.startMultipooler(t)
	}
	return fmt.Errorf("unknown binary type: %s", p.Binary)
}

// startPgctld starts a pgctld instance (server only, PostgreSQL init/start done separately)
func (p *ProcessInstance) startPgctld(t *testing.T) error {
	t.Helper()

	t.Logf("Starting %s with binary '%s'", p.Name, p.Binary)
	t.Logf("Data dir: %s, gRPC port: %d, PG port: %d", p.DataDir, p.GrpcPort, p.PgPort)

	// Start the gRPC server
	p.Process = exec.Command(p.Binary, "server",
		"--pooler-dir", p.DataDir,
		"--grpc-port", strconv.Itoa(p.GrpcPort),
		"--pg-port", strconv.Itoa(p.PgPort),
		"--log-output", p.LogFile)

	// Set MULTIGRES_TESTDATA_DIR for directory-deletion triggered cleanup
	p.Process.Env = append(p.Environment,
		"MULTIGRES_TESTDATA_DIR="+filepath.Dir(p.DataDir),
	)

	t.Logf("Running server command: %v", p.Process.Args)
	if err := p.waitForStartup(t, 20*time.Second, 50); err != nil {
		return err
	}

	return nil
}

// startMultipooler starts a multipooler instance
func (p *ProcessInstance) startMultipooler(t *testing.T) error {
	t.Helper()

	t.Logf("Starting %s: binary '%s', gRPC port %d, ServiceID %s", p.Name, p.Binary, p.GrpcPort, p.ServiceID)

	// Build command arguments
	args := []string{
		"--grpc-port", strconv.Itoa(p.GrpcPort),
		"--database", "postgres", // Required parameter
		"--table-group", "test", // Required parameter
		"--pgctld-addr", p.PgctldAddr,
		"--pooler-dir", p.DataDir, // Use the same pooler dir as pgctld
		"--pg-port", strconv.Itoa(p.PgPort),
		"--service-map", "grpc-pooler,grpc-poolermanager,grpc-consensus,grpc-backup",
		"--topo-global-server-addresses", p.EtcdAddr,
		"--topo-global-root", "/multigres/global",
		"--topo-implementation", "etcd2",
		"--cell", "test-cell",
		"--service-id", p.ServiceID,
		"--log-output", p.LogFile,
	}

	// Add stanza name if configured
	if p.StanzaName != "" {
		args = append(args, "--pgbackrest-stanza", p.StanzaName)
	}

	// Start the multipooler server
	p.Process = exec.Command(p.Binary, args...)

	// Set MULTIGRES_TESTDATA_DIR for directory-deletion triggered cleanup
	p.Process.Env = append(p.Environment,
		"MULTIGRES_TESTDATA_DIR="+filepath.Dir(p.DataDir),
	)

	t.Logf("Running multipooler command: %v", p.Process.Args)
	return p.waitForStartup(t, 15*time.Second, 30)
}

// waitForStartup handles the common startup and waiting logic
func (p *ProcessInstance) waitForStartup(t *testing.T, timeout time.Duration, logInterval int) error {
	t.Helper()

	// Start the process in background (like cluster_test.go does)
	err := p.Process.Start()
	if err != nil {
		return fmt.Errorf("failed to start %s: %w", p.Name, err)
	}
	t.Logf("%s server process started with PID %d", p.Name, p.Process.Process.Pid)

	// Give the process a moment to potentially fail immediately
	time.Sleep(500 * time.Millisecond)

	// Check if process died immediately
	if p.Process.ProcessState != nil {
		t.Logf("%s process died immediately: exit code %d", p.Name, p.Process.ProcessState.ExitCode())
		p.logRecentOutput(t, "Process died immediately")
		return fmt.Errorf("%s process died immediately: exit code %d", p.Name, p.Process.ProcessState.ExitCode())
	}

	// Wait for server to be ready
	deadline := time.Now().Add(timeout)
	connectAttempts := 0
	for time.Now().Before(deadline) {
		// Check if process died during startup
		if p.Process.ProcessState != nil {
			t.Logf("%s process died during startup: exit code %d", p.Name, p.Process.ProcessState.ExitCode())
			p.logRecentOutput(t, "Process died during startup")
			return fmt.Errorf("%s process died: exit code %d", p.Name, p.Process.ProcessState.ExitCode())
		}

		connectAttempts++
		// Test gRPC connectivity
		conn, err := net.DialTimeout("tcp", fmt.Sprintf("localhost:%d", p.GrpcPort), 100*time.Millisecond)
		if err == nil {
			conn.Close()
			if p.Binary == "pgctld" {
				t.Logf("%s started successfully on gRPC port %d, PG port %d (after %d attempts)", p.Name, p.GrpcPort, p.PgPort, connectAttempts)
			} else {
				t.Logf("%s started successfully on gRPC port %d (after %d attempts)", p.Name, p.GrpcPort, connectAttempts)
			}
			return nil
		}
		if connectAttempts%logInterval == 0 {
			t.Logf("Still waiting for %s to start (attempt %d, error: %v)...", p.Name, connectAttempts, err)
		}
		time.Sleep(100 * time.Millisecond)
	}

	// If we timed out, try to get process status
	if p.Process.ProcessState == nil {
		t.Logf("%s process is still running but not responding on gRPC port %d", p.Name, p.GrpcPort)
	}

	t.Logf("Timeout waiting for %s after %d connection attempts", p.Name, connectAttempts)
	p.logRecentOutput(t, "Timeout waiting for server to start")
	return fmt.Errorf("timeout: %s failed to start listening on port %d after %d attempts", p.Name, p.GrpcPort, connectAttempts)
}

// logRecentOutput logs recent output from the process log file
func (p *ProcessInstance) logRecentOutput(t *testing.T, context string) {
	t.Helper()
	if p.LogFile == "" {
		return
	}

	content, err := os.ReadFile(p.LogFile)
	if err != nil {
		t.Logf("Failed to read log file %s: %v", p.LogFile, err)
		return
	}

	if len(content) == 0 {
		t.Logf("%s log file %s is empty", p.Name, p.LogFile)
		return
	}

	logContent := string(content)
	t.Logf("%s %s - Recent log output from %s:\n%s", p.Name, context, p.LogFile, logContent)
}

// Stop stops the process instance
func (p *ProcessInstance) Stop() {
	if p.Process == nil || p.Process.ProcessState != nil {
		return // Process not running
	}

	// If this is pgctld, stop PostgreSQL first via gRPC
	if p.Binary == "pgctld" {
		p.stopPostgreSQL()
	}

	// Then kill the process
	_ = p.Process.Process.Kill()
	_ = p.Process.Wait()
}

// stopPostgreSQL stops PostgreSQL via gRPC (best effort, no error handling)
func (p *ProcessInstance) stopPostgreSQL() {
	conn, err := grpc.NewClient(
		fmt.Sprintf("localhost:%d", p.GrpcPort),
		grpc.WithTransportCredentials(insecure.NewCredentials()),
	)
	if err != nil {
		return // Can't connect, nothing we can do
	}
	defer conn.Close()

	client := pgctldservice.NewPgCtldClient(conn)

	ctx, cancel := context.WithTimeout(context.Background(), 5*time.Second)
	defer cancel()

	// Stop PostgreSQL
	_, _ = client.Stop(ctx, &pgctldservice.StopRequest{Mode: "fast"})
}

// createPgctldInstance creates a new pgctld instance configuration
func createPgctldInstance(t *testing.T, name, baseDir string, grpcPort, pgPort int) *ProcessInstance {
	t.Helper()

	dataDir := filepath.Join(baseDir, name, "data")
	logFile := filepath.Join(baseDir, name, "pgctld.log")

	// Create data directory
	err := os.MkdirAll(filepath.Dir(logFile), 0o755)
	require.NoError(t, err)

	return &ProcessInstance{
		Name:        name,
		DataDir:     dataDir,
		LogFile:     logFile,
		GrpcPort:    grpcPort,
		PgPort:      pgPort,
		Binary:      "pgctld", // Assume binary is in PATH
		Environment: append(os.Environ(), "PGCONNECT_TIMEOUT=5", "LC_ALL=en_US.UTF-8"),
	}
}

// createMultipoolerInstance creates a new multipooler instance configuration
func createMultipoolerInstance(t *testing.T, name, baseDir string, grpcPort int, pgctldAddr string, pgctldDataDir string, pgPort int, etcdAddr string, stanzaName string) *ProcessInstance {
	t.Helper()

	logFile := filepath.Join(baseDir, name, "multipooler.log")
	// Create log directory
	err := os.MkdirAll(filepath.Dir(logFile), 0o755)
	require.NoError(t, err)

	return &ProcessInstance{
		Name:        name,
		ServiceID:   name, // ServiceID is just the name, cell is passed separately via --cell
		LogFile:     logFile,
		GrpcPort:    grpcPort,
		PgPort:      pgPort,
		PgctldAddr:  pgctldAddr,
		DataDir:     pgctldDataDir, // Use the same data dir as pgctld for pooler-dir
		EtcdAddr:    etcdAddr,
		StanzaName:  stanzaName,    // pgBackRest stanza name
		Binary:      "multipooler", // Assume binary is in PATH
		Environment: append(os.Environ(), "PGCONNECT_TIMEOUT=5"),
	}
}

// initializePrimary sets up the primary pgctld, PostgreSQL, consensus term, and multipooler
func initializePrimary(t *testing.T, baseDir string, pgctld *ProcessInstance, multipooler *ProcessInstance, standbyPgctld *ProcessInstance, stanzaName string) error {
	t.Helper()

	// Start primary pgctld server
	if err := pgctld.Start(t); err != nil {
		return fmt.Errorf("failed to start primary pgctld: %w", err)
	}

	// Initialize PostgreSQL data directory (but don't start yet)
	primaryGrpcAddr := fmt.Sprintf("localhost:%d", pgctld.GrpcPort)
	if err := endtoend.InitPostgreSQLDataDir(t, primaryGrpcAddr); err != nil {
		return fmt.Errorf("failed to init PostgreSQL data dir: %w", err)
	}

	// Create pgbackrest configuration first (before starting PostgreSQL)
	// Build backup repository path with database/tablegroup/shard structure
	// TODO: Replace hardcoded shard "0" with actual shard value
	database := "postgres"
	tableGroup := "test"
	shard := "0" // Default shard ID
	repoPath := filepath.Join(baseDir, "backup-repo", database, tableGroup, shard)
	if err := os.MkdirAll(repoPath, 0o755); err != nil {
		return fmt.Errorf("failed to create backup repo: %w", err)
	}

	logPath := filepath.Join(baseDir, "logs", "pgbackrest")
	if err := os.MkdirAll(logPath, 0o755); err != nil {
		return fmt.Errorf("failed to create pgbackrest log dir: %w", err)
	}

	spoolPath := filepath.Join(baseDir, "pgbackrest-spool")
	if err := os.MkdirAll(spoolPath, 0o755); err != nil {
		return fmt.Errorf("failed to create pgbackrest spool dir: %w", err)
	}

	// Create symmetric pgbackrest configuration:
	// - pg1: this cluster (primary in this case)
	// - pg2: other cluster (standby in this case)
	// Each cluster treats itself as pg1 and lists others as pg2, pg3, etc.
	configPath := filepath.Join(pgctld.DataDir, "pgbackrest.conf")
	backupCfg := pgbackrest.Config{
		StanzaName:  stanzaName,
		PgDataPath:  filepath.Join(pgctld.DataDir, "pg_data"),
		PgPort:      pgctld.PgPort, // Keep for fallback even though socket-path takes precedence
		PgSocketDir: filepath.Join(pgctld.DataDir, "pg_sockets"),
		PgUser:      "postgres",
		PgDatabase:  "postgres",
		// Add standby as pg2 for symmetric configuration
		AdditionalHosts: []pgbackrest.PgHost{
			{
				DataPath:  filepath.Join(standbyPgctld.DataDir, "pg_data"),
				SocketDir: filepath.Join(standbyPgctld.DataDir, "pg_sockets"),
				Port:      standbyPgctld.PgPort,
				User:      "postgres",
				Database:  "postgres",
			},
		},
		LogPath:       logPath,
		SpoolPath:     spoolPath,
		RetentionFull: 2,
	}

	if err := pgbackrest.WriteConfigFile(configPath, backupCfg); err != nil {
		return fmt.Errorf("failed to write pgbackrest config: %w", err)
	}
	t.Logf("Created symmetric pgbackrest config at %s (pg1=self, pg2=standby, stanza: %s)", configPath, stanzaName)

	// Configure archive_mode in postgresql.auto.conf BEFORE starting PostgreSQL
	// The archive_command will fail initially until we create the stanza, but PostgreSQL
	// handles this gracefully by retrying. Once the stanza is created, archiving will work.
	pgDataDir := filepath.Join(pgctld.DataDir, "pg_data")
	autoConfPath := filepath.Join(pgDataDir, "postgresql.auto.conf")
	archiveConfig := fmt.Sprintf(`
# Archive mode for pgbackrest backups
archive_mode = on
archive_command = 'pgbackrest --stanza=%s --config=%s --repo1-path=%s archive-push %%p'
`, stanzaName, configPath, repoPath)
	f, err := os.OpenFile(autoConfPath, os.O_APPEND|os.O_CREATE|os.O_WRONLY, 0o644)
	if err != nil {
		return fmt.Errorf("failed to open postgresql.auto.conf: %w", err)
	}
	if _, err := f.WriteString(archiveConfig); err != nil {
		f.Close()
		return fmt.Errorf("failed to write archive config: %w", err)
	}
	f.Close()
	t.Log("Configured archive_mode in postgresql.auto.conf")

	// Start PostgreSQL with archive mode enabled
	// Archive commands will fail until stanza is created, but that's okay
	if err := endtoend.StartPostgreSQL(t, primaryGrpcAddr); err != nil {
		return fmt.Errorf("failed to start PostgreSQL: %w", err)
	}
	t.Log("Started PostgreSQL with archive mode enabled")

	// Initialize pgbackrest stanza (PostgreSQL must be running)
	// Once stanza is created, archiving will start working
	ctx, cancel := context.WithTimeout(context.Background(), 30*time.Second)
	defer cancel()

	if err := pgbackrest.StanzaCreate(ctx, stanzaName, configPath, repoPath); err != nil {
		return fmt.Errorf("failed to create pgbackrest stanza: %w", err)
	}
	t.Logf("Initialized pgbackrest stanza: %s", stanzaName)

	// Start primary multipooler
	if err := multipooler.Start(t); err != nil {
		return fmt.Errorf("failed to start primary multipooler: %w", err)
	}

	// Wait for manager to be ready
	waitForManagerReady(t, nil, multipooler)

	// Connect to multipooler manager
	conn, err := grpc.NewClient(
		fmt.Sprintf("localhost:%d", multipooler.GrpcPort),
		grpc.WithTransportCredentials(insecure.NewCredentials()),
	)
	if err != nil {
		return fmt.Errorf("failed to connect to primary multipooler: %w", err)
	}
	defer conn.Close()

	client := multipoolermanagerpb.NewMultiPoolerManagerClient(conn)

	// Initialize consensus term to 1 via multipooler manager API
	t.Logf("Initializing consensus term to 1 for primary...")
	initialTerm := &multipoolermanagerdatapb.ConsensusTerm{
		TermNumber:                    1,
		AcceptedTermFromCoordinatorId: nil,
		LastAcceptanceTime:            nil,
		LeaderId:                      nil,
	}

	ctx, cancel = context.WithTimeout(context.Background(), 1*time.Second)
	_, err = client.SetTerm(ctx, &multipoolermanagerdatapb.SetTermRequest{Term: initialTerm})
	cancel()
	if err != nil {
		return fmt.Errorf("failed to set term for primary: %w", err)
	}
	t.Logf("Primary consensus term set to 1")

	// Set pooler type to PRIMARY
	ctx, cancel = context.WithTimeout(context.Background(), 1*time.Second)
	defer cancel()

	changeTypeReq := &multipoolermanagerdatapb.ChangeTypeRequest{
		PoolerType: clustermetadatapb.PoolerType_PRIMARY,
	}
	_, err = client.ChangeType(ctx, changeTypeReq)
	if err != nil {
		return fmt.Errorf("failed to set primary pooler type: %w", err)
	}

	t.Logf("Primary initialized successfully")
	return nil
}

// initializeStandby sets up the standby pgctld, PostgreSQL (with replication), consensus term, and multipooler
func initializeStandby(t *testing.T, baseDir string, primaryPgctld *ProcessInstance, standbyPgctld *ProcessInstance, standbyMultipooler *ProcessInstance, stanzaName string) error {
	t.Helper()

	// Start standby pgctld server
	if err := standbyPgctld.Start(t); err != nil {
		return fmt.Errorf("failed to start standby pgctld: %w", err)
	}

	// Initialize standby data directory (but don't start yet)
	standbyGrpcAddr := fmt.Sprintf("localhost:%d", standbyPgctld.GrpcPort)
	if err := endtoend.InitPostgreSQLDataDir(t, standbyGrpcAddr); err != nil {
		return fmt.Errorf("failed to init standby data dir: %w", err)
	}

	// Configure standby as a replica using pgBackRest backup/restore
	t.Logf("Configuring standby as replica of primary...")
	setupStandbyReplication(t, primaryPgctld, standbyPgctld)

	// Start standby PostgreSQL (now configured as replica)
	if err := endtoend.StartPostgreSQL(t, standbyGrpcAddr); err != nil {
		return fmt.Errorf("failed to start standby PostgreSQL: %w", err)
	}

	// Create symmetric pgbackrest configuration for standby
	// Note: Standby shares the same backup repository and stanza as primary
	// since they're replicas. Both clusters use the same stanza name.
	//
	// Symmetric configuration:
	// - pg1: this cluster (standby in this case)
	// - pg2: other cluster (primary in this case)
	// Each cluster treats itself as pg1 and lists others as pg2, pg3, etc.
	// Build backup repository path with database/tablegroup/shard structure (same as primary)
	// TODO: Replace hardcoded shard "0" with actual shard value
	logPath := filepath.Join(baseDir, "logs", "pgbackrest")
	spoolPath := filepath.Join(baseDir, "pgbackrest-spool")

	configPath := filepath.Join(standbyPgctld.DataDir, "pgbackrest.conf")
	backupCfg := pgbackrest.Config{
		StanzaName:  stanzaName, // Use same stanza (they're replicas in HA setup)
		PgDataPath:  filepath.Join(standbyPgctld.DataDir, "pg_data"),
		PgPort:      standbyPgctld.PgPort, // Keep for fallback even though socket-path takes precedence
		PgSocketDir: filepath.Join(standbyPgctld.DataDir, "pg_sockets"),
		PgUser:      "postgres",
		PgDatabase:  "postgres",
		// Add primary as pg2 for symmetric configuration
		AdditionalHosts: []pgbackrest.PgHost{
			{
				DataPath:  filepath.Join(primaryPgctld.DataDir, "pg_data"),
				SocketDir: filepath.Join(primaryPgctld.DataDir, "pg_sockets"),
				Port:      primaryPgctld.PgPort,
				User:      "postgres",
				Database:  "postgres",
			},
		},
		LogPath:       logPath,
		SpoolPath:     spoolPath,
		RetentionFull: 2,
	}

	if err := pgbackrest.WriteConfigFile(configPath, backupCfg); err != nil {
		return fmt.Errorf("failed to write standby pgbackrest config: %w", err)
	}
	t.Logf("Created symmetric pgbackrest config at %s (pg1=self, pg2=primary, stanza: %s)", configPath, stanzaName)

	// Note: We don't create a new stanza for the standby because:
	// 1. It's in recovery mode, so pgbackrest won't allow stanza creation
	// 2. It shares the primary's stanza since they're replicas
	// 3. The stanza was already created when initializing the primary

	// Start standby multipooler
	if err := standbyMultipooler.Start(t); err != nil {
		return fmt.Errorf("failed to start standby multipooler: %w", err)
	}

	// Wait for manager to be ready
	waitForManagerReady(t, nil, standbyMultipooler)

	// Connect to standby multipooler manager
	standbyConn, err := grpc.NewClient(
		fmt.Sprintf("localhost:%d", standbyMultipooler.GrpcPort),
		grpc.WithTransportCredentials(insecure.NewCredentials()),
	)
	if err != nil {
		return fmt.Errorf("failed to connect to standby multipooler: %w", err)
	}
	defer standbyConn.Close()

	standbyClient := multipoolermanagerpb.NewMultiPoolerManagerClient(standbyConn)

	// Initialize consensus term to 1 via multipooler manager API
	t.Logf("Initializing consensus term to 1 for standby...")
	initialTerm := &multipoolermanagerdatapb.ConsensusTerm{
		TermNumber:                    1,
		AcceptedTermFromCoordinatorId: nil,
		LastAcceptanceTime:            nil,
		LeaderId:                      nil,
	}

	ctx, cancel := context.WithTimeout(context.Background(), 1*time.Second)
	_, err = standbyClient.SetTerm(ctx, &multipoolermanagerdatapb.SetTermRequest{Term: initialTerm})
	cancel()
	if err != nil {
		return fmt.Errorf("failed to set term for standby: %w", err)
	}
	t.Logf("Standby consensus term set to 1")

	// Verify standby is in recovery mode
	t.Logf("Verifying standby is in recovery mode...")
	standbyPoolerClient, err := endtoend.NewMultiPoolerTestClient(fmt.Sprintf("localhost:%d", standbyMultipooler.GrpcPort))
	if err != nil {
		return fmt.Errorf("failed to create standby pooler client: %w", err)
	}
	queryResp, err := standbyPoolerClient.ExecuteQuery(utils.WithShortDeadline(t), "SELECT pg_is_in_recovery()", 1)
	standbyPoolerClient.Close()
	if err != nil {
		return fmt.Errorf("failed to check standby recovery status: %w", err)
	}
	if len(queryResp.Rows) == 0 || len(queryResp.Rows[0].Values) == 0 || string(queryResp.Rows[0].Values[0]) != "true" {
		return fmt.Errorf("standby is not in recovery mode")
	}

	// Set pooler type to REPLICA
	ctx, cancel = context.WithTimeout(context.Background(), 1*time.Second)
	defer cancel()

	changeTypeReq := &multipoolermanagerdatapb.ChangeTypeRequest{
		PoolerType: clustermetadatapb.PoolerType_REPLICA,
	}
	_, err = standbyClient.ChangeType(ctx, changeTypeReq)
	if err != nil {
		return fmt.Errorf("failed to set standby pooler type: %w", err)
	}

	t.Logf("Standby initialized successfully")
	return nil
}

// getSharedTestSetup creates or returns the shared test infrastructure
func getSharedTestSetup(t *testing.T) *MultipoolerTestSetup {
	t.Helper()
	setupOnce.Do(func() {
		// Set the PATH so our binaries can be found (like cluster_test.go does)
		// Use automatic module root detection instead of hard-coded relative paths
		if err := pathutil.PrependBinToPath(); err != nil {
			setupError = fmt.Errorf("failed to add bin to PATH: %w", err)
			return
		}

		// Check if PostgreSQL binaries are available
		if !utils.HasPostgreSQLBinaries() {
			setupError = fmt.Errorf("PostgreSQL binaries not found, make sure to install PostgreSQL and add it to the PATH")
			return
		}

		tempDir, tempDirCleanup := testutil.TempDir(t, "multipooler_shared_test")
		// Note: cleanup will be handled by TestMain to ensure it runs after all tests

		// Start etcd for topology
		t.Logf("Starting etcd for topology...")

		etcdDataDir := filepath.Join(tempDir, "etcd_data")
		if err := os.MkdirAll(etcdDataDir, 0o755); err != nil {
			setupError = fmt.Errorf("failed to create etcd data directory: %w", err)
			return
		}
		etcdClientAddr, etcdCmd, err := startEtcdForSharedSetup(t, etcdDataDir)
		if err != nil {
			setupError = fmt.Errorf("failed to start etcd: %w", err)
			return
		}
		// Note: cleanup will be handled by TestMain

		// Create topology server and cell
		testRoot := "/multigres"
		globalRoot := path.Join(testRoot, "global")
		cellName := "test-cell"
		cellRoot := path.Join(testRoot, cellName)

<<<<<<< HEAD
		ts, err := topoclient.OpenServer("etcd2", globalRoot, []string{etcdClientAddr})
=======
		ts, err := topo.OpenServer("etcd2", globalRoot, []string{etcdClientAddr}, topo.NewDefaultTopoConfig())
>>>>>>> dfdd933a
		if err != nil {
			setupError = fmt.Errorf("failed to open topology server: %w", err)
			return
		}
		// Note: cleanup will be handled by TestMain

		// Create the cell
		err = ts.CreateCell(context.Background(), cellName, &clustermetadatapb.Cell{
			ServerAddresses: []string{etcdClientAddr},
			Root:            cellRoot,
		})
		if err != nil {
			setupError = fmt.Errorf("failed to create cell: %w", err)
			return
		}

		t.Logf("Created topology cell '%s' at etcd %s", cellName, etcdClientAddr)

		// Create the database entry in topology with backup_location
		// This is needed for getBackupLocation() calls in multipooler manager
		database := "postgres"
		backupLocation := filepath.Join(tempDir, "backup-repo", database, "test", "0")
		err = ts.CreateDatabase(context.Background(), database, &clustermetadatapb.Database{
			Name:             database,
			BackupLocation:   backupLocation,
			DurabilityPolicy: "ANY_2",
		})
		if err != nil {
			setupError = fmt.Errorf("failed to create database in topology: %w", err)
			return
		}
		t.Logf("Created database '%s' in topology with backup_location=%s", database, backupLocation)

		// Generate ports for shared instances using systematic allocation to avoid conflicts
		primaryGrpcPort := utils.GetFreePort(t)
		primaryPgPort := utils.GetFreePort(t)
		standbyGrpcPort := utils.GetFreePort(t)
		standbyPgPort := utils.GetFreePort(t)
		primaryMultipoolerPort := utils.GetFreePort(t)
		standbyMultipoolerPort := utils.GetFreePort(t)

		t.Logf("Shared test setup - Primary pgctld gRPC: %d, Primary PG: %d, Standby pgctld gRPC: %d, Standby PG: %d, Primary multipooler: %d, Standby multipooler: %d",
			primaryGrpcPort, primaryPgPort, standbyGrpcPort, standbyPgPort, primaryMultipoolerPort, standbyMultipoolerPort)

		// Create instances
		primaryPgctld := createPgctldInstance(t, "primary", tempDir, primaryGrpcPort, primaryPgPort)
		standbyPgctld := createPgctldInstance(t, "standby", tempDir, standbyGrpcPort, standbyPgPort)

		// Use a shared stanza name for the test setup
		// This allows both primary and standby to use the same pgBackRest stanza
		stanzaName := "test_backup"

		primaryMultipooler := createMultipoolerInstance(t, "primary-multipooler", tempDir, primaryMultipoolerPort,
			fmt.Sprintf("localhost:%d", primaryGrpcPort), primaryPgctld.DataDir, primaryPgctld.PgPort, etcdClientAddr, stanzaName)
		standbyMultipooler := createMultipoolerInstance(t, "standby-multipooler", tempDir, standbyMultipoolerPort,
			fmt.Sprintf("localhost:%d", standbyGrpcPort), standbyPgctld.DataDir, standbyPgctld.PgPort, etcdClientAddr, stanzaName)

		// Create standby data directories before initializing primary
		// This is needed for symmetric pgBackRest configuration where primary references standby paths
		if err := os.MkdirAll(filepath.Join(standbyPgctld.DataDir, "pg_data"), 0o755); err != nil {
			setupError = fmt.Errorf("failed to create standby pg_data dir: %w", err)
			return
		}
		if err := os.MkdirAll(filepath.Join(standbyPgctld.DataDir, "pg_sockets"), 0o755); err != nil {
			setupError = fmt.Errorf("failed to create standby pg_sockets dir: %w", err)
			return
		}

		// Initialize primary (pgctld, PostgreSQL, pgbackrest, consensus term, multipooler, type)
		if err := initializePrimary(t, tempDir, primaryPgctld, primaryMultipooler, standbyPgctld, stanzaName); err != nil {
			setupError = err
			return
		}

		// Initialize standby (pgctld, PostgreSQL with replication, consensus term, multipooler, type)
		if err := initializeStandby(t, tempDir, primaryPgctld, standbyPgctld, standbyMultipooler, stanzaName); err != nil {
			setupError = err
			return
		}

		sharedTestSetup = &MultipoolerTestSetup{
			TempDir:            tempDir,
			TempDirCleanup:     tempDirCleanup,
			EtcdClientAddr:     etcdClientAddr,
			EtcdCmd:            etcdCmd,
			TopoServer:         ts,
			PrimaryPgctld:      primaryPgctld,
			StandbyPgctld:      standbyPgctld,
			PrimaryMultipooler: primaryMultipooler,
			StandbyMultipooler: standbyMultipooler,
		}
		t.Logf("Shared test infrastructure started successfully")
	})

	if setupError != nil {
		t.Fatalf("Failed to setup shared test infrastructure: %v", setupError)
	}

	return sharedTestSetup
}

// startEtcdForSharedSetup starts etcd without registering t.Cleanup() handlers
// since cleanup is handled manually by TestMain via cleanupSharedTestSetup()
func startEtcdForSharedSetup(t *testing.T, dataDir string) (string, *exec.Cmd, error) {
	// Check if etcd is available in PATH
	_, err := exec.LookPath("etcd")
	if err != nil {
		return "", nil, fmt.Errorf("etcd not found in PATH: %w", err)
	}

	// Get ports for etcd (client and peer)
	clientPort := utils.GetFreePort(t)
	peerPort := utils.GetFreePort(t)

	name := "multigres_shared_test"
	clientAddr := fmt.Sprintf("http://localhost:%v", clientPort)
	peerAddr := fmt.Sprintf("http://localhost:%v", peerPort)
	initialCluster := fmt.Sprintf("%v=%v", name, peerAddr)

	// Wrap etcd with run_in_test to ensure cleanup if test process dies
	cmd := exec.Command("run_in_test.sh", "etcd",
		"-name", name,
		"-advertise-client-urls", clientAddr,
		"-initial-advertise-peer-urls", peerAddr,
		"-listen-client-urls", clientAddr,
		"-listen-peer-urls", peerAddr,
		"-initial-cluster", initialCluster,
		"-data-dir", dataDir)

	// Set MULTIGRES_TESTDATA_DIR for directory-deletion triggered cleanup
	cmd.Env = append(os.Environ(),
		"MULTIGRES_TESTDATA_DIR="+dataDir,
	)

	if err := cmd.Start(); err != nil {
		return "", nil, fmt.Errorf("failed to start etcd: %w", err)
	}

	// Wait for etcd to be ready
	time.Sleep(500 * time.Millisecond)

	return clientAddr, cmd, nil
}

// waitForManagerReady waits for the manager to be in ready state
func waitForManagerReady(t *testing.T, setup *MultipoolerTestSetup, manager *ProcessInstance) {
	t.Helper()

	// Connect to the manager
	conn, err := grpc.NewClient(
		fmt.Sprintf("localhost:%d", manager.GrpcPort),
		grpc.WithTransportCredentials(insecure.NewCredentials()),
	)
	require.NoError(t, err)
	defer conn.Close()

	client := multipoolermanagerpb.NewMultiPoolerManagerClient(conn)

	// Use require.Eventually to wait for manager to be ready
	require.Eventually(t, func() bool {
		ctx, cancel := context.WithTimeout(context.Background(), 1*time.Second)
		defer cancel()

		req := &multipoolermanagerdatapb.StateRequest{}
		resp, err := client.State(ctx, req)
		if err != nil {
			return false
		}
		if resp.State == "error" {
			t.Fatalf("Manager failed to initialize: %s", resp.ErrorMessage)
		}
		return resp.State == "ready"
	}, 30*time.Second, 100*time.Millisecond, "Manager should become ready within 30 seconds")

	t.Logf("Manager %s is ready", manager.Name)
}

// setupStandbyReplication configures the standby to replicate from the primary
// Assumes standby data dir is initialized but PostgreSQL is not started yet
func setupStandbyReplication(t *testing.T, primaryPgctld *ProcessInstance, standbyPgctld *ProcessInstance) {
	t.Helper()

	// Remove the standby pg_data directory to prepare for pgbackrest restore
	standbyPgDataDir := filepath.Join(standbyPgctld.DataDir, "pg_data")
	t.Logf("Removing standby pg_data directory: %s", standbyPgDataDir)
	err := os.RemoveAll(standbyPgDataDir)
	require.NoError(t, err)

	// Get primary's pgbackrest configuration
	primaryConfigPath := filepath.Join(primaryPgctld.DataDir, "pgbackrest.conf")

	// Determine the stanza name from the primary's config
	// The stanza is set during initializePrimary
	stanzaName := "test_backup" // This matches the value from initializePrimary

	// Get backup location (same structure as in initializePrimary)
	database := "postgres"
	tableGroup := "test"
	shard := "0"
	baseDir := filepath.Dir(filepath.Dir(primaryPgctld.DataDir)) // Go up from primary/data to get base
	repoPath := filepath.Join(baseDir, "backup-repo", database, tableGroup, shard)

	// Create a backup on the primary using pgbackrest
	t.Logf("Creating pgBackRest backup on primary (stanza: %s, config: %s, repo: %s)...",
		stanzaName, primaryConfigPath, repoPath)

	backupCtx, backupCancel := context.WithTimeout(t.Context(), 5*time.Minute)
	defer backupCancel()

	backupCmd := exec.CommandContext(backupCtx, "pgbackrest",
		"--stanza="+stanzaName,
		"--config="+primaryConfigPath,
		"--repo1-path="+repoPath,
		"--type=full",
		"--log-level-console=info",
		"backup")

	backupOutput, err := backupCmd.CombinedOutput()
	if err != nil {
		t.Logf("pgbackrest backup output: %s", string(backupOutput))
	}
	require.NoError(t, err, "pgbackrest backup should succeed")
	t.Logf("pgBackRest backup completed successfully")

	// Create standby's pgbackrest configuration before restore
	// This needs to be created now (before PostgreSQL starts) so we can use it for restore
	logPath := filepath.Join(baseDir, "logs", "pgbackrest")
	spoolPath := filepath.Join(baseDir, "pgbackrest-spool")

	standbyConfigPath := filepath.Join(standbyPgctld.DataDir, "pgbackrest.conf")
	standbyBackupCfg := pgbackrest.Config{
		StanzaName:  stanzaName, // Use same stanza (they're replicas in HA setup)
		PgDataPath:  filepath.Join(standbyPgctld.DataDir, "pg_data"),
		PgPort:      standbyPgctld.PgPort,
		PgSocketDir: filepath.Join(standbyPgctld.DataDir, "pg_sockets"),
		PgUser:      "postgres",
		PgDatabase:  "postgres",
		// Add primary as pg2 for symmetric configuration
		AdditionalHosts: []pgbackrest.PgHost{
			{
				DataPath:  filepath.Join(primaryPgctld.DataDir, "pg_data"),
				SocketDir: filepath.Join(primaryPgctld.DataDir, "pg_sockets"),
				Port:      primaryPgctld.PgPort,
				User:      "postgres",
				Database:  "postgres",
			},
		},
		LogPath:       logPath,
		SpoolPath:     spoolPath,
		RetentionFull: 2,
	}

	if err := pgbackrest.WriteConfigFile(standbyConfigPath, standbyBackupCfg); err != nil {
		require.NoError(t, err, "failed to write standby pgbackrest config")
	}
	t.Logf("Created pgbackrest config for standby at %s", standbyConfigPath)

	// Restore the backup to the standby using pgbackrest
	t.Logf("Restoring pgBackRest backup to standby (config: %s)...", standbyConfigPath)

	restoreCtx, restoreCancel := context.WithTimeout(t.Context(), 5*time.Minute)
	defer restoreCancel()

	restoreCmd := exec.CommandContext(restoreCtx, "pgbackrest",
		"--stanza="+stanzaName,
		"--config="+standbyConfigPath,
		"--repo1-path="+repoPath,
		"--log-level-console=info",
		"restore")

	restoreOutput, err := restoreCmd.CombinedOutput()
	if err != nil {
		t.Logf("pgbackrest restore output: %s", string(restoreOutput))
	}
	require.NoError(t, err, "pgbackrest restore should succeed")
	t.Logf("pgBackRest restore completed successfully")

	// Create standby.signal to put the server in recovery mode
	standbySignalPath := filepath.Join(standbyPgDataDir, "standby.signal")
	t.Logf("Creating standby.signal file: %s", standbySignalPath)
	err = os.WriteFile(standbySignalPath, []byte(""), 0o644)
	require.NoError(t, err, "Should be able to create standby.signal")

	t.Logf("Standby data restored from backup and configured as replica (PostgreSQL will be started next)")
}

// makeMultipoolerID creates a multipooler ID for testing
func makeMultipoolerID(cell, name string) *clustermetadatapb.ID {
	return &clustermetadatapb.ID{
		Component: clustermetadatapb.ID_MULTIPOOLER,
		Cell:      cell,
		Name:      name,
	}
}

// Helper function to get PrimaryStatus from a manager client
func getPrimaryStatusFromClient(t *testing.T, client multipoolermanagerpb.MultiPoolerManagerClient) *multipoolermanagerdatapb.PrimaryStatus {
	t.Helper()
	statusResp, err := client.PrimaryStatus(utils.WithShortDeadline(t), &multipoolermanagerdatapb.PrimaryStatusRequest{})
	require.NoError(t, err, "PrimaryStatus should succeed")
	require.NotNil(t, statusResp.Status, "Status should not be nil")
	return statusResp.Status
}

// Helper function to wait for synchronous replication config to converge to expected value
func waitForSyncConfigConvergenceWithClient(t *testing.T, client multipoolermanagerpb.MultiPoolerManagerClient, checkFunc func(*multipoolermanagerdatapb.SynchronousReplicationConfiguration) bool, message string) {
	t.Helper()
	require.Eventually(t, func() bool {
		status := getPrimaryStatusFromClient(t, client)
		return checkFunc(status.SyncReplicationConfig)
	}, 5*time.Second, 200*time.Millisecond, message)
}

// Helper function to check if a standby ID is in the config
func containsStandbyIDInConfig(config *multipoolermanagerdatapb.SynchronousReplicationConfiguration, cell, name string) bool {
	if config == nil {
		return false
	}
	for _, id := range config.StandbyIds {
		if id.Cell == cell && id.Name == name {
			return true
		}
	}
	return false
}

// cleanupOption is a function that configures cleanup behavior
type cleanupOption func(*cleanupConfig)

// cleanupConfig holds the configuration for test cleanup
type cleanupConfig struct {
	tablesToDrop     []string
	gucsToReset      []string
	noReplication    bool // Explicitly disable replication setup
	pauseReplication bool // Start replication but pause WAL replay
}

// WithResetGuc returns a cleanup option that saves and restores a GUC setting on both primary and standby
func WithResetGuc(gucNames ...string) cleanupOption {
	return func(c *cleanupConfig) {
		c.gucsToReset = append(c.gucsToReset, gucNames...)
	}
}

// WithoutReplication returns a cleanup option that explicitly disables replication setup.
// Use this for tests that need to set up replication from scratch within the test body.
// This saves and restores synchronous replication settings on primary and primary_conninfo on standby.
func WithoutReplication() cleanupOption {
	return func(c *cleanupConfig) {
		c.noReplication = true
		c.gucsToReset = append(c.gucsToReset, "synchronous_standby_names", "synchronous_commit", "primary_conninfo")
	}
}

// WithPausedReplication returns a cleanup option that starts replication but pauses WAL replay.
// Use this for tests that need to test resuming replication or need replication configured but not actively applying WAL.
func WithPausedReplication() cleanupOption {
	return func(c *cleanupConfig) {
		c.pauseReplication = true
		c.gucsToReset = append(c.gucsToReset, "synchronous_standby_names", "synchronous_commit", "primary_conninfo")
	}
}

// WithDropTables returns a cleanup option that registers tables to drop on cleanup
func WithDropTables(tables ...string) cleanupOption {
	return func(c *cleanupConfig) {
		c.tablesToDrop = append(c.tablesToDrop, tables...)
	}
}

// Helper functions for setupPoolerTest

// queryStringValue executes a query and extracts the first column of the first row as a string.
// Returns empty string and error if query fails or returns no rows.
func queryStringValue(ctx context.Context, client *endtoend.MultiPoolerTestClient, query string) (string, error) {
	resp, err := client.ExecuteQuery(ctx, query, 1)
	if err != nil {
		return "", err
	}
	if len(resp.Rows) == 0 || len(resp.Rows[0].Values) == 0 {
		return "", nil
	}
	return string(resp.Rows[0].Values[0]), nil
}

// validateGUCValue queries a GUC and returns an error if it doesn't match the expected value.
func validateGUCValue(client *endtoend.MultiPoolerTestClient, gucName, expected, instanceName string) error {
	value, err := queryStringValue(context.Background(), client, fmt.Sprintf("SHOW %s", gucName))
	if err != nil {
		return fmt.Errorf("%s failed to query %s: %w", instanceName, gucName, err)
	}
	if value != expected {
		return fmt.Errorf("%s has %s='%s' (expected '%s')", instanceName, gucName, value, expected)
	}
	return nil
}

// saveGUCs queries multiple GUC values and saves them to a map.
// Returns a map of gucName -> value. Empty values are preserved.
func saveGUCs(client *endtoend.MultiPoolerTestClient, gucNames []string) map[string]string {
	saved := make(map[string]string)
	for _, gucName := range gucNames {
		value, err := queryStringValue(context.Background(), client, fmt.Sprintf("SHOW %s", gucName))
		if err == nil {
			saved[gucName] = value
		}
	}
	return saved
}

// restoreGUCs restores GUC values from a saved map using ALTER SYSTEM.
// Empty values are treated as RESET (restore to default).
func restoreGUCs(t *testing.T, client *endtoend.MultiPoolerTestClient, savedGucs map[string]string, instanceName string) {
	t.Helper()
	for gucName, gucValue := range savedGucs {
		var query string
		if gucValue == "" {
			query = fmt.Sprintf("ALTER SYSTEM RESET %s", gucName)
		} else {
			query = fmt.Sprintf("ALTER SYSTEM SET %s = '%s'", gucName, gucValue)
		}
		_, err := client.ExecuteQuery(context.Background(), query, 1)
		if err != nil {
			t.Logf("Warning: Failed to restore %s on %s in cleanup: %v", gucName, instanceName, err)
		}
	}

	// Reload configuration to apply changes
	_, err := client.ExecuteQuery(context.Background(), "SELECT pg_reload_conf()", 1)
	if err != nil {
		t.Logf("Warning: Failed to reload config on %s in cleanup: %v", instanceName, err)
	}
}

// validateCleanState checks that primary and standby are in the expected clean state.
// Expected state:
//   - Primary: primary_conninfo=", synchronous_standby_names="
//   - Standby: pg_is_in_recovery=true, primary_conninfo=", pg_is_wal_replay_paused=false
//
// Returns an error if state is not clean.
func validateCleanState(setup *MultipoolerTestSetup) error {
	if setup == nil {
		return nil
	}

	// Validate primary state
	if setup.PrimaryMultipooler != nil {
		primaryClient, err := endtoend.NewMultiPoolerTestClient(fmt.Sprintf("localhost:%d", setup.PrimaryMultipooler.GrpcPort))
		if err != nil {
			return fmt.Errorf("failed to connect to primary: %w", err)
		}
		defer primaryClient.Close()

		if err := validateGUCValue(primaryClient, "primary_conninfo", "", "Primary"); err != nil {
			return err
		}
		if err := validateGUCValue(primaryClient, "synchronous_standby_names", "", "Primary"); err != nil {
			return err
		}
	}

	// Validate standby state
	if setup.StandbyMultipooler != nil {
		standbyClient, err := endtoend.NewMultiPoolerTestClient(fmt.Sprintf("localhost:%d", setup.StandbyMultipooler.GrpcPort))
		if err != nil {
			return fmt.Errorf("failed to connect to standby: %w", err)
		}
		defer standbyClient.Close()

		// Verify standby is in recovery mode
		inRecovery, err := queryStringValue(context.Background(), standbyClient, "SELECT pg_is_in_recovery()")
		if err != nil {
			return fmt.Errorf("Standby failed to query pg_is_in_recovery: %w", err)
		}
		if inRecovery != "true" {
			return fmt.Errorf("Standby pg_is_in_recovery=%s (expected true)", inRecovery)
		}

		// Verify replication not configured
		if err := validateGUCValue(standbyClient, "primary_conninfo", "", "Standby"); err != nil {
			return err
		}

		// Verify WAL replay not paused
		isPaused, err := queryStringValue(context.Background(), standbyClient, "SELECT pg_is_wal_replay_paused()")
		if err != nil {
			return fmt.Errorf("Standby failed to query pg_is_wal_replay_paused: %w", err)
		}
		if isPaused != "false" {
			return fmt.Errorf("Standby pg_is_wal_replay_paused=%s (expected false)", isPaused)
		}
	}

	return nil
}

// setupPoolerTest provides test isolation by validating clean state, optionally configuring
// replication, and automatically restoring any state changes at test cleanup.
//
// DEFAULT BEHAVIOR (no options):
//   - Configures replication: Sets primary_conninfo, standby connects to primary
//   - Starts WAL streaming: WAL receiver active, WAL replay applying changes
//   - Disables synchronous replication (safe - writes won't hang)
//
// WithoutReplication():
//   - Does NOT configure replication: primary_conninfo stays empty
//   - Standby remains disconnected from primary
//   - Use for tests that set up replication from scratch
//
// WithPausedReplication():
//   - Configures replication: Sets primary_conninfo, standby connects to primary
//   - Starts WAL streaming: WAL receiver active
//   - Pauses WAL replay: Changes stop being applied (for testing resume)
//   - Use for tests that need to test pg_wal_replay_resume()
//
// Other options: WithResetGuc(), WithDropTables()
func setupPoolerTest(t *testing.T, setup *MultipoolerTestSetup, opts ...cleanupOption) {
	t.Helper()

	// Build cleanup configuration from options
	config := &cleanupConfig{}
	for _, opt := range opts {
		opt(config)
	}

	// Validate that settings are in the expected clean state.
	// This catches state leaks from tests that don't call setupPoolerTest().
	if err := validateCleanState(setup); err != nil {
		t.Fatalf("setupPoolerTest: %v. Previous test leaked state. Make sure all subtests call setupPoolerTest().", err)
	}

	// Determine if we should configure replication (default: yes, unless WithoutReplication)
	shouldConfigureReplication := !config.noReplication

	// If configuring replication and no GUCs specified yet, add the default replication GUCs
	if shouldConfigureReplication && len(config.gucsToReset) == 0 {
		config.gucsToReset = append(config.gucsToReset, "synchronous_standby_names", "synchronous_commit", "primary_conninfo")
	}

	// Create pooler clients once and reuse throughout setup and cleanup
	var primaryPoolerClient, standbyPoolerClient *endtoend.MultiPoolerTestClient
	if setup != nil && setup.PrimaryMultipooler != nil {
		var err error
		primaryPoolerClient, err = endtoend.NewMultiPoolerTestClient(fmt.Sprintf("localhost:%d", setup.PrimaryMultipooler.GrpcPort))
		require.NoError(t, err, "Failed to connect to primary pooler")

		_, err = primaryPoolerClient.ExecuteQuery(context.Background(), "SELECT 1", 0)
		require.NoError(t, err, "Failed to query primary pooler")
	}
	if setup != nil && setup.StandbyMultipooler != nil {
		var err error
		standbyPoolerClient, err = endtoend.NewMultiPoolerTestClient(fmt.Sprintf("localhost:%d", setup.StandbyMultipooler.GrpcPort))
		require.NoError(t, err, "Failed to connect to standby pooler")

		_, err = standbyPoolerClient.ExecuteQuery(context.Background(), "SELECT 1", 0)
		require.NoError(t, err, "Failed to query primary pooler")
	}

	// Save GUC values BEFORE configuring replication (so we save the clean state)
	// This way cleanup will restore to clean state
	var savedPrimaryGucs, savedStandbyGucs map[string]string

	if len(config.gucsToReset) > 0 {
		if primaryPoolerClient != nil {
			savedPrimaryGucs = saveGUCs(primaryPoolerClient, config.gucsToReset)
		}
		if standbyPoolerClient != nil {
			savedStandbyGucs = saveGUCs(standbyPoolerClient, config.gucsToReset)
		}
	}

	// Configure replication if needed (after saving GUCs)
	if shouldConfigureReplication {
		if setup == nil || setup.StandbyMultipooler == nil || setup.PrimaryPgctld == nil {
			t.Log("Test setup: Cannot configure replication (setup or multipoolers are nil)")
		} else {
			// SAFETY: Always disable synchronous replication to prevent write hangs
			if primaryPoolerClient != nil {
				_, err := primaryPoolerClient.ExecuteQuery(context.Background(), "ALTER SYSTEM SET synchronous_standby_names = ''", 0)
				if err == nil {
					_, err = primaryPoolerClient.ExecuteQuery(context.Background(), "SELECT pg_reload_conf()", 0)
					if err == nil {
						t.Log("Test setup: Disabled synchronous replication for safety (prevents write hangs)")
					}
				}
				if err != nil {
					t.Logf("Warning: Failed to disable synchronous replication: %v", err)
				}
			}

			// Check if replication is already configured and streaming
			alreadyStreaming := false
			if standbyPoolerClient != nil {
				resp, err := standbyPoolerClient.ExecuteQuery(context.Background(), "SELECT status FROM pg_stat_wal_receiver", 1)
				if err == nil && len(resp.Rows) > 0 && len(resp.Rows[0].Values) > 0 {
					status := string(resp.Rows[0].Values[0])
					if status == "streaming" {
						alreadyStreaming = true
						t.Log("Test setup: Replication already streaming")
					}
				}
			}

			// Configure replication if not already streaming
			if !alreadyStreaming {
				t.Log("Test setup: Configuring replication (setting primary_conninfo, starting WAL streaming)...")

				standbyConn, err := grpc.NewClient(
					fmt.Sprintf("localhost:%d", setup.StandbyMultipooler.GrpcPort),
					grpc.WithTransportCredentials(insecure.NewCredentials()),
				)
				require.NoError(t, err, "Failed to connect to standby multipooler")
				defer standbyConn.Close()

				standbyClient := multipoolermanagerpb.NewMultiPoolerManagerClient(standbyConn)

				// Set consensus term
				_, err = standbyClient.SetTerm(utils.WithShortDeadline(t), &multipoolermanagerdatapb.SetTermRequest{
					Term: &multipoolermanagerdatapb.ConsensusTerm{
						TermNumber: 1,
					},
				})
				if err != nil {
					t.Logf("Warning: Failed to set term on standby: %v", err)
				}

				// Configure replication with Force=true to ensure it works
				setPrimaryReq := &multipoolermanagerdatapb.SetPrimaryConnInfoRequest{
					Host:                  "localhost",
					Port:                  int32(setup.PrimaryPgctld.PgPort),
					StartReplicationAfter: true,
					StopReplicationBefore: false,
					CurrentTerm:           1,
					Force:                 true, // Force reconfiguration to ensure it works
				}
				ctxSetPrimary, cancelSetPrimary := context.WithTimeout(context.Background(), 5*time.Second)
				_, err = standbyClient.SetPrimaryConnInfo(ctxSetPrimary, setPrimaryReq)
				cancelSetPrimary()

				if err != nil {
					t.Fatalf("Failed to configure replication: %v", err)
				}
			}

			// Wait for replication to be streaming (whether we just configured it or it was already streaming)
			if standbyPoolerClient != nil {
				require.Eventually(t, func() bool {
					resp, err := standbyPoolerClient.ExecuteQuery(context.Background(), "SELECT status FROM pg_stat_wal_receiver", 1)
					if err != nil || len(resp.Rows) == 0 {
						return false
					}
					return string(resp.Rows[0].Values[0]) == "streaming"
				}, 10*time.Second, 100*time.Millisecond, "Replication should be streaming after setup")

				if config.pauseReplication {
					// Pause WAL replay (WAL receiver keeps streaming, but changes aren't applied)
					_, err := standbyPoolerClient.ExecuteQuery(context.Background(), "SELECT pg_wal_replay_pause()", 1)
					if err != nil {
						t.Logf("Warning: Failed to pause WAL replay: %v", err)
					} else {
						t.Log("Test setup: Replication configured and streaming, WAL replay PAUSED")
					}
				} else {
					t.Log("Test setup: Replication configured and streaming, WAL replay ACTIVE")
				}
			}
		}
	}

	// Register cleanup handler
	t.Cleanup(func() {
		// Close pooler clients at the end
		defer func() {
			if primaryPoolerClient != nil {
				primaryPoolerClient.Close()
			}
			if standbyPoolerClient != nil {
				standbyPoolerClient.Close()
			}
		}()

		// Early return if setup is nil or multipoolers are nil
		if setup == nil || setup.PrimaryMultipooler == nil {
			return
		}

		// Step 1: Restore GUC values if specified (must be done first to fix replication)
		if len(savedPrimaryGucs) > 0 && primaryPoolerClient != nil {
			restoreGUCs(t, primaryPoolerClient, savedPrimaryGucs, "primary")
		}

		if len(savedStandbyGucs) > 0 && standbyPoolerClient != nil {
			restoreGUCs(t, standbyPoolerClient, savedStandbyGucs, "standby")

			// Wait for primary_conninfo to actually be cleared (if it was in the saved GUCs)
			// This prevents race conditions where the next test starts before config reload completes
			if _, hasPrimaryConnInfo := savedStandbyGucs["primary_conninfo"]; hasPrimaryConnInfo {
				require.Eventually(t, func() bool {
					value, err := queryStringValue(context.Background(), standbyPoolerClient, "SHOW primary_conninfo")
					if err != nil {
						t.Logf("Cleanup: Error checking primary_conninfo: %v", err)
						return false
					}
					return value == savedStandbyGucs["primary_conninfo"]
				}, 5*time.Second, 100*time.Millisecond, "Cleanup: Failed to restore primary_conninfo to original value")
			}
		}

		// Step 2: Always resume WAL replay (must be after GUC restoration)
		// This ensures we leave the system in a good state even if tests paused replay
		// We always do this regardless of WithoutReplication flag because pause state persists
		// NOTE: We don't wait for streaming because we just restored GUCs to clean state
		// (primary_conninfo=''), so there's no replication source configured.
		if standbyPoolerClient != nil {
			_, err := standbyPoolerClient.ExecuteQuery(context.Background(), "SELECT pg_wal_replay_resume()", 1)
			if err != nil {
				t.Logf("Cleanup: Failed to resume WAL replay: %v", err)
			}
		}

		// Step 3: Drop tables if specified (must be last, requires working replication)
		if len(config.tablesToDrop) > 0 && primaryPoolerClient != nil {
			for _, table := range config.tablesToDrop {
				_, err := primaryPoolerClient.ExecuteQuery(context.Background(), fmt.Sprintf("DROP TABLE IF EXISTS %s", table), 1)
				if err != nil {
					t.Logf("Warning: Failed to drop table %s in cleanup: %v", table, err)
				}
			}
		}

		// Step 4: Validate that cleanup fully applied and state is clean
		// Use Eventually to give the system time to reach clean state
		require.Eventually(t, func() bool {
			return validateCleanState(setup) == nil
		}, 2*time.Second, 50*time.Millisecond, "Test cleanup failed: state did not return to clean state after cleanup")
	})
}<|MERGE_RESOLUTION|>--- conflicted
+++ resolved
@@ -745,11 +745,7 @@
 		cellName := "test-cell"
 		cellRoot := path.Join(testRoot, cellName)
 
-<<<<<<< HEAD
-		ts, err := topoclient.OpenServer("etcd2", globalRoot, []string{etcdClientAddr})
-=======
-		ts, err := topo.OpenServer("etcd2", globalRoot, []string{etcdClientAddr}, topo.NewDefaultTopoConfig())
->>>>>>> dfdd933a
+		ts, err := topoclient.OpenServer("etcd2", globalRoot, []string{etcdClientAddr}, topoclient.NewDefaultTopoConfig())
 		if err != nil {
 			setupError = fmt.Errorf("failed to open topology server: %w", err)
 			return
