// Copyright 2025 Supabase, Inc.
//
// Licensed under the Apache License, Version 2.0 (the "License");
// you may not use this file except in compliance with the License.
// You may obtain a copy of the License at
//
//     http://www.apache.org/licenses/LICENSE-2.0
//
// Unless required by applicable law or agreed to in writing, software
// distributed under the License is distributed on an "AS IS" BASIS,
// WITHOUT WARRANTIES OR CONDITIONS OF ANY KIND, either express or implied.
// See the License for the specific language governing permissions and
// limitations under the License.

package multipooler

import (
	"context"
	"fmt"
	"net"
	"os"
	"os/exec"
	"path"
	"path/filepath"
	"strconv"
	"sync"
	"syscall"
	"testing"
	"time"

	"github.com/stretchr/testify/require"
	clientv3 "go.etcd.io/etcd/client/v3"
	"google.golang.org/grpc"
	"google.golang.org/grpc/credentials/insecure"

	"github.com/multigres/multigres/go/cmd/pgctld/testutil"
	"github.com/multigres/multigres/go/common/constants"
	"github.com/multigres/multigres/go/common/topoclient"
	"github.com/multigres/multigres/go/provisioner/local/pgbackrest"
	"github.com/multigres/multigres/go/test/endtoend"
	"github.com/multigres/multigres/go/test/utils"
	"github.com/multigres/multigres/go/tools/pathutil"

	clustermetadatapb "github.com/multigres/multigres/go/pb/clustermetadata"
	consensuspb "github.com/multigres/multigres/go/pb/consensus"
	consensusdatapb "github.com/multigres/multigres/go/pb/consensusdata"
	multipoolermanagerpb "github.com/multigres/multigres/go/pb/multipoolermanager"
	multipoolermanagerdatapb "github.com/multigres/multigres/go/pb/multipoolermanagerdata"
	"github.com/multigres/multigres/go/pb/pgctldservice"

	// Register topo plugins
	_ "github.com/multigres/multigres/go/common/plugins/topo"
)

var (
	// Shared test infrastructure
	sharedTestSetup *MultipoolerTestSetup
	setupOnce       sync.Once
	setupError      error
)

<<<<<<< HEAD
// TestMain sets the path and cleans up after all tests
func TestMain(m *testing.M) {
	// Set the PATH so dependencies like etcd and run_in_test.sh can be found
	// Use automatic module root detection instead of hard-coded relative paths
	if err := pathutil.PrependBinToPath(); err != nil {
		fmt.Fprintf(os.Stderr, "Failed to add bin to PATH: %v\n", err)
		os.Exit(1) //nolint:forbidigo // TestMain() is allowed to call os.Exit
	}

	// Set orphan detection environment variable as baseline protection.
	// This ensures postgres processes started by in-process services will
	// have watchdogs that monitor the test process and kill postgres if
	// the test crashes. Individual tests can additionally set
	// MULTIGRES_TESTDATA_DIR for directory-deletion triggered cleanup.
	os.Setenv("MULTIGRES_TEST_PARENT_PID", fmt.Sprintf("%d", os.Getpid()))

	// Set up signal handler to ensure cleanup on interrupt
	sigChan := make(chan os.Signal, 1)
	signal.Notify(sigChan, os.Interrupt, syscall.SIGTERM)
	go func() {
		<-sigChan
		cleanupSharedTestSetup()
		os.Exit(1) //nolint:forbidigo // TestMain() signal handler is allowed to call os.Exit
	}()
=======
// multipoolerClient wraps a gRPC connection to a multipooler and provides access to
// manager, consensus, and pooler service clients over the same connection.
type multipoolerClient struct {
	conn      *grpc.ClientConn
	Manager   multipoolermanagerpb.MultiPoolerManagerClient
	Consensus consensuspb.MultiPoolerConsensusClient
	Pooler    *endtoend.MultiPoolerTestClient
}
>>>>>>> 1c469f6b

// newMultipoolerClient creates a new multipoolerClient connected to the given gRPC port.
// It establishes a single gRPC connection and creates clients for all multipooler services.
func newMultipoolerClient(grpcPort int) (*multipoolerClient, error) {
	addr := fmt.Sprintf("localhost:%d", grpcPort)

	conn, err := grpc.NewClient(
		addr,
		grpc.WithTransportCredentials(insecure.NewCredentials()),
	)
	if err != nil {
		return nil, fmt.Errorf("failed to connect: %w", err)
	}

	// Create pooler test client (uses its own connection internally)
	poolerClient, err := endtoend.NewMultiPoolerTestClient(addr)
	if err != nil {
		conn.Close()
		return nil, fmt.Errorf("failed to create pooler client: %w", err)
	}

	return &multipoolerClient{
		conn:      conn,
		Manager:   multipoolermanagerpb.NewMultiPoolerManagerClient(conn),
		Consensus: consensuspb.NewMultiPoolerConsensusClient(conn),
		Pooler:    poolerClient,
	}, nil
}

<<<<<<< HEAD
	// Exit with the test result code
	os.Exit(exitCode) //nolint:forbidigo // TestMain() is allowed to call os.Exit
=======
// Close closes all underlying connections.
func (c *multipoolerClient) Close() error {
	var errs []error
	if c.Pooler != nil {
		if err := c.Pooler.Close(); err != nil {
			errs = append(errs, err)
		}
	}
	if c.conn != nil {
		if err := c.conn.Close(); err != nil {
			errs = append(errs, err)
		}
	}
	if len(errs) > 0 {
		return errs[0]
	}
	return nil
>>>>>>> 1c469f6b
}

// dumpServiceLogs prints service log files to help debug test failures.
// Call this before cleanup so logs are available.
func dumpServiceLogs() {
	if sharedTestSetup == nil {
		return
	}

	fmt.Println("\n" + "=" + "=== SERVICE LOGS (test failure) ===" + "=")

	instances := []*ProcessInstance{
		sharedTestSetup.PrimaryMultipooler,
		sharedTestSetup.StandbyMultipooler,
		sharedTestSetup.PrimaryPgctld,
		sharedTestSetup.StandbyPgctld,
	}

	for _, inst := range instances {
		if inst == nil || inst.LogFile == "" {
			continue
		}

		fmt.Printf("\n--- %s (%s) ---\n", inst.Name, inst.LogFile)
		content, err := os.ReadFile(inst.LogFile)
		if err != nil {
			fmt.Printf("  [error reading log: %v]\n", err)
			continue
		}
		if len(content) == 0 {
			fmt.Println("  [empty log file]")
			continue
		}
		fmt.Println(string(content))
	}

	fmt.Println("\n" + "=" + "=== END SERVICE LOGS ===" + "=")
}

// cleanupSharedTestSetup cleans up the shared test infrastructure
func cleanupSharedTestSetup() {
	if sharedTestSetup == nil {
		return
	}

	// Stop multipooler instances
	if sharedTestSetup.StandbyMultipooler != nil {
		sharedTestSetup.StandbyMultipooler.Stop()
	}
	if sharedTestSetup.PrimaryMultipooler != nil {
		sharedTestSetup.PrimaryMultipooler.Stop()
	}

	// Stop pgctld instances
	if sharedTestSetup.StandbyPgctld != nil {
		sharedTestSetup.StandbyPgctld.Stop()
	}
	if sharedTestSetup.PrimaryPgctld != nil {
		sharedTestSetup.PrimaryPgctld.Stop()
	}

	// Close topology server
	if sharedTestSetup.TopoServer != nil {
		sharedTestSetup.TopoServer.Close()
	}

	// Stop etcd
	if sharedTestSetup.EtcdCmd != nil && sharedTestSetup.EtcdCmd.Process != nil {
		_ = sharedTestSetup.EtcdCmd.Process.Kill()
		_ = sharedTestSetup.EtcdCmd.Wait()
	}

	// Clean up temp directory
	if sharedTestSetup.TempDirCleanup != nil {
		sharedTestSetup.TempDirCleanup()
	}
}

// ProcessInstance represents a process instance for testing (pgctld or multipooler)
type ProcessInstance struct {
	Name        string
	ServiceID   string // Multipooler service ID (format: cell/name)
	DataDir     string // Used by pgctld
	ConfigFile  string // Used by pgctld
	LogFile     string
	GrpcPort    int
	PgPort      int    // Used by pgctld
	PgctldAddr  string // Used by multipooler
	EtcdAddr    string // Used by multipooler for topology
	StanzaName  string // pgBackRest stanza name (used by multipooler)
	Process     *exec.Cmd
	Binary      string
	Environment []string
}

// MultipoolerTestSetup holds shared test infrastructure
type MultipoolerTestSetup struct {
	TempDir            string
	TempDirCleanup     func()
	EtcdClientAddr     string
	EtcdCmd            *exec.Cmd
	TopoServer         topoclient.Store
	PrimaryPgctld      *ProcessInstance
	StandbyPgctld      *ProcessInstance
	PrimaryMultipooler *ProcessInstance
	StandbyMultipooler *ProcessInstance
}

// Start starts the process instance (pgctld or multipooler)
func (p *ProcessInstance) Start(t *testing.T) error {
	t.Helper()

	switch p.Binary {
	case "pgctld":
		return p.startPgctld(t)
	case "multipooler":
		return p.startMultipooler(t)
	}
	return fmt.Errorf("unknown binary type: %s", p.Binary)
}

// startPgctld starts a pgctld instance (server only, PostgreSQL init/start done separately)
func (p *ProcessInstance) startPgctld(t *testing.T) error {
	t.Helper()

	t.Logf("Starting %s with binary '%s'", p.Name, p.Binary)
	t.Logf("Data dir: %s, gRPC port: %d, PG port: %d", p.DataDir, p.GrpcPort, p.PgPort)

	// Start the gRPC server
	p.Process = exec.Command(p.Binary, "server",
		"--pooler-dir", p.DataDir,
		"--grpc-port", strconv.Itoa(p.GrpcPort),
		"--pg-port", strconv.Itoa(p.PgPort),
		"--log-output", p.LogFile)

	// Set MULTIGRES_TESTDATA_DIR for directory-deletion triggered cleanup
	p.Process.Env = append(p.Environment,
		"MULTIGRES_TESTDATA_DIR="+filepath.Dir(p.DataDir),
	)

	t.Logf("Running server command: %v", p.Process.Args)
	if err := p.waitForStartup(t, 20*time.Second, 50); err != nil {
		return err
	}

	return nil
}

// startMultipooler starts a multipooler instance
func (p *ProcessInstance) startMultipooler(t *testing.T) error {
	t.Helper()

	t.Logf("Starting %s: binary '%s', gRPC port %d, ServiceID %s", p.Name, p.Binary, p.GrpcPort, p.ServiceID)

	// Build command arguments
	args := []string{
		"--grpc-port", strconv.Itoa(p.GrpcPort),
		"--database", "postgres", // Required parameter
		"--table-group", "default", // Required parameter (MVP only supports "default")
		"--shard", "0-inf", // Required parameter (MVP only supports "0-inf")
		"--pgctld-addr", p.PgctldAddr,
		"--pooler-dir", p.DataDir, // Use the same pooler dir as pgctld
		"--pg-port", strconv.Itoa(p.PgPort),
		"--service-map", "grpc-pooler,grpc-poolermanager,grpc-consensus,grpc-backup",
		"--topo-global-server-addresses", p.EtcdAddr,
		"--topo-global-root", "/multigres/global",
		"--topo-implementation", "etcd2",
		"--cell", "test-cell",
		"--service-id", p.ServiceID,
		"--log-output", p.LogFile,
	}

	// Add stanza name if configured
	if p.StanzaName != "" {
		args = append(args, "--pgbackrest-stanza", p.StanzaName)
	}

	// Start the multipooler server
	p.Process = exec.Command(p.Binary, args...)

	// Set MULTIGRES_TESTDATA_DIR for directory-deletion triggered cleanup
	p.Process.Env = append(p.Environment,
		"MULTIGRES_TESTDATA_DIR="+filepath.Dir(p.DataDir),
	)

	t.Logf("Running multipooler command: %v", p.Process.Args)
	return p.waitForStartup(t, 15*time.Second, 30)
}

// waitForStartup handles the common startup and waiting logic
func (p *ProcessInstance) waitForStartup(t *testing.T, timeout time.Duration, logInterval int) error {
	t.Helper()

	// Start the process in background (like cluster_test.go does)
	err := p.Process.Start()
	if err != nil {
		return fmt.Errorf("failed to start %s: %w", p.Name, err)
	}
	t.Logf("%s server process started with PID %d", p.Name, p.Process.Process.Pid)

	// Give the process a moment to potentially fail immediately
	time.Sleep(500 * time.Millisecond)

	// Check if process died immediately
	if p.Process.ProcessState != nil {
		t.Logf("%s process died immediately: exit code %d", p.Name, p.Process.ProcessState.ExitCode())
		p.logRecentOutput(t, "Process died immediately")
		return fmt.Errorf("%s process died immediately: exit code %d", p.Name, p.Process.ProcessState.ExitCode())
	}

	// Wait for server to be ready
	deadline := time.Now().Add(timeout)
	connectAttempts := 0
	for time.Now().Before(deadline) {
		// Check if process died during startup
		if p.Process.ProcessState != nil {
			t.Logf("%s process died during startup: exit code %d", p.Name, p.Process.ProcessState.ExitCode())
			p.logRecentOutput(t, "Process died during startup")
			return fmt.Errorf("%s process died: exit code %d", p.Name, p.Process.ProcessState.ExitCode())
		}

		connectAttempts++
		// Test gRPC connectivity
		conn, err := net.DialTimeout("tcp", fmt.Sprintf("localhost:%d", p.GrpcPort), 100*time.Millisecond)
		if err == nil {
			conn.Close()
			if p.Binary == "pgctld" {
				t.Logf("%s started successfully on gRPC port %d, PG port %d (after %d attempts)", p.Name, p.GrpcPort, p.PgPort, connectAttempts)
			} else {
				t.Logf("%s started successfully on gRPC port %d (after %d attempts)", p.Name, p.GrpcPort, connectAttempts)
			}
			return nil
		}
		if connectAttempts%logInterval == 0 {
			t.Logf("Still waiting for %s to start (attempt %d, error: %v)...", p.Name, connectAttempts, err)
		}
		time.Sleep(100 * time.Millisecond)
	}

	// If we timed out, try to get process status
	if p.Process.ProcessState == nil {
		t.Logf("%s process is still running but not responding on gRPC port %d", p.Name, p.GrpcPort)
	}

	t.Logf("Timeout waiting for %s after %d connection attempts", p.Name, connectAttempts)
	p.logRecentOutput(t, "Timeout waiting for server to start")
	return fmt.Errorf("timeout: %s failed to start listening on port %d after %d attempts", p.Name, p.GrpcPort, connectAttempts)
}

// logRecentOutput logs recent output from the process log file
func (p *ProcessInstance) logRecentOutput(t *testing.T, context string) {
	t.Helper()
	if p.LogFile == "" {
		return
	}

	content, err := os.ReadFile(p.LogFile)
	if err != nil {
		t.Logf("Failed to read log file %s: %v", p.LogFile, err)
		return
	}

	if len(content) == 0 {
		t.Logf("%s log file %s is empty", p.Name, p.LogFile)
		return
	}

	logContent := string(content)
	t.Logf("%s %s - Recent log output from %s:\n%s", p.Name, context, p.LogFile, logContent)
}

// Stop stops the process instance
func (p *ProcessInstance) Stop() {
	if p.Process == nil || p.Process.ProcessState != nil {
		return // Process not running
	}

	// If this is pgctld, stop PostgreSQL first via gRPC
	if p.Binary == "pgctld" {
		p.stopPostgreSQL()
	}

	// Then kill the process
	_ = p.Process.Process.Kill()
	_ = p.Process.Wait()
}

// IsRunning checks if the process is still running.
// Returns false if the process has exited or was never started.
func (p *ProcessInstance) IsRunning() bool {
	if p == nil || p.Process == nil || p.Process.Process == nil {
		return false
	}
	// ProcessState is set after Wait() returns, meaning process has exited
	if p.Process.ProcessState != nil {
		return false
	}
	// Signal 0 checks if process exists without actually sending a signal
	err := p.Process.Process.Signal(syscall.Signal(0))
	return err == nil
}

// stopPostgreSQL stops PostgreSQL via gRPC (best effort, no error handling)
func (p *ProcessInstance) stopPostgreSQL() {
	conn, err := grpc.NewClient(
		fmt.Sprintf("localhost:%d", p.GrpcPort),
		grpc.WithTransportCredentials(insecure.NewCredentials()),
	)
	if err != nil {
		return // Can't connect, nothing we can do
	}
	defer conn.Close()

	client := pgctldservice.NewPgCtldClient(conn)

	ctx, cancel := context.WithTimeout(context.Background(), 5*time.Second)
	defer cancel()

	// Stop PostgreSQL
	_, _ = client.Stop(ctx, &pgctldservice.StopRequest{Mode: "fast"})
}

// createPgctldInstance creates a new pgctld instance configuration
func createPgctldInstance(t *testing.T, name, baseDir string, grpcPort, pgPort int) *ProcessInstance {
	t.Helper()

	dataDir := filepath.Join(baseDir, name, "data")
	logFile := filepath.Join(baseDir, name, "pgctld.log")

	// Create data directory
	err := os.MkdirAll(filepath.Dir(logFile), 0o755)
	require.NoError(t, err)

	return &ProcessInstance{
		Name:        name,
		DataDir:     dataDir,
		LogFile:     logFile,
		GrpcPort:    grpcPort,
		PgPort:      pgPort,
		Binary:      "pgctld", // Assume binary is in PATH
		Environment: append(os.Environ(), "PGCONNECT_TIMEOUT=5", "LC_ALL=en_US.UTF-8"),
	}
}

// createMultipoolerInstance creates a new multipooler instance configuration
func createMultipoolerInstance(t *testing.T, name, baseDir string, grpcPort int, pgctldAddr string, pgctldDataDir string, pgPort int, etcdAddr string, stanzaName string) *ProcessInstance {
	t.Helper()

	logFile := filepath.Join(baseDir, name, "multipooler.log")
	// Create log directory
	err := os.MkdirAll(filepath.Dir(logFile), 0o755)
	require.NoError(t, err)

	return &ProcessInstance{
		Name:        name,
		ServiceID:   name, // ServiceID is just the name, cell is passed separately via --cell
		LogFile:     logFile,
		GrpcPort:    grpcPort,
		PgPort:      pgPort,
		PgctldAddr:  pgctldAddr,
		DataDir:     pgctldDataDir, // Use the same data dir as pgctld for pooler-dir
		EtcdAddr:    etcdAddr,
		StanzaName:  stanzaName,    // pgBackRest stanza name
		Binary:      "multipooler", // Assume binary is in PATH
		Environment: append(os.Environ(), "PGCONNECT_TIMEOUT=5"),
	}
}

// initializePrimary sets up the primary pgctld, PostgreSQL, consensus term, and multipooler
func initializePrimary(t *testing.T, baseDir string, pgctld *ProcessInstance, multipooler *ProcessInstance, standbyPgctld *ProcessInstance, stanzaName string) error {
	t.Helper()

	// Start primary pgctld server
	if err := pgctld.Start(t); err != nil {
		return fmt.Errorf("failed to start primary pgctld: %w", err)
	}

	// Initialize PostgreSQL data directory (but don't start yet)
	primaryGrpcAddr := fmt.Sprintf("localhost:%d", pgctld.GrpcPort)
	if err := endtoend.InitPostgreSQLDataDir(t, primaryGrpcAddr); err != nil {
		return fmt.Errorf("failed to init PostgreSQL data dir: %w", err)
	}

	// Create pgbackrest configuration first (before starting PostgreSQL)
	// Build backup repository path with database/tablegroup/shard structure
	database := "postgres"
	tableGroup := "default"
	shard := "0-inf"
	repoPath := filepath.Join(baseDir, "backup-repo", database, tableGroup, shard)
	if err := os.MkdirAll(repoPath, 0o755); err != nil {
		return fmt.Errorf("failed to create backup repo: %w", err)
	}

	logPath := filepath.Join(baseDir, "logs", "pgbackrest")
	if err := os.MkdirAll(logPath, 0o755); err != nil {
		return fmt.Errorf("failed to create pgbackrest log dir: %w", err)
	}

	spoolPath := filepath.Join(baseDir, "pgbackrest-spool")
	if err := os.MkdirAll(spoolPath, 0o755); err != nil {
		return fmt.Errorf("failed to create pgbackrest spool dir: %w", err)
	}

	// Create symmetric pgbackrest configuration:
	// - pg1: this cluster (primary in this case)
	// - pg2: other cluster (standby in this case)
	// Each cluster treats itself as pg1 and lists others as pg2, pg3, etc.
	configPath := filepath.Join(pgctld.DataDir, "pgbackrest.conf")
	backupCfg := pgbackrest.Config{
		StanzaName:  stanzaName,
		PgDataPath:  filepath.Join(pgctld.DataDir, "pg_data"),
		PgPort:      pgctld.PgPort, // Keep for fallback even though socket-path takes precedence
		PgSocketDir: filepath.Join(pgctld.DataDir, "pg_sockets"),
		PgUser:      "postgres",
		PgDatabase:  "postgres",
		// Add standby as pg2 for symmetric configuration
		AdditionalHosts: []pgbackrest.PgHost{
			{
				DataPath:  filepath.Join(standbyPgctld.DataDir, "pg_data"),
				SocketDir: filepath.Join(standbyPgctld.DataDir, "pg_sockets"),
				Port:      standbyPgctld.PgPort,
				User:      "postgres",
				Database:  "postgres",
			},
		},
		LogPath:       logPath,
		SpoolPath:     spoolPath,
		RetentionFull: 2,
	}

	if err := pgbackrest.WriteConfigFile(configPath, backupCfg); err != nil {
		return fmt.Errorf("failed to write pgbackrest config: %w", err)
	}
	t.Logf("Created symmetric pgbackrest config at %s (pg1=self, pg2=standby, stanza: %s)", configPath, stanzaName)

	// Configure archive_mode in postgresql.auto.conf BEFORE starting PostgreSQL
	// The archive_command will fail initially until we create the stanza, but PostgreSQL
	// handles this gracefully by retrying. Once the stanza is created, archiving will work.
	pgDataDir := filepath.Join(pgctld.DataDir, "pg_data")
	autoConfPath := filepath.Join(pgDataDir, "postgresql.auto.conf")
	archiveConfig := fmt.Sprintf(`
# Archive mode for pgbackrest backups
archive_mode = on
archive_command = 'pgbackrest --stanza=%s --config=%s --repo1-path=%s archive-push %%p'
`, stanzaName, configPath, repoPath)
	f, err := os.OpenFile(autoConfPath, os.O_APPEND|os.O_CREATE|os.O_WRONLY, 0o644)
	if err != nil {
		return fmt.Errorf("failed to open postgresql.auto.conf: %w", err)
	}
	if _, err := f.WriteString(archiveConfig); err != nil {
		f.Close()
		return fmt.Errorf("failed to write archive config: %w", err)
	}
	f.Close()
	t.Log("Configured archive_mode in postgresql.auto.conf")

	// Start PostgreSQL with archive mode enabled
	// Archive commands will fail until stanza is created, but that's okay
	if err := endtoend.StartPostgreSQL(t, primaryGrpcAddr); err != nil {
		return fmt.Errorf("failed to start PostgreSQL: %w", err)
	}
	t.Log("Started PostgreSQL with archive mode enabled")

	// Initialize pgbackrest stanza (PostgreSQL must be running)
	// Once stanza is created, archiving will start working
	ctx, cancel := context.WithTimeout(context.Background(), 30*time.Second)
	defer cancel()

	if err := pgbackrest.StanzaCreate(ctx, stanzaName, configPath, repoPath); err != nil {
		return fmt.Errorf("failed to create pgbackrest stanza: %w", err)
	}
	t.Logf("Initialized pgbackrest stanza: %s", stanzaName)

	// Start primary multipooler
	if err := multipooler.Start(t); err != nil {
		return fmt.Errorf("failed to start primary multipooler: %w", err)
	}

	// Wait for manager to be ready
	waitForManagerReady(t, nil, multipooler)

	// Create multigres schema and heartbeat table (needed for GetLeadershipView tests)
	// This is normally done during InitializeEmptyPrimary, but we're setting up manually
	primaryPoolerClient, err := endtoend.NewMultiPoolerTestClient(fmt.Sprintf("localhost:%d", multipooler.GrpcPort))
	if err != nil {
		return fmt.Errorf("failed to connect to primary pooler: %w", err)
	}
	defer primaryPoolerClient.Close()

	_, err = primaryPoolerClient.ExecuteQuery(context.Background(), "CREATE SCHEMA IF NOT EXISTS multigres", 0)
	if err != nil {
		return fmt.Errorf("failed to create multigres schema: %w", err)
	}

	_, err = primaryPoolerClient.ExecuteQuery(context.Background(), `
		CREATE TABLE IF NOT EXISTS multigres.heartbeat (
			shard_id BYTEA PRIMARY KEY,
			leader_id TEXT NOT NULL,
			ts BIGINT NOT NULL
		)`, 0)
	if err != nil {
		return fmt.Errorf("failed to create heartbeat table: %w", err)
	}
	t.Log("Created multigres schema and heartbeat table")

	// Connect to multipooler manager
	conn, err := grpc.NewClient(
		fmt.Sprintf("localhost:%d", multipooler.GrpcPort),
		grpc.WithTransportCredentials(insecure.NewCredentials()),
	)
	if err != nil {
		return fmt.Errorf("failed to connect to primary multipooler: %w", err)
	}
	defer conn.Close()

	client := multipoolermanagerpb.NewMultiPoolerManagerClient(conn)

	// Initialize consensus term to 1 via multipooler manager API
	t.Logf("Initializing consensus term to 1 for primary...")
	initialTerm := &multipoolermanagerdatapb.ConsensusTerm{
		TermNumber:                    1,
		AcceptedTermFromCoordinatorId: nil,
		LastAcceptanceTime:            nil,
		LeaderId:                      nil,
	}

	ctx, cancel = context.WithTimeout(context.Background(), 1*time.Second)
	_, err = client.SetTerm(ctx, &multipoolermanagerdatapb.SetTermRequest{Term: initialTerm})
	cancel()
	if err != nil {
		return fmt.Errorf("failed to set term for primary: %w", err)
	}
	t.Logf("Primary consensus term set to 1")

	// Set pooler type to PRIMARY
	ctx, cancel = context.WithTimeout(context.Background(), 5*time.Second)
	defer cancel()
	if err := setPoolerType(ctx, client, clustermetadatapb.PoolerType_PRIMARY); err != nil {
		return fmt.Errorf("failed to set primary pooler type: %w", err)
	}

	t.Logf("Primary initialized successfully")
	return nil
}

// initializeStandby sets up the standby pgctld, PostgreSQL (with replication), consensus term, and multipooler
func initializeStandby(t *testing.T, baseDir string, primaryPgctld *ProcessInstance, standbyPgctld *ProcessInstance, standbyMultipooler *ProcessInstance, stanzaName string) error {
	t.Helper()

	// Start standby pgctld server
	if err := standbyPgctld.Start(t); err != nil {
		return fmt.Errorf("failed to start standby pgctld: %w", err)
	}

	// Initialize standby data directory (but don't start yet)
	standbyGrpcAddr := fmt.Sprintf("localhost:%d", standbyPgctld.GrpcPort)
	if err := endtoend.InitPostgreSQLDataDir(t, standbyGrpcAddr); err != nil {
		return fmt.Errorf("failed to init standby data dir: %w", err)
	}

	// Configure standby as a replica using pgBackRest backup/restore
	t.Logf("Configuring standby as replica of primary...")
	setupStandbyReplication(t, primaryPgctld, standbyPgctld)

	// Start standby PostgreSQL (now configured as replica)
	if err := endtoend.StartPostgreSQL(t, standbyGrpcAddr); err != nil {
		return fmt.Errorf("failed to start standby PostgreSQL: %w", err)
	}

	// Create symmetric pgbackrest configuration for standby
	// Note: Standby shares the same backup repository and stanza as primary
	// since they're replicas. Both clusters use the same stanza name.
	//
	// Symmetric configuration:
	// - pg1: this cluster (standby in this case)
	// - pg2: other cluster (primary in this case)
	// Each cluster treats itself as pg1 and lists others as pg2, pg3, etc.
	// Build backup repository path with database/tablegroup/shard structure (same as primary)
	logPath := filepath.Join(baseDir, "logs", "pgbackrest")
	spoolPath := filepath.Join(baseDir, "pgbackrest-spool")

	configPath := filepath.Join(standbyPgctld.DataDir, "pgbackrest.conf")
	backupCfg := pgbackrest.Config{
		StanzaName:  stanzaName, // Use same stanza (they're replicas in HA setup)
		PgDataPath:  filepath.Join(standbyPgctld.DataDir, "pg_data"),
		PgPort:      standbyPgctld.PgPort, // Keep for fallback even though socket-path takes precedence
		PgSocketDir: filepath.Join(standbyPgctld.DataDir, "pg_sockets"),
		PgUser:      "postgres",
		PgDatabase:  "postgres",
		// Add primary as pg2 for symmetric configuration
		AdditionalHosts: []pgbackrest.PgHost{
			{
				DataPath:  filepath.Join(primaryPgctld.DataDir, "pg_data"),
				SocketDir: filepath.Join(primaryPgctld.DataDir, "pg_sockets"),
				Port:      primaryPgctld.PgPort,
				User:      "postgres",
				Database:  "postgres",
			},
		},
		LogPath:       logPath,
		SpoolPath:     spoolPath,
		RetentionFull: 2,
	}

	if err := pgbackrest.WriteConfigFile(configPath, backupCfg); err != nil {
		return fmt.Errorf("failed to write standby pgbackrest config: %w", err)
	}
	t.Logf("Created symmetric pgbackrest config at %s (pg1=self, pg2=primary, stanza: %s)", configPath, stanzaName)

	// Note: We don't create a new stanza for the standby because:
	// 1. It's in recovery mode, so pgbackrest won't allow stanza creation
	// 2. It shares the primary's stanza since they're replicas
	// 3. The stanza was already created when initializing the primary

	// Start standby multipooler
	if err := standbyMultipooler.Start(t); err != nil {
		return fmt.Errorf("failed to start standby multipooler: %w", err)
	}

	// Wait for manager to be ready
	waitForManagerReady(t, nil, standbyMultipooler)

	// Connect to standby multipooler manager
	standbyConn, err := grpc.NewClient(
		fmt.Sprintf("localhost:%d", standbyMultipooler.GrpcPort),
		grpc.WithTransportCredentials(insecure.NewCredentials()),
	)
	if err != nil {
		return fmt.Errorf("failed to connect to standby multipooler: %w", err)
	}
	defer standbyConn.Close()

	standbyClient := multipoolermanagerpb.NewMultiPoolerManagerClient(standbyConn)

	// Initialize consensus term to 1 via multipooler manager API
	t.Logf("Initializing consensus term to 1 for standby...")
	initialTerm := &multipoolermanagerdatapb.ConsensusTerm{
		TermNumber:                    1,
		AcceptedTermFromCoordinatorId: nil,
		LastAcceptanceTime:            nil,
		LeaderId:                      nil,
	}

	ctx, cancel := context.WithTimeout(context.Background(), 1*time.Second)
	_, err = standbyClient.SetTerm(ctx, &multipoolermanagerdatapb.SetTermRequest{Term: initialTerm})
	cancel()
	if err != nil {
		return fmt.Errorf("failed to set term for standby: %w", err)
	}
	t.Logf("Standby consensus term set to 1")

	// Verify standby is in recovery mode
	t.Logf("Verifying standby is in recovery mode...")
	standbyPoolerClient, err := endtoend.NewMultiPoolerTestClient(fmt.Sprintf("localhost:%d", standbyMultipooler.GrpcPort))
	if err != nil {
		return fmt.Errorf("failed to create standby pooler client: %w", err)
	}
	queryResp, err := standbyPoolerClient.ExecuteQuery(utils.WithShortDeadline(t), "SELECT pg_is_in_recovery()", 1)
	standbyPoolerClient.Close()
	if err != nil {
		return fmt.Errorf("failed to check standby recovery status: %w", err)
	}
	if len(queryResp.Rows) == 0 || len(queryResp.Rows[0].Values) == 0 || string(queryResp.Rows[0].Values[0]) != "true" {
		return fmt.Errorf("standby is not in recovery mode")
	}

	// Set pooler type to REPLICA
	ctx, cancel = context.WithTimeout(context.Background(), 5*time.Second)
	defer cancel()
	if err := setPoolerType(ctx, standbyClient, clustermetadatapb.PoolerType_REPLICA); err != nil {
		return fmt.Errorf("failed to set standby pooler type: %w", err)
	}

	t.Logf("Standby initialized successfully")
	return nil
}

// getSharedTestSetup creates or returns the shared test infrastructure
func getSharedTestSetup(t *testing.T) *MultipoolerTestSetup {
	t.Helper()
	setupOnce.Do(func() {
		// Set the PATH so our binaries can be found (like cluster_test.go does)
		// Use automatic module root detection instead of hard-coded relative paths
		if err := pathutil.PrependBinToPath(); err != nil {
			setupError = fmt.Errorf("failed to add bin to PATH: %w", err)
			return
		}

		// Check if PostgreSQL binaries are available
		if !utils.HasPostgreSQLBinaries() {
			setupError = fmt.Errorf("PostgreSQL binaries not found, make sure to install PostgreSQL and add it to the PATH")
			return
		}

		tempDir, tempDirCleanup := testutil.TempDir(t, "multipooler_shared_test")

		// Start etcd for topology
		t.Logf("Starting etcd for topology...")

		etcdDataDir := filepath.Join(tempDir, "etcd_data")
		if err := os.MkdirAll(etcdDataDir, 0o755); err != nil {
			setupError = fmt.Errorf("failed to create etcd data directory: %w", err)
			return
		}
		etcdClientAddr, etcdCmd, err := startEtcdForSharedSetup(t, etcdDataDir)
		if err != nil {
			setupError = fmt.Errorf("failed to start etcd: %w", err)
			return
		}

		// Create topology server and cell
		testRoot := "/multigres"
		globalRoot := path.Join(testRoot, "global")
		cellName := "test-cell"
		cellRoot := path.Join(testRoot, cellName)

		ts, err := topoclient.OpenServer("etcd2", globalRoot, []string{etcdClientAddr}, topoclient.NewDefaultTopoConfig())
		if err != nil {
			setupError = fmt.Errorf("failed to open topology server: %w", err)
			return
		}

		// Create the cell
		err = ts.CreateCell(context.Background(), cellName, &clustermetadatapb.Cell{
			ServerAddresses: []string{etcdClientAddr},
			Root:            cellRoot,
		})
		if err != nil {
			setupError = fmt.Errorf("failed to create cell: %w", err)
			return
		}

		t.Logf("Created topology cell '%s' at etcd %s", cellName, etcdClientAddr)

		// Create the database entry in topology with backup_location
		// This is needed for getBackupLocation() calls in multipooler manager
		database := "postgres"
		backupLocation := filepath.Join(tempDir, "backup-repo", database, "default", "0-inf")
		err = ts.CreateDatabase(context.Background(), database, &clustermetadatapb.Database{
			Name:             database,
			BackupLocation:   backupLocation,
			DurabilityPolicy: "ANY_2",
		})
		if err != nil {
			setupError = fmt.Errorf("failed to create database in topology: %w", err)
			return
		}
		t.Logf("Created database '%s' in topology with backup_location=%s", database, backupLocation)

		// Generate ports for shared instances using systematic allocation to avoid conflicts
		primaryGrpcPort := utils.GetFreePort(t)
		primaryPgPort := utils.GetFreePort(t)
		standbyGrpcPort := utils.GetFreePort(t)
		standbyPgPort := utils.GetFreePort(t)
		primaryMultipoolerPort := utils.GetFreePort(t)
		standbyMultipoolerPort := utils.GetFreePort(t)

		t.Logf("Shared test setup - Primary pgctld gRPC: %d, Primary PG: %d, Standby pgctld gRPC: %d, Standby PG: %d, Primary multipooler: %d, Standby multipooler: %d",
			primaryGrpcPort, primaryPgPort, standbyGrpcPort, standbyPgPort, primaryMultipoolerPort, standbyMultipoolerPort)

		// Create instances
		primaryPgctld := createPgctldInstance(t, "primary", tempDir, primaryGrpcPort, primaryPgPort)
		standbyPgctld := createPgctldInstance(t, "standby", tempDir, standbyGrpcPort, standbyPgPort)

		// Use a shared stanza name for the test setup
		// This allows both primary and standby to use the same pgBackRest stanza
		stanzaName := "test_backup"

		primaryMultipooler := createMultipoolerInstance(t, "primary-multipooler", tempDir, primaryMultipoolerPort,
			fmt.Sprintf("localhost:%d", primaryGrpcPort), primaryPgctld.DataDir, primaryPgctld.PgPort, etcdClientAddr, stanzaName)
		standbyMultipooler := createMultipoolerInstance(t, "standby-multipooler", tempDir, standbyMultipoolerPort,
			fmt.Sprintf("localhost:%d", standbyGrpcPort), standbyPgctld.DataDir, standbyPgctld.PgPort, etcdClientAddr, stanzaName)

		// Create standby data directories before initializing primary
		// This is needed for symmetric pgBackRest configuration where primary references standby paths
		if err := os.MkdirAll(filepath.Join(standbyPgctld.DataDir, "pg_data"), 0o755); err != nil {
			setupError = fmt.Errorf("failed to create standby pg_data dir: %w", err)
			return
		}
		if err := os.MkdirAll(filepath.Join(standbyPgctld.DataDir, "pg_sockets"), 0o755); err != nil {
			setupError = fmt.Errorf("failed to create standby pg_sockets dir: %w", err)
			return
		}

		// Initialize primary (pgctld, PostgreSQL, pgbackrest, consensus term, multipooler, type)
		if err := initializePrimary(t, tempDir, primaryPgctld, primaryMultipooler, standbyPgctld, stanzaName); err != nil {
			setupError = err
			return
		}

		// Initialize standby (pgctld, PostgreSQL with replication, consensus term, multipooler, type)
		if err := initializeStandby(t, tempDir, primaryPgctld, standbyPgctld, standbyMultipooler, stanzaName); err != nil {
			setupError = err
			return
		}

		sharedTestSetup = &MultipoolerTestSetup{
			TempDir:            tempDir,
			TempDirCleanup:     tempDirCleanup,
			EtcdClientAddr:     etcdClientAddr,
			EtcdCmd:            etcdCmd,
			TopoServer:         ts,
			PrimaryPgctld:      primaryPgctld,
			StandbyPgctld:      standbyPgctld,
			PrimaryMultipooler: primaryMultipooler,
			StandbyMultipooler: standbyMultipooler,
		}
		t.Logf("Shared test infrastructure started successfully")
	})

	if setupError != nil {
		t.Fatalf("Failed to setup shared test infrastructure: %v", setupError)
	}

	return sharedTestSetup
}

// startEtcdForSharedSetup starts etcd without registering t.Cleanup() handlers
// since cleanup is handled manually by TestMain via cleanupSharedTestSetup()
func startEtcdForSharedSetup(t *testing.T, dataDir string) (string, *exec.Cmd, error) {
	// Check if etcd is available in PATH
	_, err := exec.LookPath("etcd")
	if err != nil {
		return "", nil, fmt.Errorf("etcd not found in PATH: %w", err)
	}

	// Get ports for etcd (client and peer)
	clientPort := utils.GetFreePort(t)
	peerPort := utils.GetFreePort(t)

	name := "multigres_shared_test"
	clientAddr := fmt.Sprintf("http://localhost:%v", clientPort)
	peerAddr := fmt.Sprintf("http://localhost:%v", peerPort)
	initialCluster := fmt.Sprintf("%v=%v", name, peerAddr)

	// Wrap etcd with run_in_test to ensure cleanup if test process dies
	cmd := exec.Command("run_in_test.sh", "etcd",
		"-name", name,
		"-advertise-client-urls", clientAddr,
		"-initial-advertise-peer-urls", peerAddr,
		"-listen-client-urls", clientAddr,
		"-listen-peer-urls", peerAddr,
		"-initial-cluster", initialCluster,
		"-data-dir", dataDir)

	// Set MULTIGRES_TESTDATA_DIR for directory-deletion triggered cleanup
	cmd.Env = append(os.Environ(),
		"MULTIGRES_TESTDATA_DIR="+dataDir,
	)

	if err := cmd.Start(); err != nil {
		return "", nil, fmt.Errorf("failed to start etcd: %w", err)
	}

	if err := waitForEtcdReady(t, clientAddr, 10*time.Second); err != nil {
		_ = cmd.Process.Kill()
		return "", nil, err
	}

	return clientAddr, cmd, nil
}

// waitForEtcdReady waits for etcd to be ready by verifying the gRPC server
// can accept requests. A TCP port being open doesn't mean the gRPC server
// is fully initialized.
func waitForEtcdReady(t *testing.T, clientAddr string, timeout time.Duration) error {
	t.Helper()

	cli, err := clientv3.New(clientv3.Config{
		Endpoints:   []string{clientAddr},
		DialTimeout: 5 * time.Second,
	})
	if err != nil {
		return fmt.Errorf("failed to create etcd client: %w", err)
	}
	defer cli.Close()

	ctx, cancel := context.WithTimeout(t.Context(), timeout)
	defer cancel()
	start := time.Now()
	for {
		if _, err := cli.Get(ctx, "/"); err == nil {
			return nil
		}
		if time.Since(start) > timeout {
			return fmt.Errorf("etcd failed to become ready within %v", timeout)
		}
		time.Sleep(10 * time.Millisecond)
	}
}

// waitForManagerReady waits for the manager to be in ready state
func waitForManagerReady(t *testing.T, setup *MultipoolerTestSetup, manager *ProcessInstance) {
	t.Helper()

	// Connect to the manager
	conn, err := grpc.NewClient(
		fmt.Sprintf("localhost:%d", manager.GrpcPort),
		grpc.WithTransportCredentials(insecure.NewCredentials()),
	)
	require.NoError(t, err)
	defer conn.Close()

	client := multipoolermanagerpb.NewMultiPoolerManagerClient(conn)

	// Use require.Eventually to wait for manager to be ready
	require.Eventually(t, func() bool {
		ctx, cancel := context.WithTimeout(context.Background(), 1*time.Second)
		defer cancel()

		req := &multipoolermanagerdatapb.StateRequest{}
		resp, err := client.State(ctx, req)
		if err != nil {
			return false
		}
		if resp.State == "error" {
			t.Fatalf("Manager failed to initialize: %s", resp.ErrorMessage)
		}
		return resp.State == "ready"
	}, 30*time.Second, 100*time.Millisecond, "Manager should become ready within 30 seconds")

	t.Logf("Manager %s is ready", manager.Name)
}

// setupStandbyReplication configures the standby to replicate from the primary
// Assumes standby data dir is initialized but PostgreSQL is not started yet
func setupStandbyReplication(t *testing.T, primaryPgctld *ProcessInstance, standbyPgctld *ProcessInstance) {
	t.Helper()

	// Remove the standby pg_data directory to prepare for pgbackrest restore
	standbyPgDataDir := filepath.Join(standbyPgctld.DataDir, "pg_data")
	t.Logf("Removing standby pg_data directory: %s", standbyPgDataDir)
	err := os.RemoveAll(standbyPgDataDir)
	require.NoError(t, err)

	// Get primary's pgbackrest configuration
	primaryConfigPath := filepath.Join(primaryPgctld.DataDir, "pgbackrest.conf")

	// Determine the stanza name from the primary's config
	// The stanza is set during initializePrimary
	stanzaName := "test_backup" // This matches the value from initializePrimary

	// Get backup location (same structure as in initializePrimary)
	database := "postgres"
	baseDir := filepath.Dir(filepath.Dir(primaryPgctld.DataDir)) // Go up from primary/data to get base
	repoPath := filepath.Join(baseDir, "backup-repo", database, constants.DefaultTableGroup, constants.DefaultShard)

	// Create a backup on the primary using pgbackrest
	t.Logf("Creating pgBackRest backup on primary (stanza: %s, config: %s, repo: %s)...",
		stanzaName, primaryConfigPath, repoPath)

	backupCtx, backupCancel := context.WithTimeout(t.Context(), 5*time.Minute)
	defer backupCancel()

	backupCmd := exec.CommandContext(backupCtx, "pgbackrest",
		"--stanza="+stanzaName,
		"--config="+primaryConfigPath,
		"--repo1-path="+repoPath,
		"--type=full",
		"--log-level-console=info",
		"backup")

	backupOutput, err := backupCmd.CombinedOutput()
	if err != nil {
		t.Logf("pgbackrest backup output: %s", string(backupOutput))
	}
	require.NoError(t, err, "pgbackrest backup should succeed")
	t.Logf("pgBackRest backup completed successfully")

	// Create standby's pgbackrest configuration before restore
	// This needs to be created now (before PostgreSQL starts) so we can use it for restore
	logPath := filepath.Join(baseDir, "logs", "pgbackrest")
	spoolPath := filepath.Join(baseDir, "pgbackrest-spool")

	standbyConfigPath := filepath.Join(standbyPgctld.DataDir, "pgbackrest.conf")
	standbyBackupCfg := pgbackrest.Config{
		StanzaName:  stanzaName, // Use same stanza (they're replicas in HA setup)
		PgDataPath:  filepath.Join(standbyPgctld.DataDir, "pg_data"),
		PgPort:      standbyPgctld.PgPort,
		PgSocketDir: filepath.Join(standbyPgctld.DataDir, "pg_sockets"),
		PgUser:      "postgres",
		PgDatabase:  "postgres",
		// Add primary as pg2 for symmetric configuration
		AdditionalHosts: []pgbackrest.PgHost{
			{
				DataPath:  filepath.Join(primaryPgctld.DataDir, "pg_data"),
				SocketDir: filepath.Join(primaryPgctld.DataDir, "pg_sockets"),
				Port:      primaryPgctld.PgPort,
				User:      "postgres",
				Database:  "postgres",
			},
		},
		LogPath:       logPath,
		SpoolPath:     spoolPath,
		RetentionFull: 2,
	}

	if err := pgbackrest.WriteConfigFile(standbyConfigPath, standbyBackupCfg); err != nil {
		require.NoError(t, err, "failed to write standby pgbackrest config")
	}
	t.Logf("Created pgbackrest config for standby at %s", standbyConfigPath)

	// Restore the backup to the standby using pgbackrest
	t.Logf("Restoring pgBackRest backup to standby (config: %s)...", standbyConfigPath)

	restoreCtx, restoreCancel := context.WithTimeout(t.Context(), 5*time.Minute)
	defer restoreCancel()

	restoreCmd := exec.CommandContext(restoreCtx, "pgbackrest",
		"--stanza="+stanzaName,
		"--config="+standbyConfigPath,
		"--repo1-path="+repoPath,
		"--log-level-console=info",
		"restore")

	restoreOutput, err := restoreCmd.CombinedOutput()
	if err != nil {
		t.Logf("pgbackrest restore output: %s", string(restoreOutput))
	}
	require.NoError(t, err, "pgbackrest restore should succeed")
	t.Logf("pgBackRest restore completed successfully")

	// Create standby.signal to put the server in recovery mode
	standbySignalPath := filepath.Join(standbyPgDataDir, "standby.signal")
	t.Logf("Creating standby.signal file: %s", standbySignalPath)
	err = os.WriteFile(standbySignalPath, []byte(""), 0o644)
	require.NoError(t, err, "Should be able to create standby.signal")

	t.Logf("Standby data restored from backup and configured as replica (PostgreSQL will be started next)")
}

// makeMultipoolerID creates a multipooler ID for testing
func makeMultipoolerID(cell, name string) *clustermetadatapb.ID {
	return &clustermetadatapb.ID{
		Component: clustermetadatapb.ID_MULTIPOOLER,
		Cell:      cell,
		Name:      name,
	}
}

// Helper function to get PrimaryStatus from a manager client
func getPrimaryStatusFromClient(t *testing.T, client multipoolermanagerpb.MultiPoolerManagerClient) *multipoolermanagerdatapb.PrimaryStatus {
	t.Helper()
	statusResp, err := client.PrimaryStatus(utils.WithShortDeadline(t), &multipoolermanagerdatapb.PrimaryStatusRequest{})
	require.NoError(t, err, "PrimaryStatus should succeed")
	require.NotNil(t, statusResp.Status, "Status should not be nil")
	return statusResp.Status
}

// Helper function to wait for synchronous replication config to converge to expected value
func waitForSyncConfigConvergenceWithClient(t *testing.T, client multipoolermanagerpb.MultiPoolerManagerClient, checkFunc func(*multipoolermanagerdatapb.SynchronousReplicationConfiguration) bool, message string) {
	t.Helper()
	require.Eventually(t, func() bool {
		status := getPrimaryStatusFromClient(t, client)
		return checkFunc(status.SyncReplicationConfig)
	}, 5*time.Second, 200*time.Millisecond, message)
}

// Helper function to check if a standby ID is in the config
func containsStandbyIDInConfig(config *multipoolermanagerdatapb.SynchronousReplicationConfiguration, cell, name string) bool {
	if config == nil {
		return false
	}
	for _, id := range config.StandbyIds {
		if id.Cell == cell && id.Name == name {
			return true
		}
	}
	return false
}

// cleanupOption is a function that configures cleanup behavior
type cleanupOption func(*cleanupConfig)

// cleanupConfig holds the configuration for test cleanup
type cleanupConfig struct {
	tablesToDrop     []string
	gucsToReset      []string
	noReplication    bool // Explicitly disable replication setup
	pauseReplication bool // Start replication but pause WAL replay
}

// WithResetGuc returns a cleanup option that saves and restores a GUC setting on both primary and standby
func WithResetGuc(gucNames ...string) cleanupOption {
	return func(c *cleanupConfig) {
		c.gucsToReset = append(c.gucsToReset, gucNames...)
	}
}

// WithoutReplication returns a cleanup option that explicitly disables replication setup.
// Use this for tests that need to set up replication from scratch within the test body.
// This saves and restores synchronous replication settings on primary and primary_conninfo on standby.
func WithoutReplication() cleanupOption {
	return func(c *cleanupConfig) {
		c.noReplication = true
		c.gucsToReset = append(c.gucsToReset, "synchronous_standby_names", "synchronous_commit", "primary_conninfo")
	}
}

// WithPausedReplication returns a cleanup option that starts replication but pauses WAL replay.
// Use this for tests that need to test resuming replication or need replication configured but not actively applying WAL.
func WithPausedReplication() cleanupOption {
	return func(c *cleanupConfig) {
		c.pauseReplication = true
		c.gucsToReset = append(c.gucsToReset, "synchronous_standby_names", "synchronous_commit", "primary_conninfo")
	}
}

// WithDropTables returns a cleanup option that registers tables to drop on cleanup
func WithDropTables(tables ...string) cleanupOption {
	return func(c *cleanupConfig) {
		c.tablesToDrop = append(c.tablesToDrop, tables...)
	}
}

// Helper functions for setupPoolerTest

// queryStringValue executes a query and extracts the first column of the first row as a string.
// Returns empty string and error if query fails or returns no rows.
func queryStringValue(ctx context.Context, client *endtoend.MultiPoolerTestClient, query string) (string, error) {
	resp, err := client.ExecuteQuery(ctx, query, 1)
	if err != nil {
		return "", err
	}
	if len(resp.Rows) == 0 || len(resp.Rows[0].Values) == 0 {
		return "", nil
	}
	return string(resp.Rows[0].Values[0]), nil
}

// validateGUCValue queries a GUC and returns an error if it doesn't match the expected value.
func validateGUCValue(client *endtoend.MultiPoolerTestClient, gucName, expected, instanceName string) error {
	value, err := queryStringValue(context.Background(), client, fmt.Sprintf("SHOW %s", gucName))
	if err != nil {
		return fmt.Errorf("%s failed to query %s: %w", instanceName, gucName, err)
	}
	if value != expected {
		return fmt.Errorf("%s has %s='%s' (expected '%s')", instanceName, gucName, value, expected)
	}
	return nil
}

// saveGUCs queries multiple GUC values and saves them to a map.
// Returns a map of gucName -> value. Empty values are preserved.
func saveGUCs(client *endtoend.MultiPoolerTestClient, gucNames []string) map[string]string {
	saved := make(map[string]string)
	for _, gucName := range gucNames {
		value, err := queryStringValue(context.Background(), client, fmt.Sprintf("SHOW %s", gucName))
		if err == nil {
			saved[gucName] = value
		}
	}
	return saved
}

// restoreGUCs restores GUC values from a saved map using ALTER SYSTEM.
// Empty values are treated as RESET (restore to default).
func restoreGUCs(t *testing.T, client *endtoend.MultiPoolerTestClient, savedGucs map[string]string, instanceName string) {
	t.Helper()
	for gucName, gucValue := range savedGucs {
		var query string
		if gucValue == "" {
			query = fmt.Sprintf("ALTER SYSTEM RESET %s", gucName)
		} else {
			query = fmt.Sprintf("ALTER SYSTEM SET %s = '%s'", gucName, gucValue)
		}
		_, err := client.ExecuteQuery(context.Background(), query, 1)
		if err != nil {
			t.Logf("Warning: Failed to restore %s on %s in cleanup: %v", gucName, instanceName, err)
		}
	}

	// Reload configuration to apply changes
	_, err := client.ExecuteQuery(context.Background(), "SELECT pg_reload_conf()", 1)
	if err != nil {
		t.Logf("Warning: Failed to reload config on %s in cleanup: %v", instanceName, err)
	}
}

// validateCleanState checks that primary and standby are in the expected clean state.
// Expected state:
//   - Primary: primary_conninfo=", synchronous_standby_names="
//   - Standby: pg_is_in_recovery=true, primary_conninfo=", pg_is_wal_replay_paused=false
//
// Returns an error if state is not clean.
func validateCleanState(setup *MultipoolerTestSetup) error {
	if setup == nil {
		return nil
	}

	ctx, cancel := context.WithTimeout(context.Background(), 10*time.Second)
	defer cancel()

	// Validate primary state
	if setup.PrimaryMultipooler != nil {
		primaryClient, err := newMultipoolerClient(setup.PrimaryMultipooler.GrpcPort)
		if err != nil {
			return fmt.Errorf("failed to connect to primary: %w", err)
		}
		defer primaryClient.Close()

		// Verify primary is NOT in recovery mode (is actually a primary)
		inRecovery, err := queryStringValue(ctx, primaryClient.Pooler, "SELECT pg_is_in_recovery()")
		if err != nil {
			return fmt.Errorf("Primary failed to query pg_is_in_recovery: %w", err)
		}
		if inRecovery != "false" {
			return fmt.Errorf("Primary pg_is_in_recovery=%s (expected false)", inRecovery)
		}

		if err := validateGUCValue(primaryClient.Pooler, "primary_conninfo", "", "Primary"); err != nil {
			return err
		}
		if err := validateGUCValue(primaryClient.Pooler, "synchronous_standby_names", "", "Primary"); err != nil {
			return err
		}

		// Validate primary pooler type in topology
		if err := validatePoolerType(ctx, primaryClient.Manager, clustermetadatapb.PoolerType_PRIMARY, "Primary"); err != nil {
			return err
		}

		// Validate primary term is 1
		if err := validateTerm(ctx, primaryClient.Consensus, 1, "Primary"); err != nil {
			return err
		}
	}

	// Validate standby state
	if setup.StandbyMultipooler != nil {
		standbyClient, err := newMultipoolerClient(setup.StandbyMultipooler.GrpcPort)
		if err != nil {
			return fmt.Errorf("failed to connect to standby: %w", err)
		}
		defer standbyClient.Close()

		// Verify standby is in recovery mode
		inRecovery, err := queryStringValue(ctx, standbyClient.Pooler, "SELECT pg_is_in_recovery()")
		if err != nil {
			return fmt.Errorf("Standby failed to query pg_is_in_recovery: %w", err)
		}
		if inRecovery != "true" {
			return fmt.Errorf("Standby pg_is_in_recovery=%s (expected true)", inRecovery)
		}

		// Verify replication not configured
		if err := validateGUCValue(standbyClient.Pooler, "primary_conninfo", "", "Standby"); err != nil {
			return err
		}

		// Verify WAL replay not paused
		isPaused, err := queryStringValue(ctx, standbyClient.Pooler, "SELECT pg_is_wal_replay_paused()")
		if err != nil {
			return fmt.Errorf("Standby failed to query pg_is_wal_replay_paused: %w", err)
		}
		if isPaused != "false" {
			return fmt.Errorf("Standby pg_is_wal_replay_paused=%s (expected false)", isPaused)
		}

		// Validate standby pooler type in topology
		if err := validatePoolerType(ctx, standbyClient.Manager, clustermetadatapb.PoolerType_REPLICA, "Standby"); err != nil {
			return err
		}

		// Validate standby term is 1
		if err := validateTerm(ctx, standbyClient.Consensus, 1, "Standby"); err != nil {
			return err
		}
	}

	return nil
}

// resetTerm resets the consensus term to 1 with all fields cleared.
// This is used during initialization and cleanup to ensure a clean state.
func resetTerm(ctx context.Context, client multipoolermanagerpb.MultiPoolerManagerClient) error {
	initialTerm := &multipoolermanagerdatapb.ConsensusTerm{
		TermNumber:                    1,
		AcceptedTermFromCoordinatorId: nil,
		LastAcceptanceTime:            nil,
		LeaderId:                      nil,
	}

	_, err := client.SetTerm(ctx, &multipoolermanagerdatapb.SetTermRequest{Term: initialTerm})
	if err != nil {
		return fmt.Errorf("failed to set term: %w", err)
	}
	return nil
}

// setPoolerType sets the pooler type using the provided manager client.
func setPoolerType(ctx context.Context, client multipoolermanagerpb.MultiPoolerManagerClient, poolerType clustermetadatapb.PoolerType) error {
	_, err := client.ChangeType(ctx, &multipoolermanagerdatapb.ChangeTypeRequest{
		PoolerType: poolerType,
	})
	if err != nil {
		return fmt.Errorf("failed to set pooler type: %w", err)
	}
	return nil
}

// validatePoolerType checks that the pooler type in topology matches the expected value
func validatePoolerType(ctx context.Context, client multipoolermanagerpb.MultiPoolerManagerClient, expectedType clustermetadatapb.PoolerType, nodeName string) error {
	status, err := client.Status(ctx, &multipoolermanagerdatapb.StatusRequest{})
	if err != nil {
		return fmt.Errorf("%s failed to get status: %w", nodeName, err)
	}

	if status.Status == nil {
		return fmt.Errorf("%s status response has nil Status field", nodeName)
	}

	if status.Status.PoolerType != expectedType {
		return fmt.Errorf("%s pooler type=%s (expected %s)", nodeName, status.Status.PoolerType.String(), expectedType.String())
	}

	return nil
}

// validateTerm checks that the consensus term matches the expected value
func validateTerm(ctx context.Context, client consensuspb.MultiPoolerConsensusClient, expectedTerm int64, nodeName string) error {
	status, err := client.Status(ctx, &consensusdatapb.StatusRequest{})
	if err != nil {
		return fmt.Errorf("%s failed to get consensus status: %w", nodeName, err)
	}

	if status.CurrentTerm != expectedTerm {
		return fmt.Errorf("%s term=%d (expected %d)", nodeName, status.CurrentTerm, expectedTerm)
	}

	return nil
}

// restorePrimaryAfterDemotion restores the original primary to primary state after it was demoted.
// Uses Force=true and resets term to 1 for simplicity in test cleanup.
func restorePrimaryAfterDemotion(ctx context.Context, client multipoolermanagerpb.MultiPoolerManagerClient) error {
	// Set term back to 1
	_, err := client.SetTerm(ctx, &multipoolermanagerdatapb.SetTermRequest{
		Term: &multipoolermanagerdatapb.ConsensusTerm{TermNumber: 1},
	})
	if err != nil {
		return fmt.Errorf("failed to set term on primary: %w", err)
	}

	// Stop replication on primary
	_, err = client.StopReplication(ctx, &multipoolermanagerdatapb.StopReplicationRequest{})
	if err != nil {
		return fmt.Errorf("failed to stop replication on primary: %w", err)
	}

	// Get current LSN
	statusResp, err := client.StandbyReplicationStatus(ctx, &multipoolermanagerdatapb.StandbyReplicationStatusRequest{})
	if err != nil {
		return fmt.Errorf("failed to get primary replication status: %w", err)
	}

	// Force promote primary back
	_, err = client.Promote(ctx, &multipoolermanagerdatapb.PromoteRequest{
		ConsensusTerm: 1,
		ExpectedLsn:   statusResp.Status.LastReplayLsn,
		Force:         true,
	})
	if err != nil {
		return fmt.Errorf("failed to promote primary: %w", err)
	}

	return nil
}

// checkSharedProcesses verifies all shared test processes are still running.
// This catches crashes from previous tests early, before confusing timeout errors.
func checkSharedProcesses(t *testing.T, setup *MultipoolerTestSetup) {
	t.Helper()

	if setup == nil {
		return
	}

	type processCheck struct {
		name     string
		instance *ProcessInstance
	}

	checks := []processCheck{
		{"primary-multipooler", setup.PrimaryMultipooler},
		{"standby-multipooler", setup.StandbyMultipooler},
		{"primary-pgctld", setup.PrimaryPgctld},
		{"standby-pgctld", setup.StandbyPgctld},
	}

	var dead []string
	for _, check := range checks {
		if check.instance != nil && !check.instance.IsRunning() {
			dead = append(dead, check.name)
		}
	}

	if len(dead) > 0 {
		t.Fatalf("Shared test process(es) died: %v. A previous test likely crashed them. Check service logs above.", dead)
	}
}

// setupPoolerTest provides test isolation by validating clean state, optionally configuring
// replication, and automatically restoring any state changes at test cleanup.
//
// DEFAULT BEHAVIOR (no options):
//   - Configures replication: Sets primary_conninfo, standby connects to primary
//   - Starts WAL streaming: WAL receiver active, WAL replay applying changes
//   - Disables synchronous replication (safe - writes won't hang)
//
// WithoutReplication():
//   - Does NOT configure replication: primary_conninfo stays empty
//   - Standby remains disconnected from primary
//   - Use for tests that set up replication from scratch
//
// WithPausedReplication():
//   - Configures replication: Sets primary_conninfo, standby connects to primary
//   - Starts WAL streaming: WAL receiver active
//   - Pauses WAL replay: Changes stop being applied (for testing resume)
//   - Use for tests that need to test pg_wal_replay_resume()
//
// Other options: WithResetGuc(), WithDropTables()
func setupPoolerTest(t *testing.T, setup *MultipoolerTestSetup, opts ...cleanupOption) {
	t.Helper()

	// Fail fast if shared processes died (e.g., from a previous test crash)
	checkSharedProcesses(t, setup)

	// Build cleanup configuration from options
	config := &cleanupConfig{}
	for _, opt := range opts {
		opt(config)
	}

	// Validate that settings are in the expected clean state.
	// This catches state leaks from tests that don't call setupPoolerTest().
	if err := validateCleanState(setup); err != nil {
		t.Fatalf("setupPoolerTest: %v. Previous test leaked state. Make sure all subtests call setupPoolerTest().", err)
	}

	// Determine if we should configure replication (default: yes, unless WithoutReplication)
	shouldConfigureReplication := !config.noReplication

	// If configuring replication and no GUCs specified yet, add the default replication GUCs
	if shouldConfigureReplication && len(config.gucsToReset) == 0 {
		config.gucsToReset = append(config.gucsToReset, "synchronous_standby_names", "synchronous_commit", "primary_conninfo")
	}

	// Create pooler clients once and reuse throughout setup and cleanup
	var primaryPoolerClient, standbyPoolerClient *endtoend.MultiPoolerTestClient
	if setup != nil && setup.PrimaryMultipooler != nil {
		var err error
		primaryPoolerClient, err = endtoend.NewMultiPoolerTestClient(fmt.Sprintf("localhost:%d", setup.PrimaryMultipooler.GrpcPort))
		require.NoError(t, err, "Failed to connect to primary pooler")

		_, err = primaryPoolerClient.ExecuteQuery(context.Background(), "SELECT 1", 0)
		require.NoError(t, err, "Failed to query primary pooler")
	}
	if setup != nil && setup.StandbyMultipooler != nil {
		var err error
		standbyPoolerClient, err = endtoend.NewMultiPoolerTestClient(fmt.Sprintf("localhost:%d", setup.StandbyMultipooler.GrpcPort))
		require.NoError(t, err, "Failed to connect to standby pooler")

		_, err = standbyPoolerClient.ExecuteQuery(context.Background(), "SELECT 1", 0)
		require.NoError(t, err, "Failed to query primary pooler")
	}

	// Save GUC values BEFORE configuring replication (so we save the clean state)
	// This way cleanup will restore to clean state
	var savedPrimaryGucs, savedStandbyGucs map[string]string

	if len(config.gucsToReset) > 0 {
		if primaryPoolerClient != nil {
			savedPrimaryGucs = saveGUCs(primaryPoolerClient, config.gucsToReset)
		}
		if standbyPoolerClient != nil {
			savedStandbyGucs = saveGUCs(standbyPoolerClient, config.gucsToReset)
		}
	}

	// Configure replication if needed (after saving GUCs)
	if shouldConfigureReplication {
		if setup == nil || setup.StandbyMultipooler == nil || setup.PrimaryPgctld == nil {
			t.Log("Test setup: Cannot configure replication (setup or multipoolers are nil)")
		} else {
			// SAFETY: Always disable synchronous replication to prevent write hangs
			if primaryPoolerClient != nil {
				_, err := primaryPoolerClient.ExecuteQuery(context.Background(), "ALTER SYSTEM SET synchronous_standby_names = ''", 0)
				if err == nil {
					_, err = primaryPoolerClient.ExecuteQuery(context.Background(), "SELECT pg_reload_conf()", 0)
					if err == nil {
						t.Log("Test setup: Disabled synchronous replication for safety (prevents write hangs)")
					}
				}
				if err != nil {
					t.Logf("Warning: Failed to disable synchronous replication: %v", err)
				}
			}

			// Check if replication is already configured and streaming
			alreadyStreaming := false
			if standbyPoolerClient != nil {
				resp, err := standbyPoolerClient.ExecuteQuery(context.Background(), "SELECT status FROM pg_stat_wal_receiver", 1)
				if err == nil && len(resp.Rows) > 0 && len(resp.Rows[0].Values) > 0 {
					status := string(resp.Rows[0].Values[0])
					if status == "streaming" {
						alreadyStreaming = true
						t.Log("Test setup: Replication already streaming")
					}
				}
			}

			// Configure replication if not already streaming
			if !alreadyStreaming {
				t.Log("Test setup: Configuring replication (setting primary_conninfo, starting WAL streaming)...")

				standbyConn, err := grpc.NewClient(
					fmt.Sprintf("localhost:%d", setup.StandbyMultipooler.GrpcPort),
					grpc.WithTransportCredentials(insecure.NewCredentials()),
				)
				require.NoError(t, err, "Failed to connect to standby multipooler")
				defer standbyConn.Close()

				standbyClient := multipoolermanagerpb.NewMultiPoolerManagerClient(standbyConn)

				// Set consensus term
				_, err = standbyClient.SetTerm(utils.WithShortDeadline(t), &multipoolermanagerdatapb.SetTermRequest{
					Term: &multipoolermanagerdatapb.ConsensusTerm{
						TermNumber: 1,
					},
				})
				if err != nil {
					t.Logf("Warning: Failed to set term on standby: %v", err)
				}

				// Configure replication with Force=true to ensure it works
				setPrimaryReq := &multipoolermanagerdatapb.SetPrimaryConnInfoRequest{
					Host:                  "localhost",
					Port:                  int32(setup.PrimaryPgctld.PgPort),
					StartReplicationAfter: true,
					StopReplicationBefore: false,
					CurrentTerm:           1,
					Force:                 true, // Force reconfiguration to ensure it works
				}
				ctxSetPrimary, cancelSetPrimary := context.WithTimeout(context.Background(), 5*time.Second)
				_, err = standbyClient.SetPrimaryConnInfo(ctxSetPrimary, setPrimaryReq)
				cancelSetPrimary()

				if err != nil {
					t.Fatalf("Failed to configure replication: %v", err)
				}
			}

			// Wait for replication to be streaming (whether we just configured it or it was already streaming)
			if standbyPoolerClient != nil {
				require.Eventually(t, func() bool {
					resp, err := standbyPoolerClient.ExecuteQuery(context.Background(), "SELECT status FROM pg_stat_wal_receiver", 1)
					if err != nil || len(resp.Rows) == 0 {
						return false
					}
					return string(resp.Rows[0].Values[0]) == "streaming"
				}, 10*time.Second, 100*time.Millisecond, "Replication should be streaming after setup")

				if config.pauseReplication {
					// Pause WAL replay (WAL receiver keeps streaming, but changes aren't applied)
					_, err := standbyPoolerClient.ExecuteQuery(context.Background(), "SELECT pg_wal_replay_pause()", 1)
					if err != nil {
						t.Logf("Warning: Failed to pause WAL replay: %v", err)
					} else {
						t.Log("Test setup: Replication configured and streaming, WAL replay PAUSED")
					}
				} else {
					t.Log("Test setup: Replication configured and streaming, WAL replay ACTIVE")
				}
			}
		}
	}

	// Register cleanup handler
	t.Cleanup(func() {
		// Close pooler clients at the end
		defer func() {
			if primaryPoolerClient != nil {
				primaryPoolerClient.Close()
			}
			if standbyPoolerClient != nil {
				standbyPoolerClient.Close()
			}
		}()

		// Early return if setup is nil or multipoolers are nil
		if setup == nil || setup.PrimaryMultipooler == nil {
			return
		}

		// Create a shared context with timeout for all cleanup operations
		cleanupCtx, cleanupCancel := context.WithTimeout(context.Background(), 30*time.Second)
		defer cleanupCancel()

		// Create unified clients for cleanup operations (manager + consensus over same connection)
		var primaryClient, standbyClient *multipoolerClient

		if setup.PrimaryMultipooler != nil {
			var err error
			primaryClient, err = newMultipoolerClient(setup.PrimaryMultipooler.GrpcPort)
			if err != nil {
				t.Logf("Cleanup: Failed to connect to primary: %v", err)
			} else {
				defer primaryClient.Close()
			}
		}

		if setup.StandbyMultipooler != nil {
			var err error
			standbyClient, err = newMultipoolerClient(setup.StandbyMultipooler.GrpcPort)
			if err != nil {
				t.Logf("Cleanup: Failed to connect to standby: %v", err)
			} else {
				defer standbyClient.Close()
			}
		}

		// Check if primary was demoted (PostgreSQL in recovery mode) and restore if needed
		// This must happen FIRST, before GUC restoration and replication setup
		if primaryPoolerClient != nil && primaryClient != nil {
			inRecovery, err := queryStringValue(cleanupCtx, primaryPoolerClient, "SELECT pg_is_in_recovery()")
			if err != nil {
				t.Logf("Cleanup: Failed to check if primary is in recovery: %v", err)
			} else if inRecovery == "true" {
				t.Log("Cleanup: Primary was demoted, restoring to primary state...")
				if err := restorePrimaryAfterDemotion(cleanupCtx, primaryClient.Manager); err != nil {
					t.Logf("Cleanup: Failed to restore primary after demotion: %v", err)
				} else {
					t.Log("Cleanup: Primary restored successfully")
				}
			}
		}

		//  Restore GUC values if specified (must be done first to fix replication)
		if len(savedPrimaryGucs) > 0 && primaryPoolerClient != nil {
			restoreGUCs(t, primaryPoolerClient, savedPrimaryGucs, "primary")
		}

		if len(savedStandbyGucs) > 0 && standbyPoolerClient != nil {
			restoreGUCs(t, standbyPoolerClient, savedStandbyGucs, "standby")

			// Wait for primary_conninfo to actually be cleared (if it was in the saved GUCs)
			// This prevents race conditions where the next test starts before config reload completes
			if _, hasPrimaryConnInfo := savedStandbyGucs["primary_conninfo"]; hasPrimaryConnInfo {
				require.Eventually(t, func() bool {
					value, err := queryStringValue(context.Background(), standbyPoolerClient, "SHOW primary_conninfo")
					if err != nil {
						t.Logf("Cleanup: Error checking primary_conninfo: %v", err)
						return false
					}
					return value == savedStandbyGucs["primary_conninfo"]
				}, 5*time.Second, 100*time.Millisecond, "Cleanup: Failed to restore primary_conninfo to original value")
			}
		}

		// Always resume WAL replay (must be after GUC restoration)
		// This ensures we leave the system in a good state even if tests paused replay
		// We always do this regardless of WithoutReplication flag because pause state persists
		// NOTE: We don't wait for streaming because we just restored GUCs to clean state
		// (primary_conninfo=''), so there's no replication source configured.
		if standbyPoolerClient != nil {
			_, err := standbyPoolerClient.ExecuteQuery(context.Background(), "SELECT pg_wal_replay_resume()", 1)
			if err != nil {
				t.Logf("Cleanup: Failed to resume WAL replay: %v", err)
			}
		}

		// Restore pooler types to expected values (primary=PRIMARY, standby=REPLICA)
		// These are the types set during initialization, so we can safely restore to them
		if primaryClient != nil {
			if err := setPoolerType(cleanupCtx, primaryClient.Manager, clustermetadatapb.PoolerType_PRIMARY); err != nil {
				t.Logf("Cleanup: Failed to restore primary pooler type: %v", err)
			}
		}
		if standbyClient != nil {
			if err := setPoolerType(cleanupCtx, standbyClient.Manager, clustermetadatapb.PoolerType_REPLICA); err != nil {
				t.Logf("Cleanup: Failed to restore standby pooler type: %v", err)
			}
		}

		// Reset consensus terms to 1 on both primary and standby
		// This ensures clean state for the next test
		if primaryClient != nil {
			if err := resetTerm(cleanupCtx, primaryClient.Manager); err != nil {
				t.Logf("Cleanup: Failed to reset primary term: %v", err)
			}
		}
		if standbyClient != nil {
			if err := resetTerm(cleanupCtx, standbyClient.Manager); err != nil {
				t.Logf("Cleanup: Failed to reset standby term: %v", err)
			}
		}

		//  Drop tables if specified (must be last, requires working replication)
		if len(config.tablesToDrop) > 0 && primaryPoolerClient != nil {
			for _, table := range config.tablesToDrop {
				_, err := primaryPoolerClient.ExecuteQuery(context.Background(), fmt.Sprintf("DROP TABLE IF EXISTS %s", table), 1)
				if err != nil {
					t.Logf("Warning: Failed to drop table %s in cleanup: %v", table, err)
				}
			}
		}

		// Validate that cleanup fully applied and state is clean
		// Use Eventually to give the system time to reach clean state
		require.Eventually(t, func() bool {
			return validateCleanState(setup) == nil
		}, 2*time.Second, 50*time.Millisecond, "Test cleanup failed: state did not return to clean state after cleanup")
	})
}<|MERGE_RESOLUTION|>--- conflicted
+++ resolved
@@ -59,32 +59,6 @@
 	setupError      error
 )
 
-<<<<<<< HEAD
-// TestMain sets the path and cleans up after all tests
-func TestMain(m *testing.M) {
-	// Set the PATH so dependencies like etcd and run_in_test.sh can be found
-	// Use automatic module root detection instead of hard-coded relative paths
-	if err := pathutil.PrependBinToPath(); err != nil {
-		fmt.Fprintf(os.Stderr, "Failed to add bin to PATH: %v\n", err)
-		os.Exit(1) //nolint:forbidigo // TestMain() is allowed to call os.Exit
-	}
-
-	// Set orphan detection environment variable as baseline protection.
-	// This ensures postgres processes started by in-process services will
-	// have watchdogs that monitor the test process and kill postgres if
-	// the test crashes. Individual tests can additionally set
-	// MULTIGRES_TESTDATA_DIR for directory-deletion triggered cleanup.
-	os.Setenv("MULTIGRES_TEST_PARENT_PID", fmt.Sprintf("%d", os.Getpid()))
-
-	// Set up signal handler to ensure cleanup on interrupt
-	sigChan := make(chan os.Signal, 1)
-	signal.Notify(sigChan, os.Interrupt, syscall.SIGTERM)
-	go func() {
-		<-sigChan
-		cleanupSharedTestSetup()
-		os.Exit(1) //nolint:forbidigo // TestMain() signal handler is allowed to call os.Exit
-	}()
-=======
 // multipoolerClient wraps a gRPC connection to a multipooler and provides access to
 // manager, consensus, and pooler service clients over the same connection.
 type multipoolerClient struct {
@@ -93,7 +67,6 @@
 	Consensus consensuspb.MultiPoolerConsensusClient
 	Pooler    *endtoend.MultiPoolerTestClient
 }
->>>>>>> 1c469f6b
 
 // newMultipoolerClient creates a new multipoolerClient connected to the given gRPC port.
 // It establishes a single gRPC connection and creates clients for all multipooler services.
@@ -123,10 +96,6 @@
 	}, nil
 }
 
-<<<<<<< HEAD
-	// Exit with the test result code
-	os.Exit(exitCode) //nolint:forbidigo // TestMain() is allowed to call os.Exit
-=======
 // Close closes all underlying connections.
 func (c *multipoolerClient) Close() error {
 	var errs []error
@@ -144,7 +113,6 @@
 		return errs[0]
 	}
 	return nil
->>>>>>> 1c469f6b
 }
 
 // dumpServiceLogs prints service log files to help debug test failures.
