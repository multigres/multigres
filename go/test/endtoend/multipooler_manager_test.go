// Copyright 2025 Supabase, Inc.
//
// Licensed under the Apache License, Version 2.0 (the "License");
// you may not use this file except in compliance with the License.
// You may obtain a copy of the License at
//
//     http://www.apache.org/licenses/LICENSE-2.0
//
// Unless required by applicable law or agreed to in writing, software
// distributed under the License is distributed on an "AS IS" BASIS,
// WITHOUT WARRANTIES OR CONDITIONS OF ANY KIND, either express or implied.
// See the License for the specific language governing permissions and
// limitations under the License.

package endtoend

import (
	"context"
	"fmt"
	"net"
	"os"
	"os/exec"
	"path"
	"path/filepath"
	"strconv"
	"sync"
	"testing"
	"time"

	"github.com/stretchr/testify/assert"
	"github.com/stretchr/testify/require"
	"google.golang.org/grpc"
	"google.golang.org/grpc/credentials/insecure"
	"google.golang.org/grpc/status"

	"github.com/multigres/multigres/go/clustermetadata/topo"
	"github.com/multigres/multigres/go/clustermetadata/topo/etcdtopo"
	"github.com/multigres/multigres/go/cmd/pgctld/testutil"
	"github.com/multigres/multigres/go/test/utils"
	"github.com/multigres/multigres/go/tools/pathutil"

	clustermetadatapb "github.com/multigres/multigres/go/pb/clustermetadata"
	multipoolermanagerpb "github.com/multigres/multigres/go/pb/multipoolermanager"
	multipoolermanagerdata "github.com/multigres/multigres/go/pb/multipoolermanagerdata"
	pgctldpb "github.com/multigres/multigres/go/pb/pgctldservice"
)

var (
	// Shared test infrastructure
	sharedTestSetup *MultipoolerTestSetup
	setupOnce       sync.Once
	setupError      error
)

// cleanupSharedTestSetup cleans up the shared test infrastructure
func cleanupSharedTestSetup() {
	if sharedTestSetup == nil {
		return
	}

	// Stop multipooler instances
	if sharedTestSetup.StandbyMultipooler != nil {
		sharedTestSetup.StandbyMultipooler.Stop()
	}
	if sharedTestSetup.PrimaryMultipooler != nil {
		sharedTestSetup.PrimaryMultipooler.Stop()
	}

	// Stop pgctld instances
	if sharedTestSetup.StandbyPgctld != nil {
		sharedTestSetup.StandbyPgctld.Stop()
	}
	if sharedTestSetup.PrimaryPgctld != nil {
		sharedTestSetup.PrimaryPgctld.Stop()
	}

	// Close topology server
	if sharedTestSetup.TopoServer != nil {
		sharedTestSetup.TopoServer.Close()
	}

	// Stop etcd
	if sharedTestSetup.EtcdCmd != nil && sharedTestSetup.EtcdCmd.Process != nil {
		_ = sharedTestSetup.EtcdCmd.Process.Kill()
		_ = sharedTestSetup.EtcdCmd.Wait()
	}

	// Clean up temp directory
	if sharedTestSetup.TempDir != "" {
		_ = os.RemoveAll(sharedTestSetup.TempDir)
	}
}

// ProcessInstance represents a process instance for testing (pgctld or multipooler)
type ProcessInstance struct {
	Name        string
	ServiceID   string // Multipooler service ID (format: cell/name)
	DataDir     string // Used by pgctld
	ConfigFile  string // Used by pgctld
	LogFile     string
	GrpcPort    int
	PgPort      int    // Used by pgctld
	PgctldAddr  string // Used by multipooler
	EtcdAddr    string // Used by multipooler for topology
	Process     *exec.Cmd
	Binary      string
	Environment []string
}

// MultipoolerTestSetup holds shared test infrastructure
type MultipoolerTestSetup struct {
	TempDir            string
	EtcdClientAddr     string
	EtcdCmd            *exec.Cmd
	TopoServer         topo.Store
	PrimaryPgctld      *ProcessInstance
	StandbyPgctld      *ProcessInstance
	PrimaryMultipooler *ProcessInstance
	StandbyMultipooler *ProcessInstance
}

// Start starts the process instance (pgctld or multipooler)
func (p *ProcessInstance) Start(t *testing.T) error {
	t.Helper()

	switch p.Binary {
	case "pgctld":
		return p.startPgctld(t)
	case "multipooler":
		return p.startMultipooler(t)
	}
	return fmt.Errorf("unknown binary type: %s", p.Binary)
}

// startPgctld starts a pgctld instance (server only, PostgreSQL init/start done separately)
func (p *ProcessInstance) startPgctld(t *testing.T) error {
	t.Helper()

	t.Logf("Starting %s with binary '%s'", p.Name, p.Binary)
	t.Logf("Data dir: %s, gRPC port: %d, PG port: %d", p.DataDir, p.GrpcPort, p.PgPort)

	// Start the gRPC server
	p.Process = exec.Command(p.Binary, "server",
		"--pooler-dir", p.DataDir,
		"--grpc-port", strconv.Itoa(p.GrpcPort),
		"--pg-port", strconv.Itoa(p.PgPort),
		"--log-output", p.LogFile)
	p.Process.Env = p.Environment

	t.Logf("Running server command: %v", p.Process.Args)
	if err := p.waitForStartup(t, 20*time.Second, 50); err != nil {
		return err
	}

	return nil
}

// startMultipooler starts a multipooler instance
func (p *ProcessInstance) startMultipooler(t *testing.T) error {
	t.Helper()

	t.Logf("Starting %s: binary '%s', gRPC port %d, ServiceID %s", p.Name, p.Binary, p.GrpcPort, p.ServiceID)

	// Start the multipooler server
	p.Process = exec.Command(p.Binary,
		"--grpc-port", strconv.Itoa(p.GrpcPort),
		"--database", "postgres", // Required parameter
		"--table-group", "test", // Required parameter
		"--pgctld-addr", p.PgctldAddr,
		"--pooler-dir", p.DataDir, // Use the same pooler dir as pgctld
		"--pg-port", strconv.Itoa(p.PgPort),
		"--service-map", "grpc-pooler,grpc-poolermanager",
		"--topo-global-server-addresses", p.EtcdAddr,
		"--topo-global-root", "/multigres/global",
		"--topo-implementation", "etcd2",
		"--cell", "test-cell",
		"--service-id", p.ServiceID,
		"--log-output", p.LogFile)
	p.Process.Env = p.Environment

	t.Logf("Running multipooler command: %v", p.Process.Args)
	return p.waitForStartup(t, 15*time.Second, 30)
}

// waitForStartup handles the common startup and waiting logic
func (p *ProcessInstance) waitForStartup(t *testing.T, timeout time.Duration, logInterval int) error {
	t.Helper()

	// Start the process in background (like cluster_test.go does)
	err := p.Process.Start()
	if err != nil {
		return fmt.Errorf("failed to start %s: %w", p.Name, err)
	}
	t.Logf("%s server process started with PID %d", p.Name, p.Process.Process.Pid)

	// Give the process a moment to potentially fail immediately
	time.Sleep(500 * time.Millisecond)

	// Check if process died immediately
	if p.Process.ProcessState != nil {
		t.Logf("%s process died immediately: exit code %d", p.Name, p.Process.ProcessState.ExitCode())
		p.logRecentOutput(t, "Process died immediately")
		return fmt.Errorf("%s process died immediately: exit code %d", p.Name, p.Process.ProcessState.ExitCode())
	}

	// Wait for server to be ready
	deadline := time.Now().Add(timeout)
	connectAttempts := 0
	for time.Now().Before(deadline) {
		// Check if process died during startup
		if p.Process.ProcessState != nil {
			t.Logf("%s process died during startup: exit code %d", p.Name, p.Process.ProcessState.ExitCode())
			p.logRecentOutput(t, "Process died during startup")
			return fmt.Errorf("%s process died: exit code %d", p.Name, p.Process.ProcessState.ExitCode())
		}

		connectAttempts++
		// Test gRPC connectivity
		conn, err := net.DialTimeout("tcp", fmt.Sprintf("localhost:%d", p.GrpcPort), 100*time.Millisecond)
		if err == nil {
			conn.Close()
			if p.Binary == "pgctld" {
				t.Logf("%s started successfully on gRPC port %d, PG port %d (after %d attempts)", p.Name, p.GrpcPort, p.PgPort, connectAttempts)
			} else {
				t.Logf("%s started successfully on gRPC port %d (after %d attempts)", p.Name, p.GrpcPort, connectAttempts)
			}
			return nil
		}
		if connectAttempts%logInterval == 0 {
			t.Logf("Still waiting for %s to start (attempt %d, error: %v)...", p.Name, connectAttempts, err)
		}
		time.Sleep(100 * time.Millisecond)
	}

	// If we timed out, try to get process status
	if p.Process.ProcessState == nil {
		t.Logf("%s process is still running but not responding on gRPC port %d", p.Name, p.GrpcPort)
	}

	t.Logf("Timeout waiting for %s after %d connection attempts", p.Name, connectAttempts)
	p.logRecentOutput(t, "Timeout waiting for server to start")
	return fmt.Errorf("timeout: %s failed to start listening on port %d after %d attempts", p.Name, p.GrpcPort, connectAttempts)
}

// logRecentOutput logs recent output from the process log file
func (p *ProcessInstance) logRecentOutput(t *testing.T, context string) {
	t.Helper()
	if p.LogFile == "" {
		return
	}

	content, err := os.ReadFile(p.LogFile)
	if err != nil {
		t.Logf("Failed to read log file %s: %v", p.LogFile, err)
		return
	}

	if len(content) == 0 {
		t.Logf("%s log file %s is empty", p.Name, p.LogFile)
		return
	}

	logContent := string(content)
	t.Logf("%s %s - Recent log output from %s:\n%s", p.Name, context, p.LogFile, logContent)
}

// Stop stops the process instance
func (p *ProcessInstance) Stop() {
	if p.Process == nil || p.Process.ProcessState != nil {
		return // Process not running
	}

	// If this is pgctld, stop PostgreSQL first via gRPC
	if p.Binary == "pgctld" {
		p.stopPostgreSQL()
	}

	// Then kill the process
	_ = p.Process.Process.Kill()
	_ = p.Process.Wait()
}

// stopPostgreSQL stops PostgreSQL via gRPC (best effort, no error handling)
func (p *ProcessInstance) stopPostgreSQL() {
	conn, err := grpc.NewClient(
		fmt.Sprintf("localhost:%d", p.GrpcPort),
		grpc.WithTransportCredentials(insecure.NewCredentials()),
	)
	if err != nil {
		return // Can't connect, nothing we can do
	}
	defer conn.Close()

	client := pgctldpb.NewPgCtldClient(conn)

	ctx, cancel := context.WithTimeout(context.Background(), 5*time.Second)
	defer cancel()

	// Stop PostgreSQL
	_, _ = client.Stop(ctx, &pgctldpb.StopRequest{Mode: "fast"})
}

// createPgctldInstance creates a new pgctld instance configuration
func createPgctldInstance(t *testing.T, name, baseDir string, grpcPort, pgPort int) *ProcessInstance {
	t.Helper()

	dataDir := filepath.Join(baseDir, name, "data")
	logFile := filepath.Join(baseDir, name, "pgctld.log")

	// Create data directory
	err := os.MkdirAll(filepath.Dir(logFile), 0o755)
	require.NoError(t, err)

	return &ProcessInstance{
		Name:        name,
		DataDir:     dataDir,
		LogFile:     logFile,
		GrpcPort:    grpcPort,
		PgPort:      pgPort,
		Binary:      "pgctld", // Assume binary is in PATH
		Environment: append(os.Environ(), "PGCONNECT_TIMEOUT=5"),
	}
}

// createMultipoolerInstance creates a new multipooler instance configuration
func createMultipoolerInstance(t *testing.T, name, baseDir string, grpcPort int, pgctldAddr string, pgctldDataDir string, pgPort int, etcdAddr string) *ProcessInstance {
	t.Helper()

	logFile := filepath.Join(baseDir, name, "multipooler.log")
	// Create log directory
	err := os.MkdirAll(filepath.Dir(logFile), 0o755)
	require.NoError(t, err)

	return &ProcessInstance{
		Name:        name,
		ServiceID:   name, // ServiceID is just the name, cell is passed separately via --cell
		LogFile:     logFile,
		GrpcPort:    grpcPort,
		PgPort:      pgPort,
		PgctldAddr:  pgctldAddr,
		DataDir:     pgctldDataDir, // Use the same data dir as pgctld for pooler-dir
		EtcdAddr:    etcdAddr,
		Binary:      "multipooler", // Assume binary is in PATH
		Environment: append(os.Environ(), "PGCONNECT_TIMEOUT=5"),
	}
}

// initializePrimary sets up the primary pgctld, PostgreSQL, consensus term, and multipooler
func initializePrimary(t *testing.T, pgctld *ProcessInstance, multipooler *ProcessInstance) error {
	t.Helper()

	// Start primary pgctld server
	if err := pgctld.Start(t); err != nil {
		return fmt.Errorf("failed to start primary pgctld: %w", err)
	}

	// Initialize and start primary PostgreSQL
	primaryGrpcAddr := fmt.Sprintf("localhost:%d", pgctld.GrpcPort)
	if err := InitAndStartPostgreSQL(t, primaryGrpcAddr); err != nil {
		return fmt.Errorf("failed to init and start primary PostgreSQL: %w", err)
	}

	// Start primary multipooler
	if err := multipooler.Start(t); err != nil {
		return fmt.Errorf("failed to start primary multipooler: %w", err)
	}

	// Wait for manager to be ready
	waitForManagerReady(t, nil, multipooler)

	// Connect to multipooler manager
	conn, err := grpc.NewClient(
		fmt.Sprintf("localhost:%d", multipooler.GrpcPort),
		grpc.WithTransportCredentials(insecure.NewCredentials()),
	)
	if err != nil {
		return fmt.Errorf("failed to connect to primary multipooler: %w", err)
	}
	defer conn.Close()

	client := multipoolermanagerpb.NewMultiPoolerManagerClient(conn)

	// Initialize consensus term to 1 via multipooler manager API
	t.Logf("Initializing consensus term to 1 for primary...")
	initialTerm := &pgctldpb.ConsensusTerm{
		CurrentTerm:  1,
		VotedFor:     nil,
		LastVoteTime: nil,
		LeaderId:     nil,
	}

	ctx, cancel := context.WithTimeout(context.Background(), 1*time.Second)
	_, err = client.SetTerm(ctx, &multipoolermanagerdata.SetTermRequest{Term: initialTerm})
	cancel()
	if err != nil {
		return fmt.Errorf("failed to set term for primary: %w", err)
	}
	t.Logf("Primary consensus term set to 1")

	// Set pooler type to PRIMARY
	ctx, cancel = context.WithTimeout(context.Background(), 1*time.Second)
	defer cancel()

	changeTypeReq := &multipoolermanagerdata.ChangeTypeRequest{
		PoolerType: clustermetadatapb.PoolerType_PRIMARY,
	}
	_, err = client.ChangeType(ctx, changeTypeReq)
	if err != nil {
		return fmt.Errorf("failed to set primary pooler type: %w", err)
	}

	t.Logf("Primary initialized successfully")
	return nil
}

// initializeStandby sets up the standby pgctld, PostgreSQL (with replication), consensus term, and multipooler
func initializeStandby(t *testing.T, primaryPgctld *ProcessInstance, standbyPgctld *ProcessInstance, standbyMultipooler *ProcessInstance) error {
	t.Helper()

	// Start standby pgctld server
	if err := standbyPgctld.Start(t); err != nil {
		return fmt.Errorf("failed to start standby pgctld: %w", err)
	}

	// Initialize standby data directory (but don't start yet)
	standbyGrpcAddr := fmt.Sprintf("localhost:%d", standbyPgctld.GrpcPort)
	if err := InitPostgreSQLDataDir(t, standbyGrpcAddr); err != nil {
		return fmt.Errorf("failed to init standby data dir: %w", err)
	}

	// Configure standby as a replica using pg_basebackup
	t.Logf("Configuring standby as replica of primary...")
	setupStandbyReplication(t, primaryPgctld, standbyPgctld)

	// Start standby PostgreSQL (now configured as replica)
	if err := StartPostgreSQL(t, standbyGrpcAddr); err != nil {
		return fmt.Errorf("failed to start standby PostgreSQL: %w", err)
	}

	// Start standby multipooler
	if err := standbyMultipooler.Start(t); err != nil {
		return fmt.Errorf("failed to start standby multipooler: %w", err)
	}

	// Wait for manager to be ready
	waitForManagerReady(t, nil, standbyMultipooler)

	// Connect to standby multipooler manager
	standbyConn, err := grpc.NewClient(
		fmt.Sprintf("localhost:%d", standbyMultipooler.GrpcPort),
		grpc.WithTransportCredentials(insecure.NewCredentials()),
	)
	if err != nil {
		return fmt.Errorf("failed to connect to standby multipooler: %w", err)
	}
	defer standbyConn.Close()

	standbyClient := multipoolermanagerpb.NewMultiPoolerManagerClient(standbyConn)

	// Initialize consensus term to 1 via multipooler manager API
	t.Logf("Initializing consensus term to 1 for standby...")
	initialTerm := &pgctldpb.ConsensusTerm{
		CurrentTerm:  1,
		VotedFor:     nil,
		LastVoteTime: nil,
		LeaderId:     nil,
	}

	ctx, cancel := context.WithTimeout(context.Background(), 1*time.Second)
	_, err = standbyClient.SetTerm(ctx, &multipoolermanagerdata.SetTermRequest{Term: initialTerm})
	cancel()
	if err != nil {
		return fmt.Errorf("failed to set term for standby: %w", err)
	}
	t.Logf("Standby consensus term set to 1")

	// Verify standby is in recovery mode
	t.Logf("Verifying standby is in recovery mode...")
	standbyPoolerClient, err := NewMultiPoolerTestClient(fmt.Sprintf("localhost:%d", standbyMultipooler.GrpcPort))
	if err != nil {
		return fmt.Errorf("failed to create standby pooler client: %w", err)
	}
	queryResp, err := standbyPoolerClient.StreamExecute(utils.WithShortDeadline(t), "SELECT pg_is_in_recovery()", 1)
	standbyPoolerClient.Close()
	if err != nil {
		return fmt.Errorf("failed to check standby recovery status: %w", err)
	}
	if len(queryResp.Rows) == 0 || len(queryResp.Rows[0].Values) == 0 || string(queryResp.Rows[0].Values[0]) != "true" {
		return fmt.Errorf("standby is not in recovery mode")
	}

	// Set pooler type to REPLICA
	ctx, cancel = context.WithTimeout(context.Background(), 1*time.Second)
	defer cancel()

	changeTypeReq := &multipoolermanagerdata.ChangeTypeRequest{
		PoolerType: clustermetadatapb.PoolerType_REPLICA,
	}
	_, err = standbyClient.ChangeType(ctx, changeTypeReq)
	if err != nil {
		return fmt.Errorf("failed to set standby pooler type: %w", err)
	}

	t.Logf("Standby initialized successfully")
	return nil
}

// getSharedTestSetup creates or returns the shared test infrastructure
func getSharedTestSetup(t *testing.T) *MultipoolerTestSetup {
	t.Helper()
	setupOnce.Do(func() {
		// Set the PATH so our binaries can be found (like cluster_test.go does)
		// Use PrependPath to ensure our project binaries take precedence over system ones
		pathutil.PrependPath("../../../bin")

		// Check if PostgreSQL binaries are available
		if !hasPostgreSQLBinaries() {
			setupError = fmt.Errorf("PostgreSQL binaries not found, make sure to install PostgreSQL and add it to the PATH")
			return
		}

		tempDir, _ := testutil.TempDir(t, "multipooler_shared_test")
		// Note: cleanup will be handled by TestMain to ensure it runs after all tests

		// Start etcd for topology
		t.Logf("Starting etcd for topology...")
		etcdClientAddr, etcdCmd := etcdtopo.StartEtcd(t, 0)
		// Note: cleanup will be handled by TestMain

		// Create topology server and cell
		testRoot := "/multigres"
		globalRoot := path.Join(testRoot, "global")
		cellName := "test-cell"
		cellRoot := path.Join(testRoot, cellName)

		ts, err := topo.OpenServer("etcd2", globalRoot, []string{etcdClientAddr})
		if err != nil {
			setupError = fmt.Errorf("failed to open topology server: %w", err)
			return
		}
		// Note: cleanup will be handled by TestMain

		// Create the cell
		err = ts.CreateCell(context.Background(), cellName, &clustermetadatapb.Cell{
			ServerAddresses: []string{etcdClientAddr},
			Root:            cellRoot,
		})
		if err != nil {
			setupError = fmt.Errorf("failed to create cell: %w", err)
			return
		}

		t.Logf("Created topology cell '%s' at etcd %s", cellName, etcdClientAddr)

		// Generate ports for shared instances
		primaryGrpcPort := testutil.GenerateRandomPort()
		primaryPgPort := testutil.GenerateRandomPort()
		standbyGrpcPort := testutil.GenerateRandomPort()
		standbyPgPort := testutil.GenerateRandomPort()
		primaryMultipoolerPort := testutil.GenerateRandomPort()
		standbyMultipoolerPort := testutil.GenerateRandomPort()

		t.Logf("Shared test setup - Primary pgctld gRPC: %d, Primary PG: %d, Standby pgctld gRPC: %d, Standby PG: %d, Primary multipooler: %d, Standby multipooler: %d",
			primaryGrpcPort, primaryPgPort, standbyGrpcPort, standbyPgPort, primaryMultipoolerPort, standbyMultipoolerPort)

		// Create instances
		primaryPgctld := createPgctldInstance(t, "primary", tempDir, primaryGrpcPort, primaryPgPort)
		standbyPgctld := createPgctldInstance(t, "standby", tempDir, standbyGrpcPort, standbyPgPort)

		primaryMultipooler := createMultipoolerInstance(t, "primary-multipooler", tempDir, primaryMultipoolerPort,
			fmt.Sprintf("localhost:%d", primaryGrpcPort), primaryPgctld.DataDir, primaryPgctld.PgPort, etcdClientAddr)
		standbyMultipooler := createMultipoolerInstance(t, "standby-multipooler", tempDir, standbyMultipoolerPort,
			fmt.Sprintf("localhost:%d", standbyGrpcPort), standbyPgctld.DataDir, standbyPgctld.PgPort, etcdClientAddr)

		// Initialize primary (pgctld, PostgreSQL, consensus term, multipooler, type)
		if err := initializePrimary(t, primaryPgctld, primaryMultipooler); err != nil {
			setupError = err
			return
		}

		// Initialize standby (pgctld, PostgreSQL with replication, consensus term, multipooler, type)
		if err := initializeStandby(t, primaryPgctld, standbyPgctld, standbyMultipooler); err != nil {
			setupError = err
			return
		}

		sharedTestSetup = &MultipoolerTestSetup{
			TempDir:            tempDir,
			EtcdClientAddr:     etcdClientAddr,
			EtcdCmd:            etcdCmd,
			TopoServer:         ts,
			PrimaryPgctld:      primaryPgctld,
			StandbyPgctld:      standbyPgctld,
			PrimaryMultipooler: primaryMultipooler,
			StandbyMultipooler: standbyMultipooler,
		}
		t.Logf("Shared test infrastructure started successfully")
	})

	if setupError != nil {
		t.Fatalf("Failed to setup shared test infrastructure: %v", setupError)
	}

	return sharedTestSetup
}

// waitForManagerReady waits for the manager to be in ready state
func waitForManagerReady(t *testing.T, setup *MultipoolerTestSetup, manager *ProcessInstance) {
	t.Helper()

	// Connect to the manager
	conn, err := grpc.NewClient(
		fmt.Sprintf("localhost:%d", manager.GrpcPort),
		grpc.WithTransportCredentials(insecure.NewCredentials()),
	)
	require.NoError(t, err)
	defer conn.Close()

	client := multipoolermanagerpb.NewMultiPoolerManagerClient(conn)

	// Use require.Eventually to wait for manager to be ready
	require.Eventually(t, func() bool {
		ctx, cancel := context.WithTimeout(context.Background(), 1*time.Second)
		defer cancel()

		req := &multipoolermanagerdata.StatusRequest{}
		resp, err := client.Status(ctx, req)
		if err != nil {
			return false
		}
		if resp.State == "error" {
			t.Fatalf("Manager failed to initialize: %s", resp.ErrorMessage)
		}
		return resp.State == "ready"
	}, 5*time.Second, 100*time.Millisecond, "Manager should become ready within 30 seconds")

	t.Logf("Manager %s is ready", manager.Name)
}

// setupStandbyReplication configures the standby to replicate from the primary
// Assumes standby data dir is initialized but PostgreSQL is not started yet
func setupStandbyReplication(t *testing.T, primaryPgctld *ProcessInstance, standbyPgctld *ProcessInstance) {
	t.Helper()

	// Backup standby's original configuration before pg_basebackup overwrites it
	standbyPgDataDir := filepath.Join(standbyPgctld.DataDir, "pg_data")
	configBackupDir := filepath.Join(standbyPgctld.DataDir, "config_backup")

	t.Logf("Backing up standby configuration to: %s", configBackupDir)
	err := os.MkdirAll(configBackupDir, 0o755)
	require.NoError(t, err)

	// Remove the standby pg_data directory to prepare for pg_basebackup
	t.Logf("Removing standby pg_data directory: %s", standbyPgDataDir)
	err = os.RemoveAll(standbyPgDataDir)
	require.NoError(t, err)

	// Create base backup from primary using pg_basebackup
	// Note: pg_basebackup needs to write to the pg_data subdirectory, not the pooler-dir
	// We do NOT use -R flag because we want to test SetPrimaryConnInfo RPC method later
	t.Logf("Creating base backup from primary (port %d) to standby pg_data dir...", primaryPgctld.PgPort)
	basebackupCmd := exec.Command("pg_basebackup",
		"-h", "localhost",
		"-p", strconv.Itoa(primaryPgctld.PgPort),
		"-U", "postgres",
		"-D", standbyPgDataDir,
		"-X", "stream",
		"-c", "fast")

	basebackupCmd.Env = append(os.Environ(), "PGPASSWORD=postgres")
	output, err := basebackupCmd.CombinedOutput()
	if err != nil {
		t.Logf("pg_basebackup output: %s", string(output))
	}
	require.NoError(t, err, "pg_basebackup should succeed")

	t.Logf("Base backup completed successfully")

	// Create standby.signal to put the server in recovery mode
	standbySignalPath := filepath.Join(standbyPgDataDir, "standby.signal")
	t.Logf("Creating standby.signal file: %s", standbySignalPath)
	err = os.WriteFile(standbySignalPath, []byte(""), 0o644)
	require.NoError(t, err, "Should be able to create standby.signal")

	t.Logf("Standby data copied and configured as replica (PostgreSQL will be started next)")
}

// makeMultipoolerID creates a multipooler ID for testing
func makeMultipoolerID(cell, name string) *clustermetadatapb.ID {
	return &clustermetadatapb.ID{
		Component: clustermetadatapb.ID_MULTIPOOLER,
		Cell:      cell,
		Name:      name,
	}
}

// Helper function to get PrimaryStatus from a manager client
func getPrimaryStatusFromClient(t *testing.T, client multipoolermanagerpb.MultiPoolerManagerClient) *multipoolermanagerdata.PrimaryStatus {
	t.Helper()
	statusResp, err := client.PrimaryStatus(utils.WithShortDeadline(t), &multipoolermanagerdata.PrimaryStatusRequest{})
	require.NoError(t, err, "PrimaryStatus should succeed")
	require.NotNil(t, statusResp.Status, "Status should not be nil")
	return statusResp.Status
}

// Helper function to wait for synchronous replication config to converge to expected value
func waitForSyncConfigConvergenceWithClient(t *testing.T, client multipoolermanagerpb.MultiPoolerManagerClient, checkFunc func(*multipoolermanagerdata.SynchronousReplicationConfiguration) bool, message string) {
	t.Helper()
	require.Eventually(t, func() bool {
		status := getPrimaryStatusFromClient(t, client)
		return checkFunc(status.SyncReplicationConfig)
	}, 5*time.Second, 200*time.Millisecond, message)
}

// Helper function to check if a standby ID is in the config
func containsStandbyIDInConfig(config *multipoolermanagerdata.SynchronousReplicationConfiguration, cell, name string) bool {
	if config == nil {
		return false
	}
	for _, id := range config.StandbyIds {
		if id.Cell == cell && id.Name == name {
			return true
		}
	}
	return false
}

// setupReplicationTestCleanup registers a cleanup function that resets replication configuration
// on both primary and standby using raw SQL to ensure cleanup is independent of implementation bugs
func setupReplicationTestCleanup(t *testing.T, setup *MultipoolerTestSetup) {
	t.Cleanup(func() {
		// Early return if setup is nil or multipoolers are nil
		if setup == nil || setup.PrimaryMultipooler == nil || setup.StandbyMultipooler == nil {
			t.Log("Cleanup: Skipping replication config reset (setup or multipoolers are nil)")
			return
		}

		t.Log("Cleanup: Resetting replication configuration via SQL...")

		// Reset primary: clear synchronous replication settings
		primaryClient, err := NewMultiPoolerTestClient(fmt.Sprintf("localhost:%d", setup.PrimaryMultipooler.GrpcPort))
		if err == nil {
			defer primaryClient.Close()

			// Reset synchronous_standby_names to empty
			_, err = primaryClient.ExecuteQuery(context.Background(), "ALTER SYSTEM SET synchronous_standby_names = ''", 1)
			if err != nil {
				t.Logf("Warning: Failed to reset synchronous_standby_names on primary in cleanup: %v", err)
			}

			// Reset synchronous_commit to default (on)
			_, err = primaryClient.ExecuteQuery(context.Background(), "ALTER SYSTEM SET synchronous_commit = 'on'", 1)
			if err != nil {
				t.Logf("Warning: Failed to reset synchronous_commit on primary in cleanup: %v", err)
			}

			// Reload configuration to apply changes
			_, err = primaryClient.ExecuteQuery(context.Background(), "SELECT pg_reload_conf()", 1)
			if err != nil {
				t.Logf("Warning: Failed to reload config on primary in cleanup: %v", err)
			}
		} else {
			t.Logf("Warning: Failed to connect to primary in cleanup: %v", err)
		}

		// Reset standby: clear primary_conninfo
		standbyClient, err := NewMultiPoolerTestClient(fmt.Sprintf("localhost:%d", setup.StandbyMultipooler.GrpcPort))
		if err == nil {
			defer standbyClient.Close()

			// Reset primary_conninfo to empty
			_, err = standbyClient.ExecuteQuery(context.Background(), "ALTER SYSTEM SET primary_conninfo = ''", 1)
			if err != nil {
				t.Logf("Warning: Failed to reset primary_conninfo on standby in cleanup: %v", err)
			}

			// Reload configuration to apply changes
			_, err = standbyClient.ExecuteQuery(context.Background(), "SELECT pg_reload_conf()", 1)
			if err != nil {
				t.Logf("Warning: Failed to reload config on standby in cleanup: %v", err)
			}
		} else {
			t.Logf("Warning: Failed to connect to standby in cleanup: %v", err)
		}
	})
}

// TestMultipoolerPrimaryPosition tests the replication API functionality
func TestMultipoolerPrimaryPosition(t *testing.T) {
	if testing.Short() {
		t.Skip("Skipping end-to-end tests in short mode")
	}

	setup := getSharedTestSetup(t)

	// Wait for both managers to be ready before running tests
	waitForManagerReady(t, setup, setup.PrimaryMultipooler)
	waitForManagerReady(t, setup, setup.StandbyMultipooler)

	t.Run("PrimaryPosition_Primary", func(t *testing.T) {
		// Connect to primary multipooler
		conn, err := grpc.NewClient(
			fmt.Sprintf("localhost:%d", setup.PrimaryMultipooler.GrpcPort),
			grpc.WithTransportCredentials(insecure.NewCredentials()),
		)
		require.NoError(t, err)
		defer conn.Close()

		client := multipoolermanagerpb.NewMultiPoolerManagerClient(conn)
		ctx, cancel := context.WithTimeout(context.Background(), 1*time.Second)
		defer cancel()

		req := &multipoolermanagerdata.PrimaryPositionRequest{}
		resp, err := client.PrimaryPosition(ctx, req)
		if err != nil {
			st, ok := status.FromError(err)
			if ok && st.Message() == "unknown service multipoolermanager.MultiPoolerManager" {
				t.Logf("Got 'unknown service' error - checking multipooler logs:")
				setup.PrimaryMultipooler.logRecentOutput(t, "Debug - unknown service error")
			}
		}

		// Assert that it succeeds and returns a valid LSN
		require.NoError(t, err)
		require.NotNil(t, resp)
		assert.NotEmpty(t, resp.LsnPosition, "LSN should not be empty")

		// PostgreSQL LSN format is typically like "0/1234ABCD"
		assert.Contains(t, resp.LsnPosition, "/", "LSN should be in PostgreSQL format (e.g., 0/1234ABCD)")
	})

	t.Run("PrimaryPosition_Standby", func(t *testing.T) {
		// Connect to standby multipooler
		conn, err := grpc.NewClient(
			fmt.Sprintf("localhost:%d", setup.StandbyMultipooler.GrpcPort),
			grpc.WithTransportCredentials(insecure.NewCredentials()),
		)
		require.NoError(t, err)
		defer conn.Close()

		client := multipoolermanagerpb.NewMultiPoolerManagerClient(conn)
		ctx, cancel := context.WithTimeout(context.Background(), 1*time.Second)
		defer cancel()

		req := &multipoolermanagerdata.PrimaryPositionRequest{}
		_, err = client.PrimaryPosition(ctx, req)
		require.Error(t, err)
		assert.Contains(t, err.Error(), "operation not allowed")
	})
}

// TestReplicationAPIs tests the replication-related API functionality (SetPrimaryConnInfo, WaitForLSN, etc.)
func TestReplicationAPIs(t *testing.T) {
	if testing.Short() {
		t.Skip("Skipping end-to-end tests in short mode")
	}

	setup := getSharedTestSetup(t)

	// Wait for both managers to be ready before running tests
	waitForManagerReady(t, setup, setup.PrimaryMultipooler)
	waitForManagerReady(t, setup, setup.StandbyMultipooler)

	// Create shared clients for all subtests
	primaryPoolerClient, err := NewMultiPoolerTestClient(fmt.Sprintf("localhost:%d", setup.PrimaryMultipooler.GrpcPort))
	require.NoError(t, err)
	t.Cleanup(func() { primaryPoolerClient.Close() })

	standbyPoolerClient, err := NewMultiPoolerTestClient(fmt.Sprintf("localhost:%d", setup.StandbyMultipooler.GrpcPort))
	require.NoError(t, err)
	t.Cleanup(func() { standbyPoolerClient.Close() })

	primaryConn, err := grpc.NewClient(
		fmt.Sprintf("localhost:%d", setup.PrimaryMultipooler.GrpcPort),
		grpc.WithTransportCredentials(insecure.NewCredentials()),
	)
	require.NoError(t, err)
	t.Cleanup(func() { primaryConn.Close() })
	primaryManagerClient := multipoolermanagerpb.NewMultiPoolerManagerClient(primaryConn)

	standbyConn, err := grpc.NewClient(
		fmt.Sprintf("localhost:%d", setup.StandbyMultipooler.GrpcPort),
		grpc.WithTransportCredentials(insecure.NewCredentials()),
	)
	require.NoError(t, err)
	t.Cleanup(func() { standbyConn.Close() })
	standbyManagerClient := multipoolermanagerpb.NewMultiPoolerManagerClient(standbyConn)

	t.Run("ConfigureReplicationAndValidate", func(t *testing.T) {
		t.Log("Creating table and inserting data in primary...")
		_, err = primaryPoolerClient.StreamExecute(context.Background(), "CREATE TABLE IF NOT EXISTS test_replication (id SERIAL PRIMARY KEY, data TEXT)", 0)
		require.NoError(t, err, "Should be able to create table in primary")

		_, err = primaryPoolerClient.StreamExecute(context.Background(), "INSERT INTO test_replication (data) VALUES ('test data')", 0)
		require.NoError(t, err, "Should be able to insert data in primary")

		// Get LSN from primary using PrimaryPosition RPC
		ctx, cancel := context.WithTimeout(context.Background(), 1*time.Second)
		defer cancel()

		primaryPosResp, err := primaryManagerClient.PrimaryPosition(ctx, &multipoolermanagerdata.PrimaryPositionRequest{})
		require.NoError(t, err)
		primaryLSN := primaryPosResp.LsnPosition
		t.Logf("Primary LSN after insert: %s", primaryLSN)

		// Validate data is NOT in standby yet (no replication configured)
		t.Log("Validating data is NOT in standby (replication not configured)...")

		// Use WaitForLSN to verify standby cannot reach primary's LSN without replication
		// This should timeout since replication is not configured
		ctx, cancel = context.WithTimeout(context.Background(), 1*time.Second)
		defer cancel()

		waitReq := &multipoolermanagerdata.WaitForLSNRequest{
			TargetLsn: primaryLSN,
		}
		_, err = standbyManagerClient.WaitForLSN(ctx, waitReq)
		require.Error(t, err, "WaitForLSN should timeout without replication configured")
		// Check that the error is a timeout (gRPC code DEADLINE_EXCEEDED or CANCELED)
		st, ok := status.FromError(err)
		require.True(t, ok, "Error should be a gRPC status error")
		assert.Contains(t, []string{"DeadlineExceeded", "Canceled"}, st.Code().String(),
			"Error should be a timeout error code, got: %s", st.Code().String())
		t.Log("Confirmed: standby cannot reach primary LSN without replication configured")

		// Verify table doesn't exist in standby
		queryResp, err := standbyPoolerClient.StreamExecute(context.Background(), "SELECT COUNT(*) FROM pg_tables WHERE tablename = 'test_replication'", 1)
		require.NoError(t, err)
		require.Len(t, queryResp.Rows, 1)
		tableCount := string(queryResp.Rows[0].Values[0])
		assert.Equal(t, "0", tableCount, "Table should not exist in standby yet")

		// Configure replication using SetPrimaryConnInfo RPC
		t.Log("Configuring replication via SetPrimaryConnInfo RPC...")

		ctx, cancel = context.WithTimeout(context.Background(), 1*time.Second)
		defer cancel()

		// Call SetPrimaryConnInfo with StartReplicationAfter=true
		setPrimaryReq := &multipoolermanagerdata.SetPrimaryConnInfoRequest{
			Host:                  "localhost",
			Port:                  int32(setup.PrimaryPgctld.PgPort),
			StartReplicationAfter: true,
			StopReplicationBefore: false,
			CurrentTerm:           1,
			Force:                 false,
		}
		_, err = standbyManagerClient.SetPrimaryConnInfo(ctx, setPrimaryReq)
		require.NoError(t, err, "SetPrimaryConnInfo should succeed")
		t.Log("Replication configured successfully")

		// Wait for standby to catch up to primary's LSN using WaitForLSN API
		t.Logf("Waiting for standby to catch up to primary LSN: %s", primaryLSN)

		ctx, cancel = context.WithTimeout(context.Background(), 1*time.Second)
		defer cancel()

		waitReq = &multipoolermanagerdata.WaitForLSNRequest{
			TargetLsn: primaryLSN,
		}
		_, err = standbyManagerClient.WaitForLSN(ctx, waitReq)
		require.NoError(t, err, "Standby should catch up to primary LSN after replication is configured")

		// Verify the table now exists in standby
		require.Eventually(t, func() bool {
			resp, err := standbyPoolerClient.StreamExecute(context.Background(), "SELECT COUNT(*) FROM pg_tables WHERE tablename = 'test_replication'", 1)
			if err != nil || len(resp.Rows) == 0 {
				return false
			}
			tableCount := string(resp.Rows[0].Values[0])
			return tableCount == "1"
		}, 15*time.Second, 500*time.Millisecond, "Table should exist in standby after replication")

		// Verify the data replicated
		dataResp, err := standbyPoolerClient.StreamExecute(context.Background(), "SELECT COUNT(*) FROM test_replication", 1)
		require.NoError(t, err)
		require.Len(t, dataResp.Rows, 1)
		rowCount := string(dataResp.Rows[0].Values[0])
		assert.Equal(t, "1", rowCount, "Should have 1 row in standby")

		t.Log("Replication is working! Data successfully replicated from primary to standby")

		// Cleanup: Drop the test table from primary
		_, err = primaryPoolerClient.StreamExecute(context.Background(), "DROP TABLE IF EXISTS test_replication", 0)
		require.NoError(t, err)
	})

	t.Run("TermMismatchRejected", func(t *testing.T) {
		ctx, cancel := context.WithTimeout(context.Background(), 1*time.Second)
		defer cancel()

		// Try to set primary conn info with stale term (current term is 1, we'll try with 0)
		setPrimaryReq := &multipoolermanagerdata.SetPrimaryConnInfoRequest{
			Host:                  "localhost",
			Port:                  int32(setup.PrimaryPgctld.PgPort),
			StartReplicationAfter: true,
			StopReplicationBefore: false,
			CurrentTerm:           0, // Stale term (lower than current term 1)
			Force:                 false,
		}
		_, err = standbyManagerClient.SetPrimaryConnInfo(ctx, setPrimaryReq)
		require.Error(t, err, "SetPrimaryConnInfo should fail with stale term")
		assert.Contains(t, err.Error(), "consensus term too old", "Error should mention term is too old")

		// Try again with force=true, should succeed
		setPrimaryReq.Force = true
		_, err = standbyManagerClient.SetPrimaryConnInfo(ctx, setPrimaryReq)
		require.NoError(t, err, "SetPrimaryConnInfo should succeed with force=true")
	})

	t.Run("StopReplicationBeforeFlag", func(t *testing.T) {
		// This test verifies that StopReplicationBefore flag stops replication before setting primary_conninfo

		// First ensure replication is running by checking pg_stat_wal_receiver
		t.Log("Verifying replication is running...")
		queryResp, err := standbyPoolerClient.StreamExecute(context.Background(), "SELECT status FROM pg_stat_wal_receiver", 1)
		require.NoError(t, err)
		require.Len(t, queryResp.Rows, 1)
		initialStatus := string(queryResp.Rows[0].Values[0])
		t.Logf("Initial WAL receiver status: %s", initialStatus)
		assert.Equal(t, "streaming", initialStatus, "Replication should be streaming")

		// Check if WAL replay is not paused
		queryResp, err = standbyPoolerClient.StreamExecute(context.Background(), "SELECT pg_is_wal_replay_paused()", 1)
		require.NoError(t, err)
		require.Len(t, queryResp.Rows, 1)
		isPaused := string(queryResp.Rows[0].Values[0])
		assert.Equal(t, "false", isPaused, "WAL replay should not be paused initially")

		// Call SetPrimaryConnInfo with StopReplicationBefore=true and StartReplicationAfter=false
		ctx, cancel := context.WithTimeout(context.Background(), 1*time.Second)
		defer cancel()

		t.Log("Calling SetPrimaryConnInfo with StopReplicationBefore=true, StartReplicationAfter=false...")
		setPrimaryReq := &multipoolermanagerdata.SetPrimaryConnInfoRequest{
			Host:                  "localhost",
			Port:                  int32(setup.PrimaryPgctld.PgPort),
			StartReplicationAfter: false, // Don't start after
			StopReplicationBefore: true,  // Stop before
			CurrentTerm:           1,
			Force:                 false,
		}
		_, err = standbyManagerClient.SetPrimaryConnInfo(ctx, setPrimaryReq)
		require.NoError(t, err, "SetPrimaryConnInfo should succeed")

		// Verify that WAL replay is now paused
		t.Log("Verifying replication is paused after StopReplicationBefore...")
		queryResp, err = standbyPoolerClient.StreamExecute(context.Background(), "SELECT pg_is_wal_replay_paused()", 1)
		require.NoError(t, err)
		require.Len(t, queryResp.Rows, 1)
		isPaused = string(queryResp.Rows[0].Values[0])
		assert.Equal(t, "true", isPaused, "WAL replay should be paused after StopReplicationBefore=true")

		t.Log("Replication successfully stopped with StopReplicationBefore flag")

		// Resume replication for cleanup using StartReplication RPC
		ctx, cancel = context.WithTimeout(context.Background(), 1*time.Second)
		defer cancel()
		startReq := &multipoolermanagerdata.StartReplicationRequest{}
		_, err = standbyManagerClient.StartReplication(ctx, startReq)
		require.NoError(t, err)
	})

	t.Run("StartReplicationAfterFlag", func(t *testing.T) {
		// This test verifies that replication only starts if StartReplicationAfter=true

		// Stop replication using StopReplication RPC
		t.Log("Stopping replication using StopReplication RPC...")
		ctx, cancel := context.WithTimeout(context.Background(), 1*time.Second)
		stopReq := &multipoolermanagerdata.StopReplicationRequest{}
		_, err = standbyManagerClient.StopReplication(ctx, stopReq)
		require.NoError(t, err)
		cancel()

		// Verify replication is paused
		queryResp, err := standbyPoolerClient.StreamExecute(context.Background(), "SELECT pg_is_wal_replay_paused()", 1)
		require.NoError(t, err)
		require.Len(t, queryResp.Rows, 1)
		isPaused := string(queryResp.Rows[0].Values[0])
		assert.Equal(t, "true", isPaused, "WAL replay should be paused")

		// Call SetPrimaryConnInfo with StartReplicationAfter=false
		ctx, cancel = context.WithTimeout(context.Background(), 1*time.Second)
		defer cancel()

		t.Log("Calling SetPrimaryConnInfo with StartReplicationAfter=false...")
		setPrimaryReq := &multipoolermanagerdata.SetPrimaryConnInfoRequest{
			Host:                  "localhost",
			Port:                  int32(setup.PrimaryPgctld.PgPort),
			StartReplicationAfter: false, // Don't start after
			StopReplicationBefore: false,
			CurrentTerm:           1,
			Force:                 false,
		}
		_, err = standbyManagerClient.SetPrimaryConnInfo(ctx, setPrimaryReq)
		require.NoError(t, err, "SetPrimaryConnInfo should succeed")

		// Verify replication is still paused (not started)
		t.Log("Verifying replication remains paused when StartReplicationAfter=false...")
		queryResp, err = standbyPoolerClient.StreamExecute(context.Background(), "SELECT pg_is_wal_replay_paused()", 1)
		require.NoError(t, err)
		require.Len(t, queryResp.Rows, 1)
		isPaused = string(queryResp.Rows[0].Values[0])
		assert.Equal(t, "true", isPaused, "WAL replay should still be paused when StartReplicationAfter=false")

		// Now call again with StartReplicationAfter=true
		t.Log("Calling SetPrimaryConnInfo with StartReplicationAfter=true...")
		setPrimaryReq.StartReplicationAfter = true
		_, err = standbyManagerClient.SetPrimaryConnInfo(ctx, setPrimaryReq)
		require.NoError(t, err, "SetPrimaryConnInfo should succeed")

		// Verify replication is now running
		t.Log("Verifying replication started when StartReplicationAfter=true...")
		queryResp, err = standbyPoolerClient.StreamExecute(context.Background(), "SELECT pg_is_wal_replay_paused()", 1)
		require.NoError(t, err)
		require.Len(t, queryResp.Rows, 1)
		isPaused = string(queryResp.Rows[0].Values[0])
		assert.Equal(t, "false", isPaused, "WAL replay should be running after StartReplicationAfter=true")

		t.Log("Replication successfully started with StartReplicationAfter flag")
	})

	t.Run("WaitForLSN_Standby_Success", func(t *testing.T) {
		// Insert data on primary to generate a new LSN
		t.Log("Creating table and inserting data on primary...")
		_, err = primaryPoolerClient.StreamExecute(context.Background(), "CREATE TABLE IF NOT EXISTS test_wait_lsn (id SERIAL PRIMARY KEY, data TEXT)", 0)
		require.NoError(t, err, "Should be able to create table in primary")

		_, err = primaryPoolerClient.StreamExecute(context.Background(), "INSERT INTO test_wait_lsn (data) VALUES ('test data for wait lsn')", 0)
		require.NoError(t, err, "Should be able to insert data in primary")

		// Get LSN from primary
		ctx, cancel := context.WithTimeout(context.Background(), 1*time.Second)
		defer cancel()

		primaryPosResp, err := primaryManagerClient.PrimaryPosition(ctx, &multipoolermanagerdata.PrimaryPositionRequest{})
		require.NoError(t, err)
		targetLSN := primaryPosResp.LsnPosition
		t.Logf("Target LSN from primary: %s", targetLSN)

		// Wait for standby to reach the target LSN
		t.Log("Waiting for standby to reach target LSN...")
		ctx, cancel = context.WithTimeout(context.Background(), 1*time.Second)
		defer cancel()

		waitReq := &multipoolermanagerdata.WaitForLSNRequest{
			TargetLsn: targetLSN,
		}
		_, err = standbyManagerClient.WaitForLSN(ctx, waitReq)
		require.NoError(t, err, "WaitForLSN should succeed on standby")

		t.Log("Standby successfully reached target LSN")

		// Verify the data replicated
		queryResp, err := standbyPoolerClient.StreamExecute(context.Background(), "SELECT COUNT(*) FROM test_wait_lsn", 1)
		require.NoError(t, err)
		require.Len(t, queryResp.Rows, 1)
		rowCount := string(queryResp.Rows[0].Values[0])
		assert.Equal(t, "1", rowCount, "Should have 1 row in standby")

		// Cleanup
		_, err = primaryPoolerClient.StreamExecute(context.Background(), "DROP TABLE IF EXISTS test_wait_lsn", 0)
		require.NoError(t, err)
	})

	t.Run("WaitForLSN_Primary_Fails", func(t *testing.T) {
		// WaitForLSN should fail on PRIMARY pooler type
		ctx, cancel := context.WithTimeout(context.Background(), 1*time.Second)
		defer cancel()

		waitReq := &multipoolermanagerdata.WaitForLSNRequest{
			TargetLsn: "0/1000000",
		}
		_, err = primaryManagerClient.WaitForLSN(ctx, waitReq)
		require.Error(t, err, "WaitForLSN should fail on primary")
		assert.Contains(t, err.Error(), "operation not allowed", "Error should indicate operation not allowed on PRIMARY")
	})

	t.Run("WaitForLSN_Timeout", func(t *testing.T) {
		// Test timeout behavior by waiting for a very high LSN that won't be reached
		t.Log("Testing timeout with unreachable LSN...")

		// Use a very high LSN that won't be reached in the timeout period
		unreachableLSN := "FF/FFFFFFFF"

		ctx, cancel := context.WithTimeout(context.Background(), 1*time.Second)
		defer cancel()

		waitReq := &multipoolermanagerdata.WaitForLSNRequest{
			TargetLsn: unreachableLSN,
		}
		_, err = standbyManagerClient.WaitForLSN(ctx, waitReq)
		st, ok := status.FromError(err)
		require.True(t, ok, "Error should be a gRPC status error")
		assert.Contains(t, []string{"DeadlineExceeded", "Canceled"}, st.Code().String(),
			"Error should be a timeout error code, got: %s", st.Code().String())
		t.Log("WaitForLSN correctly timed out")
	})

	t.Run("StartReplication_Success", func(t *testing.T) {
		// This test verifies that StartReplication successfully resumes WAL replay on standby

		// First stop replication using StopReplication RPC
		t.Log("Stopping replication using StopReplication RPC...")
		ctx, cancel := context.WithTimeout(context.Background(), 1*time.Second)
		stopReq := &multipoolermanagerdata.StopReplicationRequest{}
		_, err = standbyManagerClient.StopReplication(ctx, stopReq)
		require.NoError(t, err)
		cancel()

		// Verify replication is paused
		queryResp, err := standbyPoolerClient.StreamExecute(context.Background(), "SELECT pg_is_wal_replay_paused()", 1)
		require.NoError(t, err)
		require.Len(t, queryResp.Rows, 1)
		isPaused := string(queryResp.Rows[0].Values[0])
		assert.Equal(t, "true", isPaused, "WAL replay should be paused")
		t.Log("Confirmed: WAL replay is paused")

		// Call StartReplication RPC
		t.Log("Calling StartReplication RPC...")
		ctx, cancel = context.WithTimeout(context.Background(), 1*time.Second)
		defer cancel()

		startReq := &multipoolermanagerdata.StartReplicationRequest{}
		_, err = standbyManagerClient.StartReplication(ctx, startReq)
		require.NoError(t, err, "StartReplication should succeed on standby")

		// Verify replication is now running
		t.Log("Verifying replication is running after StartReplication...")
		queryResp, err = standbyPoolerClient.StreamExecute(context.Background(), "SELECT pg_is_wal_replay_paused()", 1)
		require.NoError(t, err)
		require.Len(t, queryResp.Rows, 1)
		isPaused = string(queryResp.Rows[0].Values[0])
		assert.Equal(t, "false", isPaused, "WAL replay should be running after StartReplication")

		t.Log("StartReplication successfully resumed WAL replay")
	})

	t.Run("StartReplication_Primary_Fails", func(t *testing.T) {
		// StartReplication should fail on PRIMARY pooler type
		t.Log("Testing StartReplication on PRIMARY pooler (should fail)...")

		ctx, cancel := context.WithTimeout(context.Background(), 1*time.Second)
		defer cancel()

		startReq := &multipoolermanagerdata.StartReplicationRequest{}
		_, err = primaryManagerClient.StartReplication(ctx, startReq)
		require.Error(t, err, "StartReplication should fail on primary")
		assert.Contains(t, err.Error(), "operation not allowed", "Error should indicate operation not allowed on PRIMARY")
		t.Log("Confirmed: StartReplication correctly rejected on PRIMARY pooler")
	})

	t.Run("StopReplication_Success", func(t *testing.T) {
		// This test verifies that StopReplication successfully pauses WAL replay on standby

		// First ensure replication is running
		t.Log("Ensuring replication is running...")
		queryResp, err := standbyPoolerClient.StreamExecute(context.Background(), "SELECT pg_is_wal_replay_paused()", 1)
		require.NoError(t, err)
		require.Len(t, queryResp.Rows, 1)
		isPaused := string(queryResp.Rows[0].Values[0])
		if isPaused == "true" {
			// Resume it first using StartReplication RPC
			ctx, cancel := context.WithTimeout(context.Background(), 1*time.Second)
			startReq := &multipoolermanagerdata.StartReplicationRequest{}
			_, err = standbyManagerClient.StartReplication(ctx, startReq)
			require.NoError(t, err)
			cancel()
		}
		t.Log("Confirmed: WAL replay is running")

		// Call StopReplication RPC
		// StopReplication waits internally for the pause to complete before returning
		t.Log("Calling StopReplication RPC...")
		ctx, cancel := context.WithTimeout(context.Background(), 1*time.Second)
		defer cancel()

		stopReq := &multipoolermanagerdata.StopReplicationRequest{}
		_, err = standbyManagerClient.StopReplication(ctx, stopReq)
		require.NoError(t, err, "StopReplication should succeed on standby")

		// Verify replication is now paused (should be immediate since StopReplication waits)
		t.Log("Verifying replication is paused after StopReplication...")
		queryResp, err = standbyPoolerClient.StreamExecute(context.Background(), "SELECT pg_is_wal_replay_paused()", 1)
		require.NoError(t, err)
		require.Len(t, queryResp.Rows, 1)
		isPaused = string(queryResp.Rows[0].Values[0])
		assert.Equal(t, "true", isPaused, "WAL replay should be paused after StopReplication")

		t.Log("StopReplication successfully paused WAL replay")

		// Resume replication for cleanup using StartReplication RPC
		ctx, cancel = context.WithTimeout(context.Background(), 1*time.Second)
		defer cancel()
		startReq := &multipoolermanagerdata.StartReplicationRequest{}
		_, err = standbyManagerClient.StartReplication(ctx, startReq)
		require.NoError(t, err)
	})

	t.Run("StopReplication_Primary_Fails", func(t *testing.T) {
		// StopReplication should fail on PRIMARY pooler type
		t.Log("Testing StopReplication on PRIMARY pooler (should fail)...")

		ctx, cancel := context.WithTimeout(context.Background(), 1*time.Second)
		defer cancel()

		stopReq := &multipoolermanagerdata.StopReplicationRequest{}
		_, err = primaryManagerClient.StopReplication(ctx, stopReq)
		require.Error(t, err, "StopReplication should fail on primary")
		assert.Contains(t, err.Error(), "operation not allowed", "Error should indicate operation not allowed on PRIMARY")
		t.Log("Confirmed: StopReplication correctly rejected on PRIMARY pooler")
	})

	t.Run("ResetReplication_Success", func(t *testing.T) {
		// This test verifies that ResetReplication successfully disconnects the standby from the primary
		// and that data inserted after reset does not replicate until replication is re-enabled

		// First ensure replication is configured
		t.Log("Ensuring replication is configured...")
		ctx, cancel := context.WithTimeout(context.Background(), 1*time.Second)
		setPrimaryReq := &multipoolermanagerdata.SetPrimaryConnInfoRequest{
			Host:                  "localhost",
			Port:                  int32(setup.PrimaryPgctld.PgPort),
			StartReplicationAfter: true,
			StopReplicationBefore: false,
			CurrentTerm:           1,
			Force:                 false,
		}
		_, err = standbyManagerClient.SetPrimaryConnInfo(ctx, setPrimaryReq)
		require.NoError(t, err, "SetPrimaryConnInfo should succeed")
		cancel()

		// Verify replication is working by checking pg_stat_wal_receiver
		t.Log("Verifying replication is working...")
		require.Eventually(t, func() bool {
			queryResp, err := standbyPoolerClient.StreamExecute(context.Background(), "SELECT COUNT(*) FROM pg_stat_wal_receiver WHERE status = 'streaming'", 1)
			if err != nil || len(queryResp.Rows) == 0 {
				return false
			}
			count := string(queryResp.Rows[0].Values[0])
			return count == "1"
		}, 10*time.Second, 500*time.Millisecond, "Replication should be streaming")
		t.Log("Confirmed: Replication is streaming")

		// Call ResetReplication RPC
		t.Log("Calling ResetReplication RPC...")
		ctx, cancel = context.WithTimeout(context.Background(), 1*time.Second)
		defer cancel()

		resetReq := &multipoolermanagerdata.ResetReplicationRequest{}
		_, err = standbyManagerClient.ResetReplication(ctx, resetReq)
		require.NoError(t, err, "ResetReplication should succeed on standby")

		// Verify that primary_conninfo is cleared by checking pg_stat_wal_receiver
		// After resetting, the WAL receiver should eventually disconnect
		t.Log("Verifying replication is disconnected after ResetReplication...")
		require.Eventually(t, func() bool {
			queryResp, err := standbyPoolerClient.StreamExecute(context.Background(), "SELECT COUNT(*) FROM pg_stat_wal_receiver", 1)
			if err != nil || len(queryResp.Rows) == 0 {
				return false
			}
			count := string(queryResp.Rows[0].Values[0])
			return count == "0"
		}, 10*time.Second, 500*time.Millisecond, "WAL receiver should disconnect after ResetReplication")

		t.Log("ResetReplication successfully disconnected standby from primary")

		// Sanity check: Insert a row on primary, verify it does NOT replicate to standby
		t.Log("Sanity check: Inserting data on primary after ResetReplication...")
		_, err = primaryPoolerClient.StreamExecute(context.Background(), "CREATE TABLE IF NOT EXISTS test_reset_replication (id SERIAL PRIMARY KEY, data TEXT)", 0)
		require.NoError(t, err, "Should be able to create table on primary")

		_, err = primaryPoolerClient.StreamExecute(context.Background(), "INSERT INTO test_reset_replication (data) VALUES ('should not replicate')", 0)
		require.NoError(t, err, "Should be able to insert data on primary")

		// Get LSN from primary after the insert
		ctx, cancel = context.WithTimeout(context.Background(), 1*time.Second)
		primaryPosResp, err := primaryManagerClient.PrimaryPosition(ctx, &multipoolermanagerdata.PrimaryPositionRequest{})
		require.NoError(t, err)
		primaryLSNAfterInsert := primaryPosResp.LsnPosition
		t.Logf("Primary LSN after insert: %s", primaryLSNAfterInsert)
		cancel()

		// Verify standby CANNOT reach the primary LSN (replication is disconnected)
		t.Log("Verifying standby cannot reach primary LSN (replication disconnected)...")
		waitReq := &multipoolermanagerdata.WaitForLSNRequest{
			TargetLsn: primaryLSNAfterInsert,
		}
		_, err = standbyManagerClient.WaitForLSN(utils.WithShortDeadline(t), waitReq)
		require.Error(t, err, "WaitForLSN should timeout since replication is disconnected")
		t.Log("Confirmed: Standby cannot reach primary LSN (data did NOT replicate)")

		// Re-enable replication using SetPrimaryConnInfo
		t.Log("Re-enabling replication...")
		ctx, cancel = context.WithTimeout(context.Background(), 1*time.Second)
		setPrimaryReq = &multipoolermanagerdata.SetPrimaryConnInfoRequest{
			Host:                  "localhost",
			Port:                  int32(setup.PrimaryPgctld.PgPort),
			StartReplicationAfter: true,
			StopReplicationBefore: false,
			CurrentTerm:           1,
			Force:                 false,
		}
		_, err = standbyManagerClient.SetPrimaryConnInfo(ctx, setPrimaryReq)
		require.NoError(t, err, "SetPrimaryConnInfo should succeed")
		cancel()

		// Wait for standby to catch up to primary's LSN
		t.Logf("Waiting for standby to catch up to primary LSN: %s", primaryLSNAfterInsert)
		ctx, cancel = context.WithTimeout(context.Background(), 5*time.Second)
		defer cancel()

		waitReq = &multipoolermanagerdata.WaitForLSNRequest{
			TargetLsn: primaryLSNAfterInsert,
		}
		_, err = standbyManagerClient.WaitForLSN(ctx, waitReq)
		require.NoError(t, err, "Standby should catch up after re-enabling replication")

		// Verify the table now exists on standby
		t.Log("Verifying data replicated after re-enabling replication...")
		dataResp, err := standbyPoolerClient.StreamExecute(context.Background(), "SELECT COUNT(*) FROM test_reset_replication", 1)
		require.NoError(t, err)
		require.Len(t, dataResp.Rows, 1)
		rowCount := string(dataResp.Rows[0].Values[0])
		assert.Equal(t, "1", rowCount, "Should have 1 row on standby after re-enabling replication")

		t.Log("Confirmed: Data successfully replicated after re-enabling replication")

		// Cleanup: Drop the test table from primary
		_, err = primaryPoolerClient.StreamExecute(context.Background(), "DROP TABLE IF EXISTS test_reset_replication", 0)
		require.NoError(t, err)
	})

	t.Run("ResetReplication_Primary_Fails", func(t *testing.T) {
		// ResetReplication should fail on PRIMARY pooler type
		t.Log("Testing ResetReplication on PRIMARY pooler (should fail)...")

		ctx, cancel := context.WithTimeout(context.Background(), 1*time.Second)
		defer cancel()

		resetReq := &multipoolermanagerdata.ResetReplicationRequest{}
		_, err = primaryManagerClient.ResetReplication(ctx, resetReq)
		require.Error(t, err, "ResetReplication should fail on primary")
		assert.Contains(t, err.Error(), "operation not allowed", "Error should indicate operation not allowed on PRIMARY")
		t.Log("Confirmed: ResetReplication correctly rejected on PRIMARY pooler")
	})
}

// TestReplicationStatus tests the ReplicationStatus API
func TestReplicationStatus(t *testing.T) {
	if testing.Short() {
		t.Skip("Skipping end-to-end tests in short mode")
	}

	setup := getSharedTestSetup(t)

	// Connect to manager clients
	primaryManagerConn, err := grpc.NewClient(
		fmt.Sprintf("localhost:%d", setup.PrimaryMultipooler.GrpcPort),
		grpc.WithTransportCredentials(insecure.NewCredentials()),
	)
	require.NoError(t, err)
	t.Cleanup(func() { primaryManagerConn.Close() })

	primaryManagerClient := multipoolermanagerpb.NewMultiPoolerManagerClient(primaryManagerConn)

	standbyManagerConn, err := grpc.NewClient(
		fmt.Sprintf("localhost:%d", setup.StandbyMultipooler.GrpcPort),
		grpc.WithTransportCredentials(insecure.NewCredentials()),
	)
	require.NoError(t, err)
	t.Cleanup(func() { standbyManagerConn.Close() })
	standbyManagerClient := multipoolermanagerpb.NewMultiPoolerManagerClient(standbyManagerConn)

	// Ensure managers are ready
	waitForManagerReady(t, setup, setup.PrimaryMultipooler)
	waitForManagerReady(t, setup, setup.StandbyMultipooler)

	t.Run("ReplicationStatus_Primary_Fails", func(t *testing.T) {
		// ReplicationStatus should fail on PRIMARY pooler type
		t.Log("Testing ReplicationStatus on PRIMARY (should fail)...")

		_, err := primaryManagerClient.ReplicationStatus(utils.WithShortDeadline(t), &multipoolermanagerdata.ReplicationStatusRequest{})
		require.Error(t, err, "ReplicationStatus should fail on PRIMARY")
		assert.Contains(t, err.Error(), "operation not allowed", "Error should indicate operation not allowed on PRIMARY")
		t.Log("Confirmed: ReplicationStatus correctly rejected on PRIMARY pooler")
	})

	t.Run("ReplicationStatus_Standby_NoReplication", func(t *testing.T) {
		// Test ReplicationStatus on standby when replication is not configured
		t.Log("Testing ReplicationStatus on standby with no replication configured...")

		// First, ensure replication is stopped
		_, err := standbyManagerClient.ResetReplication(utils.WithShortDeadline(t), &multipoolermanagerdata.ResetReplicationRequest{})
		require.NoError(t, err, "ResetReplication should succeed")

		// Wait for config to take effect (pg_reload_conf is async)
		t.Log("Waiting for primary_conninfo to be cleared...")
		require.Eventually(t, func() bool {
			statusResp, err := standbyManagerClient.ReplicationStatus(utils.WithShortDeadline(t), &multipoolermanagerdata.ReplicationStatusRequest{})
			if err != nil {
				t.Logf("ReplicationStatus error: %v", err)
				return false
			}
			// Config cleared when PrimaryConnInfo is nil or Host is empty
			return statusResp.Status.PrimaryConnInfo == nil ||
				statusResp.Status.PrimaryConnInfo.Host == ""
		}, 5*time.Second, 200*time.Millisecond, "primary_conninfo should be cleared after ResetReplication")

		// Get final status
		statusResp, err := standbyManagerClient.ReplicationStatus(utils.WithShortDeadline(t), &multipoolermanagerdata.ReplicationStatusRequest{})
		require.NoError(t, err, "ReplicationStatus should succeed on standby")
		require.NotNil(t, statusResp.Status, "Status should not be nil")

		// Verify fields
		assert.NotEmpty(t, statusResp.Status.Lsn, "LSN should not be empty")
		assert.False(t, statusResp.Status.IsWalReplayPaused, "WAL replay should not be paused by default")

		// PrimaryConnInfo should be nil or empty when no replication is configured
		if statusResp.Status.PrimaryConnInfo != nil {
			assert.Empty(t, statusResp.Status.PrimaryConnInfo.Host, "Host should be empty when no replication configured")
		}
	})

	t.Run("ReplicationStatus_Standby_WithReplication", func(t *testing.T) {
		// Configure replication
		t.Log("Configuring replication on standby...")
		setPrimaryReq := &multipoolermanagerdata.SetPrimaryConnInfoRequest{
			Host:                  "localhost",
			Port:                  int32(setup.PrimaryPgctld.PgPort),
			StartReplicationAfter: true,
			StopReplicationBefore: false,
			CurrentTerm:           1,
			Force:                 false,
		}
		_, err := standbyManagerClient.SetPrimaryConnInfo(utils.WithShortDeadline(t), setPrimaryReq)
		require.NoError(t, err, "SetPrimaryConnInfo should succeed")

		// Wait for config to take effect (pg_reload_conf is async)
		t.Log("Waiting for primary_conninfo to be set...")
		require.Eventually(t, func() bool {
			statusResp, err := standbyManagerClient.ReplicationStatus(utils.WithShortDeadline(t), &multipoolermanagerdata.ReplicationStatusRequest{})
			if err != nil {
				t.Logf("ReplicationStatus error: %v", err)
				return false
			}
			// Config set when PrimaryConnInfo is not nil and Host is populated
			return statusResp.Status.PrimaryConnInfo != nil &&
				statusResp.Status.PrimaryConnInfo.Host != ""
		}, 5*time.Second, 200*time.Millisecond, "primary_conninfo should be set after SetPrimaryConnInfo")

		// Get final status
		statusResp, err := standbyManagerClient.ReplicationStatus(utils.WithShortDeadline(t), &multipoolermanagerdata.ReplicationStatusRequest{})
		require.NoError(t, err, "ReplicationStatus should succeed")
		require.NotNil(t, statusResp.Status, "Status should not be nil")

		// Verify LSN
		assert.NotEmpty(t, statusResp.Status.Lsn, "LSN should not be empty")
		assert.Contains(t, statusResp.Status.Lsn, "/", "LSN should be in PostgreSQL format (e.g., 0/1234ABCD)")

		// Verify replication is not paused
		assert.False(t, statusResp.Status.IsWalReplayPaused, "WAL replay should not be paused")

		// Verify PrimaryConnInfo is populated
		require.NotNil(t, statusResp.Status.PrimaryConnInfo, "PrimaryConnInfo should not be nil")
		assert.Equal(t, "localhost", statusResp.Status.PrimaryConnInfo.Host, "Host should match")
		assert.Equal(t, int32(setup.PrimaryPgctld.PgPort), statusResp.Status.PrimaryConnInfo.Port, "Port should match")
		assert.NotEmpty(t, statusResp.Status.PrimaryConnInfo.Raw, "Raw connection string should not be empty")
	})

	t.Run("ReplicationStatus_Standby_PausedReplication", func(t *testing.T) {
		// Configure replication but stop it
		t.Log("Configuring replication and then stopping it...")
		setPrimaryReq := &multipoolermanagerdata.SetPrimaryConnInfoRequest{
			Host:                  "localhost",
			Port:                  int32(setup.PrimaryPgctld.PgPort),
			StartReplicationAfter: false,
			StopReplicationBefore: true,
			CurrentTerm:           1,
			Force:                 false,
		}
		_, err := standbyManagerClient.SetPrimaryConnInfo(utils.WithShortDeadline(t), setPrimaryReq)
		require.NoError(t, err, "SetPrimaryConnInfo should succeed")

		// Wait for config to take effect and WAL replay to be paused
		t.Log("Waiting for WAL replay to be paused...")
		require.Eventually(t, func() bool {
			statusResp, err := standbyManagerClient.ReplicationStatus(utils.WithShortDeadline(t), &multipoolermanagerdata.ReplicationStatusRequest{})
			if err != nil {
				t.Logf("ReplicationStatus error: %v", err)
				return false
			}
			return statusResp.Status.IsWalReplayPaused
		}, 5*time.Second, 200*time.Millisecond, "WAL replay should be paused after SetPrimaryConnInfo with StopReplicationBefore")

		// Get final status
		statusResp, err := standbyManagerClient.ReplicationStatus(utils.WithShortDeadline(t), &multipoolermanagerdata.ReplicationStatusRequest{})
		require.NoError(t, err, "ReplicationStatus should succeed")
		require.NotNil(t, statusResp.Status, "Status should not be nil")

		// Verify WAL replay is paused
		assert.True(t, statusResp.Status.IsWalReplayPaused, "WAL replay should be paused")
		assert.NotEmpty(t, statusResp.Status.WalReplayPauseState, "Pause state should not be empty")
		// Clean up: resume replication
		startReq := &multipoolermanagerdata.StartReplicationRequest{}
		_, err = standbyManagerClient.StartReplication(utils.WithShortDeadline(t), startReq)
		require.NoError(t, err, "StartReplication should succeed")
	})
}

// TestStopReplicationAndGetStatus tests the StopReplicationAndGetStatus API
func TestStopReplicationAndGetStatus(t *testing.T) {
	if testing.Short() {
		t.Skip("Skipping end-to-end tests in short mode")
	}

	setup := getSharedTestSetup(t)

	// Connect to manager clients
	primaryManagerConn, err := grpc.NewClient(
		fmt.Sprintf("localhost:%d", setup.PrimaryMultipooler.GrpcPort),
		grpc.WithTransportCredentials(insecure.NewCredentials()),
	)
	require.NoError(t, err)
	t.Cleanup(func() { primaryManagerConn.Close() })

	primaryManagerClient := multipoolermanagerpb.NewMultiPoolerManagerClient(primaryManagerConn)

	standbyManagerConn, err := grpc.NewClient(
		fmt.Sprintf("localhost:%d", setup.StandbyMultipooler.GrpcPort),
		grpc.WithTransportCredentials(insecure.NewCredentials()),
	)
	require.NoError(t, err)
	t.Cleanup(func() { standbyManagerConn.Close() })
	standbyManagerClient := multipoolermanagerpb.NewMultiPoolerManagerClient(standbyManagerConn)

	// Ensure managers are ready
	waitForManagerReady(t, setup, setup.PrimaryMultipooler)
	waitForManagerReady(t, setup, setup.StandbyMultipooler)

	t.Run("StopReplicationAndGetStatus_Primary_Fails", func(t *testing.T) {
		// StopReplicationAndGetStatus should fail on PRIMARY pooler type
		t.Log("Testing StopReplicationAndGetStatus on PRIMARY (should fail)...")

		_, err := primaryManagerClient.StopReplicationAndGetStatus(utils.WithShortDeadline(t), &multipoolermanagerdata.StopReplicationAndGetStatusRequest{})
		require.Error(t, err, "StopReplicationAndGetStatus should fail on PRIMARY")
		assert.Contains(t, err.Error(), "operation not allowed", "Error should indicate operation not allowed on PRIMARY")
		t.Log("Confirmed: StopReplicationAndGetStatus correctly rejected on PRIMARY pooler")
	})

	t.Run("StopReplicationAndGetStatus_Standby_Success", func(t *testing.T) {
		// This test verifies that StopReplicationAndGetStatus stops replication and returns correct status
		t.Log("Testing StopReplicationAndGetStatus on standby with running replication...")

		// Connect to primary pooler to write test data
		primaryPoolerClient, err := NewMultiPoolerTestClient(fmt.Sprintf("localhost:%d", setup.PrimaryMultipooler.GrpcPort))
		require.NoError(t, err)
		defer primaryPoolerClient.Close()

		// First, configure and start replication
		t.Log("Configuring replication on standby...")
		setPrimaryReq := &multipoolermanagerdata.SetPrimaryConnInfoRequest{
			Host:                  "localhost",
			Port:                  int32(setup.PrimaryPgctld.PgPort),
			StartReplicationAfter: true,
			StopReplicationBefore: false,
			CurrentTerm:           1,
			Force:                 false,
		}
		_, err = standbyManagerClient.SetPrimaryConnInfo(utils.WithShortDeadline(t), setPrimaryReq)
		require.NoError(t, err, "SetPrimaryConnInfo should succeed")

		// Wait for replication to be running
		t.Log("Waiting for replication to be running...")
		require.Eventually(t, func() bool {
			statusResp, err := standbyManagerClient.ReplicationStatus(utils.WithShortDeadline(t), &multipoolermanagerdata.ReplicationStatusRequest{})
			if err != nil {
				return false
			}
			return statusResp.Status.PrimaryConnInfo != nil &&
				statusResp.Status.PrimaryConnInfo.Host != "" &&
				!statusResp.Status.IsWalReplayPaused
		}, 5*time.Second, 200*time.Millisecond, "Replication should be running")

		// Call StopReplicationAndGetStatus
		// Note: This method waits internally for pause to complete, so status is guaranteed to be paused when it returns
		t.Log("Calling StopReplicationAndGetStatus...")
		stopResp, err := standbyManagerClient.StopReplicationAndGetStatus(utils.WithShortDeadline(t), &multipoolermanagerdata.StopReplicationAndGetStatusRequest{})
		require.NoError(t, err, "StopReplicationAndGetStatus should succeed on standby")
		require.NotNil(t, stopResp, "Response should not be nil")
		require.NotNil(t, stopResp.Status, "Status should not be nil")

		t.Log("Verifying status shows replication is paused...")
		assert.True(t, stopResp.Status.IsWalReplayPaused, "WAL replay should be paused after StopReplicationAndGetStatus")
		assert.NotEmpty(t, stopResp.Status.WalReplayPauseState, "Pause state should not be empty")

		// Verify LSN is populated
		assert.NotEmpty(t, stopResp.Status.Lsn, "LSN should not be empty")
		assert.Contains(t, stopResp.Status.Lsn, "/", "LSN should be in PostgreSQL format")

		// Verify PrimaryConnInfo is populated (should still be set even though replication is paused)
		require.NotNil(t, stopResp.Status.PrimaryConnInfo, "PrimaryConnInfo should not be nil")
		assert.Equal(t, "localhost", stopResp.Status.PrimaryConnInfo.Host, "Host should match")
		assert.Equal(t, int32(setup.PrimaryPgctld.PgPort), stopResp.Status.PrimaryConnInfo.Port, "Port should match")
		assert.NotEmpty(t, stopResp.Status.PrimaryConnInfo.Raw, "Raw connection string should not be empty")

		// Store the LSN after stopping
		lsnAfterStop := stopResp.Status.Lsn
		t.Logf("Standby LSN after stopping replication: %s", lsnAfterStop)

		// Write data to primary (this should NOT replicate to standby since replication is stopped)
		t.Log("Writing data to primary after stopping standby replication...")
		_, err = primaryPoolerClient.ExecuteQuery(utils.WithShortDeadline(t), "CREATE TABLE IF NOT EXISTS stop_repl_test (id SERIAL PRIMARY KEY, value TEXT)", 1)
		require.NoError(t, err, "Should be able to create test table on primary")

		_, err = primaryPoolerClient.ExecuteQuery(utils.WithShortDeadline(t), "INSERT INTO stop_repl_test (value) VALUES ('test_row_1')", 1)
		require.NoError(t, err, "Should be able to write to primary")

		_, err = primaryPoolerClient.ExecuteQuery(utils.WithShortDeadline(t), "INSERT INTO stop_repl_test (value) VALUES ('test_row_2')", 1)
		require.NoError(t, err, "Should be able to write to primary")

		// Wait a bit to ensure writes would have replicated if replication was running
		time.Sleep(500 * time.Millisecond)

		// Verify standby LSN hasn't advanced (replication is truly stopped)
		t.Log("Verifying standby LSN hasn't advanced...")
		statusAfterWrite, err := standbyManagerClient.ReplicationStatus(utils.WithShortDeadline(t), &multipoolermanagerdata.ReplicationStatusRequest{})
		require.NoError(t, err, "ReplicationStatus should succeed")
		lsnAfterWrite := statusAfterWrite.Status.Lsn
		t.Logf("Standby LSN after writes to primary: %s", lsnAfterWrite)

		assert.Equal(t, lsnAfterStop, lsnAfterWrite, "Standby LSN should not have advanced after primary writes (replication is stopped)")
		t.Log("Confirmed: Standby LSN did not advance, replication is truly stopped")

		t.Log("StopReplicationAndGetStatus successfully stopped replication and returned correct status")

		// Clean up: resume replication for next tests
		startReq := &multipoolermanagerdata.StartReplicationRequest{}
		_, err = standbyManagerClient.StartReplication(utils.WithShortDeadline(t), startReq)
		require.NoError(t, err, "StartReplication should succeed during cleanup")

		// Wait for replication to actually resume (pg_wal_replay_resume is also async)
		t.Log("Waiting for WAL replay to resume after cleanup...")
		require.Eventually(t, func() bool {
			statusResp, err := standbyManagerClient.ReplicationStatus(utils.WithShortDeadline(t), &multipoolermanagerdata.ReplicationStatusRequest{})
			if err != nil {
				return false
			}
			return !statusResp.Status.IsWalReplayPaused
		}, 5*time.Second, 100*time.Millisecond, "WAL replay should resume after StartReplication")
	})

	t.Run("StopReplicationAndGetStatus_Standby_AlreadyPaused", func(t *testing.T) {
		// This test verifies that StopReplicationAndGetStatus works even when replication is already paused
		t.Log("Testing StopReplicationAndGetStatus when replication is already paused...")

		// First, stop replication
		// StopReplication now waits internally for the pause to complete, so no manual wait needed
		t.Log("Stopping replication first...")
		_, err := standbyManagerClient.StopReplication(utils.WithShortDeadline(t), &multipoolermanagerdata.StopReplicationRequest{})
		require.NoError(t, err, "StopReplication should succeed")

		// Call StopReplicationAndGetStatus (should succeed even though already paused)
		// Note: This method waits internally for pause to complete, so status is guaranteed to be paused when it returns
		t.Log("Calling StopReplicationAndGetStatus on already paused replication...")
		stopResp, err := standbyManagerClient.StopReplicationAndGetStatus(utils.WithShortDeadline(t), &multipoolermanagerdata.StopReplicationAndGetStatusRequest{})
		require.NoError(t, err, "StopReplicationAndGetStatus should succeed even when already paused")
		require.NotNil(t, stopResp, "Response should not be nil")
		require.NotNil(t, stopResp.Status, "Status should not be nil")

		assert.True(t, stopResp.Status.IsWalReplayPaused, "WAL replay should be paused")
		assert.NotEmpty(t, stopResp.Status.Lsn, "LSN should not be empty")

		t.Log("StopReplicationAndGetStatus successfully handled already-paused replication")

		// Clean up: resume replication
		startReq := &multipoolermanagerdata.StartReplicationRequest{}
		_, err = standbyManagerClient.StartReplication(utils.WithShortDeadline(t), startReq)
		require.NoError(t, err, "StartReplication should succeed during cleanup")

		// Wait for replication to actually resume (pg_wal_replay_resume is also async)
		t.Log("Waiting for WAL replay to resume...")
		require.Eventually(t, func() bool {
			statusResp, err := standbyManagerClient.ReplicationStatus(utils.WithShortDeadline(t), &multipoolermanagerdata.ReplicationStatusRequest{})
			if err != nil {
				return false
			}
			return !statusResp.Status.IsWalReplayPaused
		}, 5*time.Second, 100*time.Millisecond, "WAL replay should resume after StartReplication")
	})
}

// TestConfigureSynchronousReplication tests the ConfigureSynchronousReplication API
func TestConfigureSynchronousReplication(t *testing.T) {
	if testing.Short() {
		t.Skip("Skipping end-to-end tests in short mode")
	}

	setup := getSharedTestSetup(t)

	// Wait for both managers to be ready before running tests
	waitForManagerReady(t, setup, setup.PrimaryMultipooler)
	waitForManagerReady(t, setup, setup.StandbyMultipooler)

	// Create shared clients for all subtests
	primaryConn, err := grpc.NewClient(
		fmt.Sprintf("localhost:%d", setup.PrimaryMultipooler.GrpcPort),
		grpc.WithTransportCredentials(insecure.NewCredentials()),
	)
	require.NoError(t, err)
	t.Cleanup(func() { primaryConn.Close() })
	primaryManagerClient := multipoolermanagerpb.NewMultiPoolerManagerClient(primaryConn)

	standbyConn, err := grpc.NewClient(
		fmt.Sprintf("localhost:%d", setup.StandbyMultipooler.GrpcPort),
		grpc.WithTransportCredentials(insecure.NewCredentials()),
	)
	require.NoError(t, err)
	t.Cleanup(func() { standbyConn.Close() })
	standbyManagerClient := multipoolermanagerpb.NewMultiPoolerManagerClient(standbyConn)

	primaryPoolerClient, err := NewMultiPoolerTestClient(fmt.Sprintf("localhost:%d", setup.PrimaryMultipooler.GrpcPort))
	require.NoError(t, err)
	t.Cleanup(func() { primaryPoolerClient.Close() })

	t.Run("ConfigureSynchronousReplication_Primary_Success", func(t *testing.T) {
		// Register cleanup to reset replication config
		setupReplicationTestCleanup(t, setup)

		// This test verifies that ConfigureSynchronousReplication successfully configures
		// synchronous replication on the primary
		t.Log("Testing ConfigureSynchronousReplication on PRIMARY...")

		// The application_name used by standby is: {cell}_{name}
		// For test purposes, we'll use a simple standby name
		standbyAppName := "test-standby"

		// Configure synchronous replication with FIRST method
		req := &multipoolermanagerdata.ConfigureSynchronousReplicationRequest{
			SynchronousCommit: multipoolermanagerdata.SynchronousCommitLevel_SYNCHRONOUS_COMMIT_ON,
			SynchronousMethod: multipoolermanagerdata.SynchronousMethod_SYNCHRONOUS_METHOD_FIRST,
			NumSync:           1,
			StandbyIds:        []*clustermetadatapb.ID{makeMultipoolerID("test-cell", "test-standby")},
			ReloadConfig:      true,
		}
		_, err := primaryManagerClient.ConfigureSynchronousReplication(utils.WithShortDeadline(t), req)
		require.NoError(t, err, "ConfigureSynchronousReplication should succeed on primary")

		t.Log("ConfigureSynchronousReplication completed successfully")

<<<<<<< HEAD
		// Close the old connection and create a new one to pick up the reloaded settings
		primaryPoolerClient.Close()
		primaryPoolerClient, err = NewMultiPoolerTestClient(fmt.Sprintf("localhost:%d", setup.PrimaryMultipooler.GrpcPort))
		require.NoError(t, err)
		t.Cleanup(func() { primaryPoolerClient.Close() })

		// Verify the configuration was applied by querying PostgreSQL settings
		t.Log("Verifying synchronous_commit is set to 'on'...")
		queryResp, err := primaryPoolerClient.StreamExecute(context.Background(), "SHOW synchronous_commit", 1)
		require.NoError(t, err)
		require.Len(t, queryResp.Rows, 1)
		syncCommit := string(queryResp.Rows[0].Values[0])
		assert.Equal(t, "on", syncCommit, "synchronous_commit should be 'on'")

		t.Log("Verifying synchronous_standby_names is configured...")
		queryResp, err = primaryPoolerClient.StreamExecute(context.Background(), "SHOW synchronous_standby_names", 1)
		require.NoError(t, err)
		require.Len(t, queryResp.Rows, 1)
		syncStandbyNames := string(queryResp.Rows[0].Values[0])
		assert.Contains(t, syncStandbyNames, "FIRST 1", "synchronous_standby_names should contain 'FIRST 1'")
		assert.Contains(t, syncStandbyNames, standbyAppName, "synchronous_standby_names should contain standby name")
=======
		// Wait for configuration to converge and verify using PrimaryStatus API
		t.Log("Waiting for configuration to converge...")
		waitForSyncConfigConvergenceWithClient(t, primaryManagerClient, func(config *multipoolermanagerdata.SynchronousReplicationConfiguration) bool {
			return config != nil &&
				config.SynchronousCommit == multipoolermanagerdata.SynchronousCommitLevel_SYNCHRONOUS_COMMIT_ON &&
				config.SynchronousMethod == multipoolermanagerdata.SynchronousMethod_SYNCHRONOUS_METHOD_FIRST &&
				config.NumSync == 1 &&
				containsStandbyIDInConfig(config, "test-cell", standbyAppName)
		}, "Configuration should converge to expected values")
>>>>>>> 2042ddf7

		t.Log("Synchronous replication configured and verified successfully")
	})

	t.Run("ConfigureSynchronousReplication_Primary_AnyMethod", func(t *testing.T) {
		// Register cleanup to reset replication config
		setupReplicationTestCleanup(t, setup)

		// This test verifies that ConfigureSynchronousReplication works with ANY method
		t.Log("Testing ConfigureSynchronousReplication with ANY method on PRIMARY...")

		// Use multiple standby IDs to test the ANY method with multiple standbys
		standbyIDs := []*clustermetadatapb.ID{
			makeMultipoolerID("test-cell", "test-standby-1"),
			makeMultipoolerID("test-cell", "test-standby-2"),
		}

		// Configure synchronous replication with ANY method
		req := &multipoolermanagerdata.ConfigureSynchronousReplicationRequest{
			SynchronousCommit: multipoolermanagerdata.SynchronousCommitLevel_SYNCHRONOUS_COMMIT_REMOTE_APPLY,
			SynchronousMethod: multipoolermanagerdata.SynchronousMethod_SYNCHRONOUS_METHOD_ANY,
			NumSync:           1,
			StandbyIds:        standbyIDs,
			ReloadConfig:      true,
		}
		_, err := primaryManagerClient.ConfigureSynchronousReplication(utils.WithShortDeadline(t), req)
		require.NoError(t, err, "ConfigureSynchronousReplication should succeed on primary")

		t.Log("ConfigureSynchronousReplication with ANY method completed successfully")

<<<<<<< HEAD
		// Close the old connection and create a new one to pick up the reloaded settings
		primaryPoolerClient.Close()
		primaryPoolerClient, err = NewMultiPoolerTestClient(fmt.Sprintf("localhost:%d", setup.PrimaryMultipooler.GrpcPort))
		require.NoError(t, err)
		t.Cleanup(func() { primaryPoolerClient.Close() })

		// Verify the configuration was applied
		t.Log("Verifying synchronous_commit is set to 'remote_apply'...")
		queryResp, err := primaryPoolerClient.StreamExecute(context.Background(), "SHOW synchronous_commit", 1)
		require.NoError(t, err)
		require.Len(t, queryResp.Rows, 1)
		syncCommit := string(queryResp.Rows[0].Values[0])
		assert.Equal(t, "remote_apply", syncCommit, "synchronous_commit should be 'remote_apply'")

		t.Log("Verifying synchronous_standby_names is configured with ANY method...")
		queryResp, err = primaryPoolerClient.StreamExecute(context.Background(), "SHOW synchronous_standby_names", 1)
		require.NoError(t, err)
		require.Len(t, queryResp.Rows, 1)
		syncStandbyNames := string(queryResp.Rows[0].Values[0])
		assert.Contains(t, syncStandbyNames, "ANY 1", "synchronous_standby_names should contain 'ANY 1'")
=======
		// Wait for configuration to converge and verify using PrimaryStatus API
		t.Log("Waiting for configuration to converge...")
		waitForSyncConfigConvergenceWithClient(t, primaryManagerClient, func(config *multipoolermanagerdata.SynchronousReplicationConfiguration) bool {
			return config != nil &&
				config.SynchronousCommit == multipoolermanagerdata.SynchronousCommitLevel_SYNCHRONOUS_COMMIT_REMOTE_APPLY &&
				config.SynchronousMethod == multipoolermanagerdata.SynchronousMethod_SYNCHRONOUS_METHOD_ANY &&
				config.NumSync == 1 &&
				len(config.StandbyIds) == 2
		}, "Configuration should converge to expected values")
>>>>>>> 2042ddf7

		t.Log("Synchronous replication with ANY method configured and verified successfully")
	})

	t.Run("ConfigureSynchronousReplication_AllCommitLevels", func(t *testing.T) {
		setupReplicationTestCleanup(t, setup)
		// This test verifies that all SynchronousCommitLevel values work correctly
		t.Log("Testing ConfigureSynchronousReplication with all commit levels...")

		testCases := []struct {
			level multipoolermanagerdata.SynchronousCommitLevel
		}{
			{
				level: multipoolermanagerdata.SynchronousCommitLevel_SYNCHRONOUS_COMMIT_OFF,
			},
			{
				level: multipoolermanagerdata.SynchronousCommitLevel_SYNCHRONOUS_COMMIT_LOCAL,
			},
			{
				level: multipoolermanagerdata.SynchronousCommitLevel_SYNCHRONOUS_COMMIT_REMOTE_WRITE,
			},
			{
				level: multipoolermanagerdata.SynchronousCommitLevel_SYNCHRONOUS_COMMIT_ON,
			},
			{
				level: multipoolermanagerdata.SynchronousCommitLevel_SYNCHRONOUS_COMMIT_REMOTE_APPLY,
			},
		}

		for _, tc := range testCases {
			t.Run(tc.level.String(), func(t *testing.T) {
				// Configure with this commit level
				req := &multipoolermanagerdata.ConfigureSynchronousReplicationRequest{
					SynchronousCommit: tc.level,
					SynchronousMethod: multipoolermanagerdata.SynchronousMethod_SYNCHRONOUS_METHOD_FIRST,
					NumSync:           1,
					StandbyIds:        []*clustermetadatapb.ID{makeMultipoolerID("test-cell", "test-standby")},
					ReloadConfig:      true,
				}
				_, err := primaryManagerClient.ConfigureSynchronousReplication(utils.WithShortDeadline(t), req)
				require.NoError(t, err, "ConfigureSynchronousReplication should succeed for %s", tc.level.String())

				t.Logf("ConfigureSynchronousReplication with %s completed successfully", tc.level.String())

				// Wait for configuration to converge and verify using PrimaryStatus API
				t.Logf("Waiting for configuration to converge to %s...", tc.level.String())
				waitForSyncConfigConvergenceWithClient(t, primaryManagerClient, func(config *multipoolermanagerdata.SynchronousReplicationConfiguration) bool {
					return config != nil && config.SynchronousCommit == tc.level
				}, "Configuration should converge to expected commit level")

<<<<<<< HEAD
				// Verify the configuration was applied
				t.Logf("Verifying synchronous_commit is set to '%s'...", tc.expectedShow)
				queryResp, err := primaryPoolerClient.StreamExecute(context.Background(), "SHOW synchronous_commit", 1)
				require.NoError(t, err)
				require.Len(t, queryResp.Rows, 1)
				syncCommit := string(queryResp.Rows[0].Values[0])
				assert.Equal(t, tc.expectedShow, syncCommit, "synchronous_commit should be '%s'", tc.expectedShow)
=======
				// Verify the configuration using PrimaryStatus
				status := getPrimaryStatusFromClient(t, primaryManagerClient)
				assert.Equal(t, tc.level, status.SyncReplicationConfig.SynchronousCommit, "synchronous_commit should be %s", tc.level.String())
>>>>>>> 2042ddf7

				t.Logf("Successfully verified synchronous_commit level: %s", tc.level.String())
			})
		}
	})

	t.Run("ConfigureSynchronousReplication_AllSynchronousMethods", func(t *testing.T) {
		setupReplicationTestCleanup(t, setup)
		// This test verifies that FIRST and ANY methods work correctly with different num_sync values
		t.Log("Testing ConfigureSynchronousReplication with all synchronous methods...")

		testCases := []struct {
			name       string
			method     multipoolermanagerdata.SynchronousMethod
			numSync    int32
			standbyIDs []*clustermetadatapb.ID
		}{
			{
				name:    "FIRST_1_SingleStandby",
				method:  multipoolermanagerdata.SynchronousMethod_SYNCHRONOUS_METHOD_FIRST,
				numSync: 1,
				standbyIDs: []*clustermetadatapb.ID{
					makeMultipoolerID("test-cell", "standby-1"),
				},
			},
			{
				name:    "FIRST_1_MultipleStandbys",
				method:  multipoolermanagerdata.SynchronousMethod_SYNCHRONOUS_METHOD_FIRST,
				numSync: 1,
				standbyIDs: []*clustermetadatapb.ID{
					makeMultipoolerID("test-cell", "standby-1"),
					makeMultipoolerID("test-cell", "standby-2"),
					makeMultipoolerID("test-cell", "standby-3"),
				},
			},
			{
				name:    "FIRST_2_MultipleStandbys",
				method:  multipoolermanagerdata.SynchronousMethod_SYNCHRONOUS_METHOD_FIRST,
				numSync: 2,
				standbyIDs: []*clustermetadatapb.ID{
					makeMultipoolerID("test-cell", "standby-1"),
					makeMultipoolerID("test-cell", "standby-2"),
					makeMultipoolerID("test-cell", "standby-3"),
				},
			},
			{
				name:    "FIRST_3_MultipleStandbys",
				method:  multipoolermanagerdata.SynchronousMethod_SYNCHRONOUS_METHOD_FIRST,
				numSync: 3,
				standbyIDs: []*clustermetadatapb.ID{
					makeMultipoolerID("test-cell", "standby-1"),
					makeMultipoolerID("test-cell", "standby-2"),
					makeMultipoolerID("test-cell", "standby-3"),
					makeMultipoolerID("test-cell", "standby-4"),
				},
			},
			{
				name:    "ANY_1_SingleStandby",
				method:  multipoolermanagerdata.SynchronousMethod_SYNCHRONOUS_METHOD_ANY,
				numSync: 1,
				standbyIDs: []*clustermetadatapb.ID{
					makeMultipoolerID("test-cell", "standby-1"),
				},
			},
			{
				name:    "ANY_1_MultipleStandbys",
				method:  multipoolermanagerdata.SynchronousMethod_SYNCHRONOUS_METHOD_ANY,
				numSync: 1,
				standbyIDs: []*clustermetadatapb.ID{
					makeMultipoolerID("test-cell", "standby-1"),
					makeMultipoolerID("test-cell", "standby-2"),
					makeMultipoolerID("test-cell", "standby-3"),
				},
			},
			{
				name:    "ANY_2_MultipleStandbys",
				method:  multipoolermanagerdata.SynchronousMethod_SYNCHRONOUS_METHOD_ANY,
				numSync: 2,
				standbyIDs: []*clustermetadatapb.ID{
					makeMultipoolerID("test-cell", "standby-1"),
					makeMultipoolerID("test-cell", "standby-2"),
					makeMultipoolerID("test-cell", "standby-3"),
				},
			},
			{
				name:    "ANY_3_MultipleStandbys",
				method:  multipoolermanagerdata.SynchronousMethod_SYNCHRONOUS_METHOD_ANY,
				numSync: 3,
				standbyIDs: []*clustermetadatapb.ID{
					makeMultipoolerID("test-cell", "standby-1"),
					makeMultipoolerID("test-cell", "standby-2"),
					makeMultipoolerID("test-cell", "standby-3"),
					makeMultipoolerID("test-cell", "standby-4"),
				},
			},
		}

		setupReplicationTestCleanup(t, setup)
		for _, tc := range testCases {
			t.Run(tc.name, func(t *testing.T) {
				// Configure with this synchronous method
				req := &multipoolermanagerdata.ConfigureSynchronousReplicationRequest{
					SynchronousCommit: multipoolermanagerdata.SynchronousCommitLevel_SYNCHRONOUS_COMMIT_ON,
					SynchronousMethod: tc.method,
					NumSync:           tc.numSync,
					StandbyIds:        tc.standbyIDs,
					ReloadConfig:      true,
				}
				_, err := primaryManagerClient.ConfigureSynchronousReplication(utils.WithShortDeadline(t), req)
				require.NoError(t, err, "ConfigureSynchronousReplication should succeed for %s", tc.name)

				t.Logf("ConfigureSynchronousReplication with %s completed successfully", tc.name)

<<<<<<< HEAD
				// Close and reconnect to pick up new settings
				primaryPoolerClient.Close()
				primaryPoolerClient, err = NewMultiPoolerTestClient(fmt.Sprintf("localhost:%d", setup.PrimaryMultipooler.GrpcPort))
				require.NoError(t, err)
				t.Cleanup(func() { primaryPoolerClient.Close() })

				// Verify the configuration was applied
				t.Logf("Verifying synchronous_standby_names contains '%s'...", tc.expectedContains)
				queryResp, err := primaryPoolerClient.StreamExecute(context.Background(), "SHOW synchronous_standby_names", 1)
				require.NoError(t, err)
				require.Len(t, queryResp.Rows, 1)
				syncStandbyNames := string(queryResp.Rows[0].Values[0])
				assert.Equal(t, tc.expectedContains, syncStandbyNames, "synchronous_standby_names should be '%s'", tc.expectedContains)
=======
				// Wait for configuration to converge and verify using PrimaryStatus API
				t.Logf("Waiting for configuration to converge for %s...", tc.name)
				waitForSyncConfigConvergenceWithClient(t, primaryManagerClient, func(config *multipoolermanagerdata.SynchronousReplicationConfiguration) bool {
					return config != nil &&
						config.SynchronousMethod == tc.method &&
						config.NumSync == tc.numSync &&
						len(config.StandbyIds) == len(tc.standbyIDs)
				}, "Configuration should converge to expected values")

				// Verify the configuration using PrimaryStatus
				status := getPrimaryStatusFromClient(t, primaryManagerClient)
				assert.Equal(t, tc.method, status.SyncReplicationConfig.SynchronousMethod, "synchronous_method should match")
				assert.Equal(t, tc.numSync, status.SyncReplicationConfig.NumSync, "num_sync should match")
				assert.Len(t, status.SyncReplicationConfig.StandbyIds, len(tc.standbyIDs), "should have correct number of standbys")
>>>>>>> 2042ddf7

				t.Logf("Successfully verified synchronous method configuration: %s", tc.name)
			})
		}
	})

	t.Run("ConfigureSynchronousReplication_EndToEnd_WithRealStandby", func(t *testing.T) {
		setupReplicationTestCleanup(t, setup)
		// This test validates the complete synchronous replication flow:
		// 1. Configure primary with remote_apply and the actual standby name
		// 2. Ensure standby is connected and replicating
		// 3. Verify writes succeed (synchronous replication satisfied)
		// 4. Disconnect standby using ResetReplication
		// 5. Verify writes timeout (synchronous replication cannot be satisfied)
		t.Log("Testing end-to-end synchronous replication with real standby...")

		// The standby's application_name is constructed as: {cell}_{name}
		// Use the ServiceID from the setup which is the multipooler name
		standbyID := makeMultipoolerID("test-cell", setup.StandbyMultipooler.ServiceID)
		standbyAppName := fmt.Sprintf("test-cell_%s", setup.StandbyMultipooler.ServiceID)
		t.Logf("Using standby application_name from setup: %s", standbyAppName)

		// Configure synchronous replication on primary with remote_apply and actual standby
		t.Log("Configuring synchronous replication on primary with remote_apply...")
		configReq := &multipoolermanagerdata.ConfigureSynchronousReplicationRequest{
			SynchronousCommit: multipoolermanagerdata.SynchronousCommitLevel_SYNCHRONOUS_COMMIT_REMOTE_APPLY,
			SynchronousMethod: multipoolermanagerdata.SynchronousMethod_SYNCHRONOUS_METHOD_FIRST,
			NumSync:           1,
			StandbyIds:        []*clustermetadatapb.ID{standbyID},
			ReloadConfig:      true,
		}
		_, err := primaryManagerClient.ConfigureSynchronousReplication(utils.WithShortDeadline(t), configReq)
		require.NoError(t, err, "ConfigureSynchronousReplication should succeed on primary")

		// Ensure standby is connected and replicating
		t.Log("Ensuring standby is connected to primary and replicating...")
		setPrimaryReq := &multipoolermanagerdata.SetPrimaryConnInfoRequest{
			Host:                  "localhost",
			Port:                  int32(setup.PrimaryPgctld.PgPort),
			StartReplicationAfter: true,
			StopReplicationBefore: false,
			CurrentTerm:           1,
			Force:                 false,
		}
		_, err = standbyManagerClient.SetPrimaryConnInfo(utils.WithShortDeadline(t), setPrimaryReq)
		require.NoError(t, err, "SetPrimaryConnInfo should succeed")

		// Wait for config to take effect and replication to establish (pg_reload_conf is async)
		t.Log("Waiting for replication to be configured...")
		require.Eventually(t, func() bool {
			statusResp, err := standbyManagerClient.ReplicationStatus(utils.WithShortDeadline(t), &multipoolermanagerdata.ReplicationStatusRequest{})
			if err != nil {
				return false
			}
			return statusResp.Status.PrimaryConnInfo != nil &&
				statusResp.Status.PrimaryConnInfo.Host != "" &&
				!statusResp.Status.IsWalReplayPaused
		}, 5*time.Second, 200*time.Millisecond, "Replication should be configured and active")

		// Verify standby is connected and replicating using ReplicationStatus API
		t.Log("Verifying standby is connected and replicating...")
		statusResp, err := standbyManagerClient.ReplicationStatus(utils.WithShortDeadline(t), &multipoolermanagerdata.ReplicationStatusRequest{})
		require.NoError(t, err, "ReplicationStatus should succeed")
		require.NotNil(t, statusResp.Status, "Status should not be nil")
		require.NotNil(t, statusResp.Status.PrimaryConnInfo, "PrimaryConnInfo should not be nil")
		t.Logf("Standby replication status: LSN=%s, is_paused=%v, pause_state=%s, primary_conn_info=%s",
			statusResp.Status.Lsn, statusResp.Status.IsWalReplayPaused, statusResp.Status.WalReplayPauseState, statusResp.Status.PrimaryConnInfo.Raw)

		// Verify standby is not paused
		require.False(t, statusResp.Status.IsWalReplayPaused, "Standby should be actively replicating (not paused)")

		// Verify primary_conninfo contains the expected application_name
		require.Equal(t, standbyAppName, statusResp.Status.PrimaryConnInfo.ApplicationName,
			"PrimaryConnInfo.ApplicationName should match expected standby application name")

		// Test write with synchronous replication enabled
		t.Log("Testing write with synchronous replication enabled...")

		// Reconnect to pick up the new synchronous_standby_names configuration
		primaryPoolerClient.Close()
		primaryPoolerClient, err = NewMultiPoolerTestClient(fmt.Sprintf("localhost:%d", setup.PrimaryMultipooler.GrpcPort))
		require.NoError(t, err)
		t.Cleanup(func() { primaryPoolerClient.Close() })

		// Create a test table and insert data - this should succeed because standby is available
		_, err = primaryPoolerClient.StreamExecute(context.Background(), "CREATE TABLE IF NOT EXISTS test_sync_repl (id SERIAL PRIMARY KEY, data TEXT)", 0)
		require.NoError(t, err, "Table creation should succeed with standby available")

		_, err = primaryPoolerClient.StreamExecute(context.Background(), "INSERT INTO test_sync_repl (data) VALUES ('test-with-standby')", 0)
		require.NoError(t, err, "Insert should succeed with standby connected and replicating")
		t.Log("Write succeeded with synchronous replication enabled")

		// Verify standby caught up to primary after the successful write
		t.Log("Verifying standby caught up to primary after successful write...")
		primaryPosResp, err := primaryManagerClient.PrimaryPosition(utils.WithShortDeadline(t), &multipoolermanagerdata.PrimaryPositionRequest{})
		require.NoError(t, err, "Should be able to get primary position")
		primaryLSN := primaryPosResp.LsnPosition
		t.Logf("Primary LSN after write: %s", primaryLSN)

		waitReq := &multipoolermanagerdata.WaitForLSNRequest{
			TargetLsn: primaryLSN,
		}
		_, err = standbyManagerClient.WaitForLSN(utils.WithShortDeadline(t), waitReq)
		require.NoError(t, err, "Standby should have caught up to primary after successful write")
		t.Log("Standby successfully caught up to primary")

		// Disconnect standby using ResetReplication
		t.Log("Disconnecting standby using ResetReplication...")
		_, err = standbyManagerClient.ResetReplication(utils.WithShortDeadline(t), &multipoolermanagerdata.ResetReplicationRequest{})
		require.NoError(t, err, "ResetReplication should succeed")

		// Wait for standby to fully disconnect
		t.Log("Waiting for standby to disconnect...")
		require.Eventually(t, func() bool {
			standbyPoolerClient, err := NewMultiPoolerTestClient(fmt.Sprintf("localhost:%d", setup.StandbyMultipooler.GrpcPort))
			if err != nil {
				return false
			}
			defer standbyPoolerClient.Close()
			queryResp, err := standbyPoolerClient.StreamExecute(context.Background(), "SELECT COUNT(*) FROM pg_stat_wal_receiver", 1)
			if err != nil || len(queryResp.Rows) == 0 {
				return false
			}
			count := string(queryResp.Rows[0].Values[0])
			return count == "0"
		}, 10*time.Second, 500*time.Millisecond, "Standby should disconnect after ResetReplication")
		t.Log("Standby disconnected successfully")

		// Get standby LSN before attempting the write
		t.Log("Getting standby LSN before failed write attempt...")
		standbyStatusBefore, err := standbyManagerClient.ReplicationStatus(utils.WithShortDeadline(t), &multipoolermanagerdata.ReplicationStatusRequest{})
		require.NoError(t, err, "Should be able to get standby status")
		standbyLSNBefore := standbyStatusBefore.Status.Lsn
		t.Logf("Standby LSN before write attempt: %s", standbyLSNBefore)

		// Test write timeout without standby
		t.Log("Testing write timeout without standby available...")
		// Create a new connection for this test
		primaryPoolerClient.Close()
		primaryPoolerClient, err = NewMultiPoolerTestClient(fmt.Sprintf("localhost:%d", setup.PrimaryMultipooler.GrpcPort))
		require.NoError(t, err)
		t.Cleanup(func() { primaryPoolerClient.Close() })

		// This insert should timeout because synchronous_commit=remote_apply requires standby confirmation
		// Use a 3-second context timeout so the test doesn't wait too long
		timeoutCtx, timeoutCancel := context.WithTimeout(context.Background(), 3*time.Second)
		defer timeoutCancel()
		_, err = primaryPoolerClient.StreamExecute(timeoutCtx, "INSERT INTO test_sync_repl (data) VALUES ('test-without-standby')", 0)
		require.Error(t, err, "Insert should timeout without standby available")
		assert.Contains(t, err.Error(), "DeadlineExceeded", "Error should indicate a deadline exceeded")
		t.Log("Write correctly timed out without standby available")

		// Verify standby LSN did not advance
		t.Log("Verifying standby LSN did not advance after failed write...")
		standbyStatusAfter, err := standbyManagerClient.ReplicationStatus(utils.WithShortDeadline(t), &multipoolermanagerdata.ReplicationStatusRequest{})
		require.NoError(t, err, "Should be able to get standby status")
		standbyLSNAfter := standbyStatusAfter.Status.Lsn
		t.Logf("Standby LSN after failed write: %s", standbyLSNAfter)
		assert.Equal(t, standbyLSNBefore, standbyLSNAfter, "Standby LSN should not have advanced since replication is disconnected and write failed")

		// Reset synchronous replication to defaults
		resetReq := &multipoolermanagerdata.ConfigureSynchronousReplicationRequest{
			SynchronousCommit: multipoolermanagerdata.SynchronousCommitLevel_SYNCHRONOUS_COMMIT_ON,
			SynchronousMethod: multipoolermanagerdata.SynchronousMethod_SYNCHRONOUS_METHOD_FIRST,
			NumSync:           0,
			StandbyIds:        []*clustermetadatapb.ID{},
			ReloadConfig:      true,
		}
		_, err = primaryManagerClient.ConfigureSynchronousReplication(utils.WithShortDeadline(t), resetReq)
		require.NoError(t, err, "Reset configuration should succeed")

		// Drop test table
		primaryPoolerClient.Close()
		primaryPoolerClient, err = NewMultiPoolerTestClient(fmt.Sprintf("localhost:%d", setup.PrimaryMultipooler.GrpcPort))
		require.NoError(t, err)
		t.Cleanup(func() { primaryPoolerClient.Close() })
		_, err = primaryPoolerClient.StreamExecute(context.Background(), "DROP TABLE IF EXISTS test_sync_repl", 0)
		require.NoError(t, err)

		t.Log("End-to-end synchronous replication test completed successfully")
	})

	t.Run("ConfigureSynchronousReplication_ClearConfig", func(t *testing.T) {
		// This test verifies that ConfigureSynchronousReplication can clear the configuration
		// by providing an empty standby list
		t.Log("Testing ConfigureSynchronousReplication can clear configuration...")

		// First, configure synchronous replication with some standbys
		configReq := &multipoolermanagerdata.ConfigureSynchronousReplicationRequest{
			SynchronousCommit: multipoolermanagerdata.SynchronousCommitLevel_SYNCHRONOUS_COMMIT_ON,
			SynchronousMethod: multipoolermanagerdata.SynchronousMethod_SYNCHRONOUS_METHOD_FIRST,
			NumSync:           1,
			StandbyIds: []*clustermetadatapb.ID{
				makeMultipoolerID("test-cell", "standby1"),
				makeMultipoolerID("test-cell", "standby2"),
			},
			ReloadConfig: true,
		}
		_, err := primaryManagerClient.ConfigureSynchronousReplication(utils.WithShortDeadline(t), configReq)
		require.NoError(t, err, "ConfigureSynchronousReplication should succeed")

		// Wait for initial configuration to converge and verify using PrimaryStatus API
		t.Log("Waiting for initial configuration to converge...")
		waitForSyncConfigConvergenceWithClient(t, primaryManagerClient, func(config *multipoolermanagerdata.SynchronousReplicationConfiguration) bool {
			return config != nil &&
				config.SynchronousMethod == multipoolermanagerdata.SynchronousMethod_SYNCHRONOUS_METHOD_FIRST &&
				config.NumSync == 1 &&
				len(config.StandbyIds) == 2
		}, "Initial configuration should converge")

		t.Log("Initial configuration verified")

		// Now clear the configuration by providing empty standby list
		t.Log("Clearing synchronous_standby_names configuration...")
		clearReq := &multipoolermanagerdata.ConfigureSynchronousReplicationRequest{
			SynchronousCommit: multipoolermanagerdata.SynchronousCommitLevel_SYNCHRONOUS_COMMIT_ON,
			SynchronousMethod: multipoolermanagerdata.SynchronousMethod_SYNCHRONOUS_METHOD_FIRST,
			NumSync:           0,
			StandbyIds:        []*clustermetadatapb.ID{},
			ReloadConfig:      true,
		}
		_, err = primaryManagerClient.ConfigureSynchronousReplication(utils.WithShortDeadline(t), clearReq)
		require.NoError(t, err, "ConfigureSynchronousReplication should succeed with empty config")

		// Wait for cleared configuration to converge and verify using PrimaryStatus API
		t.Log("Waiting for configuration to be cleared...")
		waitForSyncConfigConvergenceWithClient(t, primaryManagerClient, func(config *multipoolermanagerdata.SynchronousReplicationConfiguration) bool {
			return config != nil &&
				config.NumSync == 0 &&
				len(config.StandbyIds) == 0
		}, "Configuration should be cleared")

		t.Log("Successfully verified synchronous_standby_names is cleared")
	})

	t.Run("ConfigureSynchronousReplication_Standby_Fails", func(t *testing.T) {
		// ConfigureSynchronousReplication should fail on REPLICA pooler type
		t.Log("Testing ConfigureSynchronousReplication on REPLICA pooler (should fail)...")

		ctx, cancel := context.WithTimeout(context.Background(), 1*time.Second)
		defer cancel()

		req := &multipoolermanagerdata.ConfigureSynchronousReplicationRequest{
			SynchronousCommit: multipoolermanagerdata.SynchronousCommitLevel_SYNCHRONOUS_COMMIT_ON,
			SynchronousMethod: multipoolermanagerdata.SynchronousMethod_SYNCHRONOUS_METHOD_FIRST,
			NumSync:           1,
			StandbyIds: []*clustermetadatapb.ID{
				makeMultipoolerID("test-cell", "standby1"),
			},
			ReloadConfig: true,
		}
		_, err := standbyManagerClient.ConfigureSynchronousReplication(ctx, req)
		require.Error(t, err, "ConfigureSynchronousReplication should fail on standby")
		assert.Contains(t, err.Error(), "operation not allowed", "Error should indicate operation not allowed on REPLICA")
		t.Log("Confirmed: ConfigureSynchronousReplication correctly rejected on REPLICA pooler")
	})
}

func TestUpdateSynchronousStandbyList(t *testing.T) {
	if testing.Short() {
		t.Skip("Skipping end-to-end tests in short mode")
	}

	setup := getSharedTestSetup(t)

	// Wait for both managers to be ready before running tests
	waitForManagerReady(t, setup, setup.PrimaryMultipooler)
	waitForManagerReady(t, setup, setup.StandbyMultipooler)

	// Create shared clients for all subtests
	primaryConn, err := grpc.NewClient(
		fmt.Sprintf("localhost:%d", setup.PrimaryMultipooler.GrpcPort),
		grpc.WithTransportCredentials(insecure.NewCredentials()),
	)
	require.NoError(t, err)
	t.Cleanup(func() { primaryConn.Close() })
	primaryManagerClient := multipoolermanagerpb.NewMultiPoolerManagerClient(primaryConn)

	standbyConn, err := grpc.NewClient(
		fmt.Sprintf("localhost:%d", setup.StandbyMultipooler.GrpcPort),
		grpc.WithTransportCredentials(insecure.NewCredentials()),
	)
	require.NoError(t, err)
	t.Cleanup(func() { standbyConn.Close() })
	standbyManagerClient := multipoolermanagerpb.NewMultiPoolerManagerClient(standbyConn)

	primaryPoolerClient, err := NewMultiPoolerTestClient(fmt.Sprintf("localhost:%d", setup.PrimaryMultipooler.GrpcPort))
	require.NoError(t, err)
	t.Cleanup(func() { primaryPoolerClient.Close() })

	t.Run("UpdateSynchronousStandbyList_Add_Success", func(t *testing.T) {
		setupReplicationTestCleanup(t, setup)
		t.Log("Testing UpdateSynchronousStandbyList ADD operation...")

		// First, configure initial synchronous replication with one standby
		configReq := &multipoolermanagerdata.ConfigureSynchronousReplicationRequest{
			SynchronousCommit: multipoolermanagerdata.SynchronousCommitLevel_SYNCHRONOUS_COMMIT_ON,
			SynchronousMethod: multipoolermanagerdata.SynchronousMethod_SYNCHRONOUS_METHOD_FIRST,
			NumSync:           1,
			StandbyIds:        []*clustermetadatapb.ID{makeMultipoolerID("test-cell", "standby1")},
			ReloadConfig:      true,
		}
		_, err := primaryManagerClient.ConfigureSynchronousReplication(utils.WithShortDeadline(t), configReq)
		require.NoError(t, err, "Initial configuration should succeed")

		// Wait for config to converge
		waitForSyncConfigConvergenceWithClient(t, primaryManagerClient, func(config *multipoolermanagerdata.SynchronousReplicationConfiguration) bool {
			return config != nil && len(config.StandbyIds) == 1 && containsStandbyIDInConfig(config, "test-cell", "standby1")
		}, "Initial config should converge")

		// Verify initial configuration
		status := getPrimaryStatusFromClient(t, primaryManagerClient)
		assert.Equal(t, multipoolermanagerdata.SynchronousMethod_SYNCHRONOUS_METHOD_FIRST, status.SyncReplicationConfig.SynchronousMethod)
		assert.Equal(t, int32(1), status.SyncReplicationConfig.NumSync)
		assert.Len(t, status.SyncReplicationConfig.StandbyIds, 1)
		assert.True(t, containsStandbyIDInConfig(status.SyncReplicationConfig, "test-cell", "standby1"))
		t.Log("Initial configuration verified")

		updateReq := &multipoolermanagerdata.UpdateSynchronousStandbyListRequest{
			Operation:     multipoolermanagerdata.StandbyUpdateOperation_STANDBY_UPDATE_OPERATION_ADD,
			StandbyIds:    []*clustermetadatapb.ID{makeMultipoolerID("test-cell", "standby2")},
			ReloadConfig:  true,
			ConsensusTerm: 1,
			Force:         false,
		}
		_, err = primaryManagerClient.UpdateSynchronousStandbyList(utils.WithShortDeadline(t), updateReq)
		require.NoError(t, err, "ADD should succeed")

		// Verify both standbys are now in the list
		status = getPrimaryStatusFromClient(t, primaryManagerClient)
		assert.Equal(t, multipoolermanagerdata.SynchronousMethod_SYNCHRONOUS_METHOD_FIRST, status.SyncReplicationConfig.SynchronousMethod)
		assert.Equal(t, int32(1), status.SyncReplicationConfig.NumSync)
		assert.Len(t, status.SyncReplicationConfig.StandbyIds, 2)
		assert.True(t, containsStandbyIDInConfig(status.SyncReplicationConfig, "test-cell", "standby1"))
		assert.True(t, containsStandbyIDInConfig(status.SyncReplicationConfig, "test-cell", "standby2"))

		t.Log("ADD operation verified successfully")
	})

	t.Run("UpdateSynchronousStandbyList_Add_Idempotent", func(t *testing.T) {
		setupReplicationTestCleanup(t, setup)
		t.Log("Testing UpdateSynchronousStandbyList ADD operation is idempotent...")

		// Configure with two standbys
		configReq := &multipoolermanagerdata.ConfigureSynchronousReplicationRequest{
			SynchronousCommit: multipoolermanagerdata.SynchronousCommitLevel_SYNCHRONOUS_COMMIT_ON,
			SynchronousMethod: multipoolermanagerdata.SynchronousMethod_SYNCHRONOUS_METHOD_FIRST,
			NumSync:           1,
			StandbyIds: []*clustermetadatapb.ID{
				makeMultipoolerID("test-cell", "standby1"),
				makeMultipoolerID("test-cell", "standby2"),
			},
			ReloadConfig: true,
		}
		_, err := primaryManagerClient.ConfigureSynchronousReplication(utils.WithShortDeadline(t), configReq)
		require.NoError(t, err)

		// Wait for config to converge
		waitForSyncConfigConvergenceWithClient(t, primaryManagerClient, func(config *multipoolermanagerdata.SynchronousReplicationConfiguration) bool {
			return config != nil && len(config.StandbyIds) == 2 &&
				containsStandbyIDInConfig(config, "test-cell", "standby1") &&
				containsStandbyIDInConfig(config, "test-cell", "standby2")
		}, "Initial config should converge")

		initialStatus := getPrimaryStatusFromClient(t, primaryManagerClient)
		t.Log("Initial configuration verified")

		// Try to ADD a standby that already exists
		updateReq := &multipoolermanagerdata.UpdateSynchronousStandbyListRequest{
			Operation:     multipoolermanagerdata.StandbyUpdateOperation_STANDBY_UPDATE_OPERATION_ADD,
			StandbyIds:    []*clustermetadatapb.ID{makeMultipoolerID("test-cell", "standby1")},
			ReloadConfig:  true,
			ConsensusTerm: 0,
			Force:         true,
		}
		_, err = primaryManagerClient.UpdateSynchronousStandbyList(utils.WithShortDeadline(t), updateReq)
		require.NoError(t, err, "ADD should be idempotent")

		// Wait for config to settle - should remain unchanged (idempotent)
		time.Sleep(1 * time.Second)
		// Configuration should be unchanged (idempotent)
		afterStatus := getPrimaryStatusFromClient(t, primaryManagerClient)
		assert.Equal(t, len(initialStatus.SyncReplicationConfig.StandbyIds), len(afterStatus.SyncReplicationConfig.StandbyIds), "Standby count should be unchanged")
		assert.True(t, containsStandbyIDInConfig(afterStatus.SyncReplicationConfig, "test-cell", "standby1"))
		assert.True(t, containsStandbyIDInConfig(afterStatus.SyncReplicationConfig, "test-cell", "standby2"))
	})

	t.Run("UpdateSynchronousStandbyList_Add_MixedExistingAndNew", func(t *testing.T) {
		setupReplicationTestCleanup(t, setup)
		t.Log("Testing UpdateSynchronousStandbyList ADD with both existing and new standbys...")

		// Configure with two standbys
		configReq := &multipoolermanagerdata.ConfigureSynchronousReplicationRequest{
			SynchronousCommit: multipoolermanagerdata.SynchronousCommitLevel_SYNCHRONOUS_COMMIT_ON,
			SynchronousMethod: multipoolermanagerdata.SynchronousMethod_SYNCHRONOUS_METHOD_FIRST,
			NumSync:           1,
			StandbyIds: []*clustermetadatapb.ID{
				makeMultipoolerID("test-cell", "standby1"),
				makeMultipoolerID("test-cell", "standby2"),
			},
			ReloadConfig: true,
		}
		_, err := primaryManagerClient.ConfigureSynchronousReplication(utils.WithShortDeadline(t), configReq)
		require.NoError(t, err)

		// Wait for config to converge
		waitForSyncConfigConvergenceWithClient(t, primaryManagerClient, func(config *multipoolermanagerdata.SynchronousReplicationConfiguration) bool {
			return config != nil && len(config.StandbyIds) == 2
		}, "Initial config with 2 standbys should converge")

		t.Log("Initial configuration verified")

		// ADD with mix: standby2 already exists, standby3 and standby4 are new
		updateReq := &multipoolermanagerdata.UpdateSynchronousStandbyListRequest{
			Operation: multipoolermanagerdata.StandbyUpdateOperation_STANDBY_UPDATE_OPERATION_ADD,
			StandbyIds: []*clustermetadatapb.ID{
				makeMultipoolerID("test-cell", "standby2"), // already exists
				makeMultipoolerID("test-cell", "standby3"), // new
				makeMultipoolerID("test-cell", "standby4"), // new
			},
			ReloadConfig:  true,
			ConsensusTerm: 0,
			Force:         true,
		}
		_, err = primaryManagerClient.UpdateSynchronousStandbyList(utils.WithShortDeadline(t), updateReq)
		require.NoError(t, err, "ADD with mixed existing and new standbys should succeed")

		// Wait for config to converge with all 4 standbys
		waitForSyncConfigConvergenceWithClient(t, primaryManagerClient, func(config *multipoolermanagerdata.SynchronousReplicationConfiguration) bool {
			return config != nil && len(config.StandbyIds) == 4 &&
				containsStandbyIDInConfig(config, "test-cell", "standby1") &&
				containsStandbyIDInConfig(config, "test-cell", "standby2") &&
				containsStandbyIDInConfig(config, "test-cell", "standby3") &&
				containsStandbyIDInConfig(config, "test-cell", "standby4")
		}, "Config should have all 4 standbys")
	})

	t.Run("UpdateSynchronousStandbyList_Add_Then_Remove_Sequence", func(t *testing.T) {
		setupReplicationTestCleanup(t, setup)
		t.Log("Testing UpdateSynchronousStandbyList ADD followed by REMOVE in sequence...")

		// Configure with initial standbys
		configReq := &multipoolermanagerdata.ConfigureSynchronousReplicationRequest{
			SynchronousCommit: multipoolermanagerdata.SynchronousCommitLevel_SYNCHRONOUS_COMMIT_ON,
			SynchronousMethod: multipoolermanagerdata.SynchronousMethod_SYNCHRONOUS_METHOD_ANY,
			NumSync:           2,
			StandbyIds: []*clustermetadatapb.ID{
				makeMultipoolerID("test-cell", "standby1"),
				makeMultipoolerID("test-cell", "standby2"),
			},
			ReloadConfig: true,
		}
		_, err := primaryManagerClient.ConfigureSynchronousReplication(utils.WithShortDeadline(t), configReq)
		require.NoError(t, err)

		// Wait for config to converge
		waitForSyncConfigConvergenceWithClient(t, primaryManagerClient, func(config *multipoolermanagerdata.SynchronousReplicationConfiguration) bool {
			return config != nil && len(config.StandbyIds) == 2
		}, "Initial config with 2 standbys should converge")

		t.Log("Initial configuration verified")

		// ADD new standbys
		addReq := &multipoolermanagerdata.UpdateSynchronousStandbyListRequest{
			Operation: multipoolermanagerdata.StandbyUpdateOperation_STANDBY_UPDATE_OPERATION_ADD,
			StandbyIds: []*clustermetadatapb.ID{
				makeMultipoolerID("test-cell", "standby3"),
				makeMultipoolerID("test-cell", "standby4"),
			},
			ReloadConfig:  true,
			ConsensusTerm: 0,
			Force:         true,
		}
		_, err = primaryManagerClient.UpdateSynchronousStandbyList(utils.WithShortDeadline(t), addReq)
		require.NoError(t, err, "ADD operation should succeed")

		// Wait for config to converge with all 4 standbys
		waitForSyncConfigConvergenceWithClient(t, primaryManagerClient, func(config *multipoolermanagerdata.SynchronousReplicationConfiguration) bool {
			return config != nil && len(config.StandbyIds) == 4
		}, "Config should have 4 standbys after ADD")

		afterAddStatus := getPrimaryStatusFromClient(t, primaryManagerClient)
		assert.Len(t, afterAddStatus.SyncReplicationConfig.StandbyIds, 4, "Should have 4 standbys after ADD")
		t.Log("ADD operation verified")

		// Now REMOVE some standbys (including one that was just added and one original)
		removeReq := &multipoolermanagerdata.UpdateSynchronousStandbyListRequest{
			Operation: multipoolermanagerdata.StandbyUpdateOperation_STANDBY_UPDATE_OPERATION_REMOVE,
			StandbyIds: []*clustermetadatapb.ID{
				makeMultipoolerID("test-cell", "standby2"), // original
				makeMultipoolerID("test-cell", "standby4"), // just added
			},
			ReloadConfig:  true,
			ConsensusTerm: 0,
			Force:         true,
		}
		_, err = primaryManagerClient.UpdateSynchronousStandbyList(utils.WithShortDeadline(t), removeReq)
		require.NoError(t, err, "REMOVE operation should succeed")

		// Wait for config to converge with 2 remaining standbys
		waitForSyncConfigConvergenceWithClient(t, primaryManagerClient, func(config *multipoolermanagerdata.SynchronousReplicationConfiguration) bool {
			return config != nil && len(config.StandbyIds) == 2 &&
				containsStandbyIDInConfig(config, "test-cell", "standby1") &&
				containsStandbyIDInConfig(config, "test-cell", "standby3")
		}, "Config should have only standby1 and standby3 after REMOVE")

		// Verify final state
		finalStatus := getPrimaryStatusFromClient(t, primaryManagerClient)
		assert.Len(t, finalStatus.SyncReplicationConfig.StandbyIds, 2, "Should have 2 standbys after REMOVE")
		assert.True(t, containsStandbyIDInConfig(finalStatus.SyncReplicationConfig, "test-cell", "standby1"))
		assert.True(t, containsStandbyIDInConfig(finalStatus.SyncReplicationConfig, "test-cell", "standby3"))
		assert.False(t, containsStandbyIDInConfig(finalStatus.SyncReplicationConfig, "test-cell", "standby2"))
		assert.False(t, containsStandbyIDInConfig(finalStatus.SyncReplicationConfig, "test-cell", "standby4"))
	})

	t.Run("UpdateSynchronousStandbyList_Remove_Success", func(t *testing.T) {
		setupReplicationTestCleanup(t, setup)
		t.Log("Testing UpdateSynchronousStandbyList REMOVE operation...")

		// Configure with three standbys
		configReq := &multipoolermanagerdata.ConfigureSynchronousReplicationRequest{
			SynchronousCommit: multipoolermanagerdata.SynchronousCommitLevel_SYNCHRONOUS_COMMIT_ON,
			SynchronousMethod: multipoolermanagerdata.SynchronousMethod_SYNCHRONOUS_METHOD_ANY,
			NumSync:           2,
			StandbyIds: []*clustermetadatapb.ID{
				makeMultipoolerID("test-cell", "standby1"),
				makeMultipoolerID("test-cell", "standby2"),
				makeMultipoolerID("test-cell", "standby3"),
			},
			ReloadConfig: true,
		}
		_, err := primaryManagerClient.ConfigureSynchronousReplication(utils.WithShortDeadline(t), configReq)
		require.NoError(t, err)

		// Wait for config to converge
		waitForSyncConfigConvergenceWithClient(t, primaryManagerClient, func(config *multipoolermanagerdata.SynchronousReplicationConfiguration) bool {
			return config != nil && len(config.StandbyIds) == 3 && containsStandbyIDInConfig(config, "test-cell", "standby2")
		}, "Initial config with 3 standbys should converge")

		// REMOVE standby2
		updateReq := &multipoolermanagerdata.UpdateSynchronousStandbyListRequest{
			Operation:     multipoolermanagerdata.StandbyUpdateOperation_STANDBY_UPDATE_OPERATION_REMOVE,
			StandbyIds:    []*clustermetadatapb.ID{makeMultipoolerID("test-cell", "standby2")},
			ReloadConfig:  true,
			ConsensusTerm: 0,
			Force:         true,
		}
		_, err = primaryManagerClient.UpdateSynchronousStandbyList(utils.WithShortDeadline(t), updateReq)
		require.NoError(t, err, "REMOVE operation should succeed")

		// Wait for config to converge without standby2
		waitForSyncConfigConvergenceWithClient(t, primaryManagerClient, func(config *multipoolermanagerdata.SynchronousReplicationConfiguration) bool {
			return config != nil && len(config.StandbyIds) == 2 &&
				!containsStandbyIDInConfig(config, "test-cell", "standby2") &&
				containsStandbyIDInConfig(config, "test-cell", "standby1") &&
				containsStandbyIDInConfig(config, "test-cell", "standby3")
		}, "Config should converge without standby2")

		// Verify standby2 was removed
		status := getPrimaryStatusFromClient(t, primaryManagerClient)
		assert.Equal(t, multipoolermanagerdata.SynchronousMethod_SYNCHRONOUS_METHOD_ANY, status.SyncReplicationConfig.SynchronousMethod)
		assert.Equal(t, int32(2), status.SyncReplicationConfig.NumSync)
		assert.Len(t, status.SyncReplicationConfig.StandbyIds, 2)
		assert.True(t, containsStandbyIDInConfig(status.SyncReplicationConfig, "test-cell", "standby1"))
		assert.False(t, containsStandbyIDInConfig(status.SyncReplicationConfig, "test-cell", "standby2"))
		assert.True(t, containsStandbyIDInConfig(status.SyncReplicationConfig, "test-cell", "standby3"))

		t.Log("REMOVE operation verified successfully")
	})

	t.Run("UpdateSynchronousStandbyList_Remove_NonExistent_Idempotent", func(t *testing.T) {
		setupReplicationTestCleanup(t, setup)
		t.Log("Testing UpdateSynchronousStandbyList REMOVE operation with non-existent standby (idempotency)...")

		// Configure with two standbys
		configReq := &multipoolermanagerdata.ConfigureSynchronousReplicationRequest{
			SynchronousCommit: multipoolermanagerdata.SynchronousCommitLevel_SYNCHRONOUS_COMMIT_ON,
			SynchronousMethod: multipoolermanagerdata.SynchronousMethod_SYNCHRONOUS_METHOD_FIRST,
			NumSync:           1,
			StandbyIds: []*clustermetadatapb.ID{
				makeMultipoolerID("test-cell", "standby1"),
				makeMultipoolerID("test-cell", "standby2"),
			},
			ReloadConfig: true,
		}
		_, err := primaryManagerClient.ConfigureSynchronousReplication(utils.WithShortDeadline(t), configReq)
		require.NoError(t, err)

		// Wait for config to converge
		waitForSyncConfigConvergenceWithClient(t, primaryManagerClient, func(config *multipoolermanagerdata.SynchronousReplicationConfiguration) bool {
			return config != nil && len(config.StandbyIds) == 2
		}, "Initial config with 2 standbys should converge")

		// Get initial state
		initialStatus := getPrimaryStatusFromClient(t, primaryManagerClient)
		require.Len(t, initialStatus.SyncReplicationConfig.StandbyIds, 2, "Should start with 2 standbys")

		// Try to REMOVE a standby that doesn't exist - should be idempotent
		updateReq := &multipoolermanagerdata.UpdateSynchronousStandbyListRequest{
			Operation: multipoolermanagerdata.StandbyUpdateOperation_STANDBY_UPDATE_OPERATION_REMOVE,
			StandbyIds: []*clustermetadatapb.ID{
				makeMultipoolerID("test-cell", "standby-does-not-exist"),
				makeMultipoolerID("test-cell", "another-does-not-exist-standby"),
			},
			ReloadConfig:  true,
			ConsensusTerm: 0,
			Force:         true,
		}
		_, err = primaryManagerClient.UpdateSynchronousStandbyList(utils.WithShortDeadline(t), updateReq)
		require.NoError(t, err, "REMOVE operation should succeed even with non-existent standbys")

		// Verify configuration remains unchanged (idempotent)
		finalStatus := getPrimaryStatusFromClient(t, primaryManagerClient)
		assert.Len(t, finalStatus.SyncReplicationConfig.StandbyIds, 2, "Should still have 2 standbys")
		assert.True(t, containsStandbyIDInConfig(finalStatus.SyncReplicationConfig, "test-cell", "standby1"), "standby1 should still be present")
		assert.True(t, containsStandbyIDInConfig(finalStatus.SyncReplicationConfig, "test-cell", "standby2"), "standby2 should still be present")
		assert.False(t, containsStandbyIDInConfig(finalStatus.SyncReplicationConfig, "test-cell", "standby-does-not-exist"), "non-existent standby should not be present")
		assert.False(t, containsStandbyIDInConfig(finalStatus.SyncReplicationConfig, "test-cell", "another-does-not-exist-standby"), "another non-existent standby should not be present")

		t.Log("REMOVE operation with non-existent standby verified as idempotent")
	})

	t.Run("UpdateSynchronousStandbyList_Replace_Success", func(t *testing.T) {
		setupReplicationTestCleanup(t, setup)
		t.Log("Testing UpdateSynchronousStandbyList REPLACE operation...")

		// Configure initial set
		configReq := &multipoolermanagerdata.ConfigureSynchronousReplicationRequest{
			SynchronousCommit: multipoolermanagerdata.SynchronousCommitLevel_SYNCHRONOUS_COMMIT_ON,
			SynchronousMethod: multipoolermanagerdata.SynchronousMethod_SYNCHRONOUS_METHOD_FIRST,
			NumSync:           1,
			StandbyIds: []*clustermetadatapb.ID{
				makeMultipoolerID("test-cell", "standby1"),
				makeMultipoolerID("test-cell", "standby2"),
			},
			ReloadConfig: true,
		}
		_, err := primaryManagerClient.ConfigureSynchronousReplication(utils.WithShortDeadline(t), configReq)
		require.NoError(t, err)

		// Wait for config to converge
		waitForSyncConfigConvergenceWithClient(t, primaryManagerClient, func(config *multipoolermanagerdata.SynchronousReplicationConfiguration) bool {
			return config != nil && len(config.StandbyIds) == 2 &&
				containsStandbyIDInConfig(config, "test-cell", "standby1") &&
				containsStandbyIDInConfig(config, "test-cell", "standby2")
		}, "Initial config should converge")

		t.Log("Initial configuration verified")

		// REPLACE with completely different set
		updateReq := &multipoolermanagerdata.UpdateSynchronousStandbyListRequest{
			Operation: multipoolermanagerdata.StandbyUpdateOperation_STANDBY_UPDATE_OPERATION_REPLACE,
			StandbyIds: []*clustermetadatapb.ID{
				makeMultipoolerID("test-cell", "standby3"),
				makeMultipoolerID("test-cell", "standby4"),
			},
			ReloadConfig:  true,
			ConsensusTerm: 0,
			Force:         true,
		}
		_, err = primaryManagerClient.UpdateSynchronousStandbyList(utils.WithShortDeadline(t), updateReq)
		require.NoError(t, err, "REPLACE operation should succeed")

		// Wait for config to converge with new standbys
		waitForSyncConfigConvergenceWithClient(t, primaryManagerClient, func(config *multipoolermanagerdata.SynchronousReplicationConfiguration) bool {
			return config != nil && len(config.StandbyIds) == 2 &&
				containsStandbyIDInConfig(config, "test-cell", "standby3") &&
				containsStandbyIDInConfig(config, "test-cell", "standby4") &&
				!containsStandbyIDInConfig(config, "test-cell", "standby1") &&
				!containsStandbyIDInConfig(config, "test-cell", "standby2")
		}, "Config should converge with replaced standbys")

		// Verify list was completely replaced
		status := getPrimaryStatusFromClient(t, primaryManagerClient)
		assert.Equal(t, multipoolermanagerdata.SynchronousMethod_SYNCHRONOUS_METHOD_FIRST, status.SyncReplicationConfig.SynchronousMethod)
		assert.Equal(t, int32(1), status.SyncReplicationConfig.NumSync)
		assert.Len(t, status.SyncReplicationConfig.StandbyIds, 2)
		assert.False(t, containsStandbyIDInConfig(status.SyncReplicationConfig, "test-cell", "standby1"))
		assert.False(t, containsStandbyIDInConfig(status.SyncReplicationConfig, "test-cell", "standby2"))
		assert.True(t, containsStandbyIDInConfig(status.SyncReplicationConfig, "test-cell", "standby3"))
		assert.True(t, containsStandbyIDInConfig(status.SyncReplicationConfig, "test-cell", "standby4"))

		t.Log("REPLACE operation verified successfully")
	})

	t.Run("UpdateSynchronousStandbyList_NoSyncReplication_Fails", func(t *testing.T) {
		t.Log("Testing UpdateSynchronousStandbyList fails when sync replication not configured...")

		// Ensure synchronous replication is not configured
		resetReq := &multipoolermanagerdata.ConfigureSynchronousReplicationRequest{
			SynchronousCommit: multipoolermanagerdata.SynchronousCommitLevel_SYNCHRONOUS_COMMIT_ON,
			SynchronousMethod: multipoolermanagerdata.SynchronousMethod_SYNCHRONOUS_METHOD_FIRST,
			NumSync:           0,
			StandbyIds:        []*clustermetadatapb.ID{},
			ReloadConfig:      true,
		}
		_, err := primaryManagerClient.ConfigureSynchronousReplication(utils.WithShortDeadline(t), resetReq)
		require.NoError(t, err)

		// Wait for config to be cleared
		waitForSyncConfigConvergenceWithClient(t, primaryManagerClient, func(config *multipoolermanagerdata.SynchronousReplicationConfiguration) bool {
			return config != nil && len(config.StandbyIds) == 0
		}, "Config should be cleared")

		// Try to update when no sync replication is configured
		updateReq := &multipoolermanagerdata.UpdateSynchronousStandbyListRequest{
			Operation:     multipoolermanagerdata.StandbyUpdateOperation_STANDBY_UPDATE_OPERATION_ADD,
			StandbyIds:    []*clustermetadatapb.ID{makeMultipoolerID("test-cell", "standby1")},
			ReloadConfig:  true,
			ConsensusTerm: 0,
			Force:         true,
		}
		_, err = primaryManagerClient.UpdateSynchronousStandbyList(utils.WithShortDeadline(t), updateReq)
		require.Error(t, err, "Should fail when sync replication not configured")
		assert.Contains(t, err.Error(), "not configured", "Error should mention sync replication not configured")

		t.Log("Verified: UpdateSynchronousStandbyList correctly fails when sync replication not configured")
	})

	t.Run("UpdateSynchronousStandbyList_Standby_Fails", func(t *testing.T) {
		t.Log("Testing UpdateSynchronousStandbyList on REPLICA pooler (should fail)...")

		ctx, cancel := context.WithTimeout(context.Background(), 1*time.Second)
		defer cancel()

		updateReq := &multipoolermanagerdata.UpdateSynchronousStandbyListRequest{
			Operation:     multipoolermanagerdata.StandbyUpdateOperation_STANDBY_UPDATE_OPERATION_ADD,
			StandbyIds:    []*clustermetadatapb.ID{makeMultipoolerID("test-cell", "standby1")},
			ReloadConfig:  true,
			ConsensusTerm: 0,
			Force:         true,
		}
		_, err := standbyManagerClient.UpdateSynchronousStandbyList(ctx, updateReq)
		require.Error(t, err, "UpdateSynchronousStandbyList should fail on standby")
		assert.Contains(t, err.Error(), "operation not allowed", "Error should indicate operation not allowed on REPLICA")

		t.Log("Confirmed: UpdateSynchronousStandbyList correctly rejected on REPLICA pooler")
	})
}

func TestPrimaryStatus(t *testing.T) {
	if testing.Short() {
		t.Skip("Skipping end-to-end tests in short mode")
	}

	setup := getSharedTestSetup(t)

	// Wait for both managers to be ready before running tests
	waitForManagerReady(t, setup, setup.PrimaryMultipooler)
	waitForManagerReady(t, setup, setup.StandbyMultipooler)

	// Create shared clients for all subtests
	primaryConn, err := grpc.NewClient(
		fmt.Sprintf("localhost:%d", setup.PrimaryMultipooler.GrpcPort),
		grpc.WithTransportCredentials(insecure.NewCredentials()),
	)
	require.NoError(t, err)
	t.Cleanup(func() { primaryConn.Close() })
	primaryManagerClient := multipoolermanagerpb.NewMultiPoolerManagerClient(primaryConn)

	standbyConn, err := grpc.NewClient(
		fmt.Sprintf("localhost:%d", setup.StandbyMultipooler.GrpcPort),
		grpc.WithTransportCredentials(insecure.NewCredentials()),
	)
	require.NoError(t, err)
	t.Cleanup(func() { standbyConn.Close() })
	standbyManagerClient := multipoolermanagerpb.NewMultiPoolerManagerClient(standbyConn)

	t.Run("PrimaryStatus_NoSyncReplication", func(t *testing.T) {
		t.Log("Testing PrimaryStatus without synchronous replication configured...")

		// Clear any existing sync replication configuration
		clearReq := &multipoolermanagerdata.ConfigureSynchronousReplicationRequest{
			SynchronousCommit: multipoolermanagerdata.SynchronousCommitLevel_SYNCHRONOUS_COMMIT_ON,
			SynchronousMethod: multipoolermanagerdata.SynchronousMethod_SYNCHRONOUS_METHOD_FIRST,
			NumSync:           0,
			StandbyIds:        []*clustermetadatapb.ID{},
			ReloadConfig:      true,
		}
		_, err := primaryManagerClient.ConfigureSynchronousReplication(utils.WithShortDeadline(t), clearReq)
		require.NoError(t, err)

		// Get primary status
		statusResp, err := primaryManagerClient.PrimaryStatus(utils.WithShortDeadline(t), &multipoolermanagerdata.PrimaryStatusRequest{})
		require.NoError(t, err, "PrimaryStatus should succeed")
		require.NotNil(t, statusResp.Status, "Status should not be nil")

		// Verify LSN is present and valid format
		assert.NotEmpty(t, statusResp.Status.Lsn, "LSN should be present")
		assert.Regexp(t, `^[0-9A-F]+/[0-9A-F]+$`, statusResp.Status.Lsn, "LSN should be in PostgreSQL format (X/XXXXXXXX)")
		t.Logf("Primary LSN: %s", statusResp.Status.Lsn)

		// Verify ready status
		assert.True(t, statusResp.Status.Ready, "Primary should be ready")

		// Verify sync replication config is present but with empty standby list
		require.NotNil(t, statusResp.Status.SyncReplicationConfig, "Sync replication config should be present")
		assert.Equal(t, multipoolermanagerdata.SynchronousCommitLevel_SYNCHRONOUS_COMMIT_ON,
			statusResp.Status.SyncReplicationConfig.SynchronousCommit, "Should have synchronous_commit level")
		assert.Empty(t, statusResp.Status.SyncReplicationConfig.StandbyIds, "StandbyIds should be empty when not configured")
		assert.Equal(t, int32(0), statusResp.Status.SyncReplicationConfig.NumSync, "NumSync should be 0")

		t.Log("PrimaryStatus without sync replication verified successfully")
	})

	t.Run("PrimaryStatus_WithSyncReplication", func(t *testing.T) {
		t.Log("Testing PrimaryStatus with synchronous replication configured...")

		// Configure synchronous replication
		standbyIDs := []*clustermetadatapb.ID{
			makeMultipoolerID("test-cell", "standby1"),
			makeMultipoolerID("test-cell", "standby2"),
		}
		configReq := &multipoolermanagerdata.ConfigureSynchronousReplicationRequest{
			SynchronousCommit: multipoolermanagerdata.SynchronousCommitLevel_SYNCHRONOUS_COMMIT_REMOTE_APPLY,
			SynchronousMethod: multipoolermanagerdata.SynchronousMethod_SYNCHRONOUS_METHOD_ANY,
			NumSync:           2,
			StandbyIds:        standbyIDs,
			ReloadConfig:      true,
		}
		_, err := primaryManagerClient.ConfigureSynchronousReplication(utils.WithShortDeadline(t), configReq)
		require.NoError(t, err)

		// Wait for configuration to converge - pg_reload_conf() is asynchronous
		t.Log("Waiting for configuration to converge...")
		waitForSyncConfigConvergenceWithClient(t, primaryManagerClient, func(config *multipoolermanagerdata.SynchronousReplicationConfiguration) bool {
			return config != nil &&
				config.SynchronousCommit == multipoolermanagerdata.SynchronousCommitLevel_SYNCHRONOUS_COMMIT_REMOTE_APPLY &&
				config.SynchronousMethod == multipoolermanagerdata.SynchronousMethod_SYNCHRONOUS_METHOD_ANY &&
				config.NumSync == 2 &&
				len(config.StandbyIds) == 2
		}, "Configuration should converge to expected values")

		// Get primary status and verify
		statusResp, err := primaryManagerClient.PrimaryStatus(utils.WithShortDeadline(t), &multipoolermanagerdata.PrimaryStatusRequest{})
		require.NoError(t, err, "PrimaryStatus should succeed")
		require.NotNil(t, statusResp.Status, "Status should not be nil")

		// Verify sync replication config is present and correct
		require.NotNil(t, statusResp.Status.SyncReplicationConfig, "Sync replication config should be present")
		assert.Equal(t, multipoolermanagerdata.SynchronousCommitLevel_SYNCHRONOUS_COMMIT_REMOTE_APPLY,
			statusResp.Status.SyncReplicationConfig.SynchronousCommit, "Synchronous commit level should match")
		assert.Equal(t, multipoolermanagerdata.SynchronousMethod_SYNCHRONOUS_METHOD_ANY,
			statusResp.Status.SyncReplicationConfig.SynchronousMethod, "Synchronous method should match")
		assert.Equal(t, int32(2), statusResp.Status.SyncReplicationConfig.NumSync, "NumSync should match")
		assert.Len(t, statusResp.Status.SyncReplicationConfig.StandbyIds, 2, "Should have 2 standby IDs")

		// Verify standby IDs
		standbyIDMap := make(map[string]bool)
		for _, id := range statusResp.Status.SyncReplicationConfig.StandbyIds {
			key := fmt.Sprintf("%s_%s", id.Cell, id.Name)
			standbyIDMap[key] = true
		}
		assert.True(t, standbyIDMap["test-cell_standby1"], "standby1 should be in the list")
		assert.True(t, standbyIDMap["test-cell_standby2"], "standby2 should be in the list")

		t.Log("PrimaryStatus with sync replication verified successfully")

		// Cleanup
		clearReq := &multipoolermanagerdata.ConfigureSynchronousReplicationRequest{
			SynchronousCommit: multipoolermanagerdata.SynchronousCommitLevel_SYNCHRONOUS_COMMIT_ON,
			SynchronousMethod: multipoolermanagerdata.SynchronousMethod_SYNCHRONOUS_METHOD_FIRST,
			NumSync:           0,
			StandbyIds:        []*clustermetadatapb.ID{},
			ReloadConfig:      true,
		}
		_, err = primaryManagerClient.ConfigureSynchronousReplication(utils.WithShortDeadline(t), clearReq)
		require.NoError(t, err)
	})

	t.Run("PrimaryStatus_WithConnectedFollower", func(t *testing.T) {
		t.Log("Testing PrimaryStatus with connected follower...")

		// Ensure standby is connected and replicating
		setPrimaryReq := &multipoolermanagerdata.SetPrimaryConnInfoRequest{
			Host:                  "localhost",
			Port:                  int32(setup.PrimaryPgctld.PgPort),
			StartReplicationAfter: true,
			StopReplicationBefore: false,
			CurrentTerm:           1,
			Force:                 false,
		}
		_, err := standbyManagerClient.SetPrimaryConnInfo(utils.WithShortDeadline(t), setPrimaryReq)
		require.NoError(t, err)

		// Wait for replication to be established
		require.Eventually(t, func() bool {
			statusResp, err := standbyManagerClient.ReplicationStatus(utils.WithShortDeadline(t), &multipoolermanagerdata.ReplicationStatusRequest{})
			if err != nil {
				return false
			}
			return statusResp.Status.PrimaryConnInfo != nil &&
				statusResp.Status.PrimaryConnInfo.Host != "" &&
				!statusResp.Status.IsWalReplayPaused
		}, 5*time.Second, 200*time.Millisecond, "Replication should be established")

		// Wait for primary to register the follower in pg_stat_replication
		// There can be a delay between standby connection and primary's view update
		t.Log("Waiting for primary to register the follower...")
		var statusResp *multipoolermanagerdata.PrimaryStatusResponse
		require.Eventually(t, func() bool {
			var err error
			statusResp, err = primaryManagerClient.PrimaryStatus(utils.WithShortDeadline(t), &multipoolermanagerdata.PrimaryStatusRequest{})
			if err != nil {
				t.Logf("PrimaryStatus error: %v", err)
				return false
			}
			return statusResp.Status != nil && len(statusResp.Status.ConnectedFollowers) > 0
		}, 10*time.Second, 200*time.Millisecond, "Primary should register the follower")

		// Verify followers list contains the standby
		require.NotEmpty(t, statusResp.Status.ConnectedFollowers, "Should have at least one follower")

		// Find our standby in the followers list
		expectedAppName := fmt.Sprintf("test-cell_%s", setup.StandbyMultipooler.ServiceID)
		foundStandby := false
		for _, follower := range statusResp.Status.ConnectedFollowers {
			if follower.Cell == "test-cell" && follower.Name == setup.StandbyMultipooler.ServiceID {
				foundStandby = true
				break
			}
		}
		assert.True(t, foundStandby, "Standby should be in followers list with application_name: %s", expectedAppName)
		t.Logf("Found %d connected follower(s)", len(statusResp.Status.ConnectedFollowers))

		t.Log("PrimaryStatus with connected follower verified successfully")
	})

	t.Run("PrimaryStatus_Standby_Fails", func(t *testing.T) {
		t.Log("Testing PrimaryStatus on REPLICA pooler (should fail)...")

		ctx, cancel := context.WithTimeout(context.Background(), 1*time.Second)
		defer cancel()

		_, err := standbyManagerClient.PrimaryStatus(ctx, &multipoolermanagerdata.PrimaryStatusRequest{})
		require.Error(t, err, "PrimaryStatus should fail on standby")
		assert.Contains(t, err.Error(), "operation not allowed", "Error should indicate operation not allowed on REPLICA")

		t.Log("Confirmed: PrimaryStatus correctly rejected on REPLICA pooler")
	})
}

func TestGetFollowers(t *testing.T) {
	if testing.Short() {
		t.Skip("Skipping end-to-end tests in short mode")
	}

	setup := getSharedTestSetup(t)

	// Wait for both managers to be ready before running tests
	waitForManagerReady(t, setup, setup.PrimaryMultipooler)
	waitForManagerReady(t, setup, setup.StandbyMultipooler)

	// Register cleanup to reset replication config after all subtests
	setupReplicationTestCleanup(t, setup)

	// Create shared clients for all subtests
	primaryConn, err := grpc.NewClient(
		fmt.Sprintf("localhost:%d", setup.PrimaryMultipooler.GrpcPort),
		grpc.WithTransportCredentials(insecure.NewCredentials()),
	)
	require.NoError(t, err)
	t.Cleanup(func() { primaryConn.Close() })
	primaryManagerClient := multipoolermanagerpb.NewMultiPoolerManagerClient(primaryConn)

	standbyConn, err := grpc.NewClient(
		fmt.Sprintf("localhost:%d", setup.StandbyMultipooler.GrpcPort),
		grpc.WithTransportCredentials(insecure.NewCredentials()),
	)
	require.NoError(t, err)
	t.Cleanup(func() { standbyConn.Close() })
	standbyManagerClient := multipoolermanagerpb.NewMultiPoolerManagerClient(standbyConn)

	t.Run("GetFollowers_NoSyncReplication", func(t *testing.T) {
		t.Log("Testing GetFollowers without synchronous replication configured...")

		// Clear any existing sync replication configuration
		clearReq := &multipoolermanagerdata.ConfigureSynchronousReplicationRequest{
			SynchronousCommit: multipoolermanagerdata.SynchronousCommitLevel_SYNCHRONOUS_COMMIT_ON,
			SynchronousMethod: multipoolermanagerdata.SynchronousMethod_SYNCHRONOUS_METHOD_FIRST,
			NumSync:           0,
			StandbyIds:        []*clustermetadatapb.ID{},
			ReloadConfig:      true,
		}
		_, err := primaryManagerClient.ConfigureSynchronousReplication(utils.WithShortDeadline(t), clearReq)
		require.NoError(t, err)

		// Get followers
		followersResp, err := primaryManagerClient.GetFollowers(utils.WithShortDeadline(t), &multipoolermanagerdata.GetFollowersRequest{})
		require.NoError(t, err, "GetFollowers should succeed")
		require.NotNil(t, followersResp, "Response should not be nil")

		// Verify empty followers list since no sync replication is configured
		assert.Empty(t, followersResp.Followers, "Followers list should be empty when no sync replication configured")

		// Verify sync config is present
		require.NotNil(t, followersResp.SyncConfig, "Sync config should be present")
		assert.Empty(t, followersResp.SyncConfig.StandbyIds, "StandbyIds should be empty")

		t.Log("GetFollowers without sync replication verified successfully")
	})

	t.Run("GetFollowers_WithConnectedFollower", func(t *testing.T) {
		t.Log("Testing GetFollowers with connected follower...")

		// Configure standby to connect to primary
		setPrimaryReq := &multipoolermanagerdata.SetPrimaryConnInfoRequest{
			Host:                  "localhost",
			Port:                  int32(setup.PrimaryPgctld.PgPort),
			StartReplicationAfter: true,
			StopReplicationBefore: false,
			CurrentTerm:           1,
			Force:                 false,
		}
		_, err := standbyManagerClient.SetPrimaryConnInfo(utils.WithShortDeadline(t), setPrimaryReq)
		require.NoError(t, err)

		// Wait for replication to be established
		require.Eventually(t, func() bool {
			statusResp, err := standbyManagerClient.ReplicationStatus(utils.WithShortDeadline(t), &multipoolermanagerdata.ReplicationStatusRequest{})
			if err != nil {
				return false
			}
			return statusResp.Status != nil && statusResp.Status.PrimaryConnInfo != nil
		}, 10*time.Second, 500*time.Millisecond, "Standby should establish replication")

		// Configure synchronous replication with the standby
		standbyID := makeMultipoolerID("test-cell", setup.StandbyMultipooler.ServiceID)
		configReq := &multipoolermanagerdata.ConfigureSynchronousReplicationRequest{
			SynchronousCommit: multipoolermanagerdata.SynchronousCommitLevel_SYNCHRONOUS_COMMIT_ON,
			SynchronousMethod: multipoolermanagerdata.SynchronousMethod_SYNCHRONOUS_METHOD_FIRST,
			NumSync:           1,
			StandbyIds:        []*clustermetadatapb.ID{standbyID},
			ReloadConfig:      true,
		}
		_, err = primaryManagerClient.ConfigureSynchronousReplication(utils.WithShortDeadline(t), configReq)
		require.NoError(t, err)

		// Wait for the standby to actually connect and appear in pg_stat_replication
		t.Log("Waiting for standby to connect to primary...")
		require.Eventually(t, func() bool {
			statusResp, err := primaryManagerClient.PrimaryStatus(utils.WithShortDeadline(t), &multipoolermanagerdata.PrimaryStatusRequest{})
			if err != nil {
				return false
			}
			// Check if any followers are connected
			return statusResp.Status != nil && len(statusResp.Status.ConnectedFollowers) > 0
		}, 10*time.Second, 500*time.Millisecond, "Standby should connect to primary")

		// Get followers
		followersResp, err := primaryManagerClient.GetFollowers(utils.WithShortDeadline(t), &multipoolermanagerdata.GetFollowersRequest{})
		require.NoError(t, err, "GetFollowers should succeed")
		require.NotNil(t, followersResp, "Response should not be nil")

		// Verify followers list
		require.Len(t, followersResp.Followers, 1, "Should have exactly 1 follower configured")

		follower := followersResp.Followers[0]
		assert.Equal(t, "test-cell", follower.FollowerId.Cell, "Follower cell should match")
		assert.Equal(t, setup.StandbyMultipooler.ServiceID, follower.FollowerId.Name, "Follower name should match")
		assert.True(t, follower.IsConnected, "Follower should be connected")
		assert.NotEmpty(t, follower.ApplicationName, "Application name should be set")

		// Verify replication stats are present
		require.NotNil(t, follower.ReplicationStats, "Replication stats should be present for connected follower")
		assert.NotZero(t, follower.ReplicationStats.Pid, "PID should be set")
		assert.NotEmpty(t, follower.ReplicationStats.State, "State should be set")
		assert.NotEmpty(t, follower.ReplicationStats.SyncState, "Sync state should be set")
		assert.NotEmpty(t, follower.ReplicationStats.SentLsn, "Sent LSN should be set")
		assert.NotEmpty(t, follower.ReplicationStats.WriteLsn, "Write LSN should be set")
		assert.NotEmpty(t, follower.ReplicationStats.FlushLsn, "Flush LSN should be set")
		assert.NotEmpty(t, follower.ReplicationStats.ReplayLsn, "Replay LSN should be set")

		t.Logf("Follower stats: PID=%d, State=%s, SyncState=%s, SentLSN=%s",
			follower.ReplicationStats.Pid,
			follower.ReplicationStats.State,
			follower.ReplicationStats.SyncState,
			follower.ReplicationStats.SentLsn)
	})

	t.Run("GetFollowers_FollowerDisconnects", func(t *testing.T) {
		t.Log("Testing GetFollowers when connected follower disconnects...")

		// Configure standby to connect to primary
		setPrimaryReq := &multipoolermanagerdata.SetPrimaryConnInfoRequest{
			Host:                  "localhost",
			Port:                  int32(setup.PrimaryPgctld.PgPort),
			StartReplicationAfter: true,
			StopReplicationBefore: false,
			CurrentTerm:           1,
			Force:                 false,
		}
		_, err := standbyManagerClient.SetPrimaryConnInfo(utils.WithShortDeadline(t), setPrimaryReq)
		require.NoError(t, err)

		// Wait for replication to be established
		require.Eventually(t, func() bool {
			statusResp, err := standbyManagerClient.ReplicationStatus(utils.WithShortDeadline(t), &multipoolermanagerdata.ReplicationStatusRequest{})
			if err != nil {
				return false
			}
			return statusResp.Status != nil && statusResp.Status.PrimaryConnInfo != nil
		}, 10*time.Second, 500*time.Millisecond, "Standby should establish replication")

		// Configure synchronous replication with the standby
		standbyID := makeMultipoolerID("test-cell", setup.StandbyMultipooler.ServiceID)
		configReq := &multipoolermanagerdata.ConfigureSynchronousReplicationRequest{
			SynchronousCommit: multipoolermanagerdata.SynchronousCommitLevel_SYNCHRONOUS_COMMIT_ON,
			SynchronousMethod: multipoolermanagerdata.SynchronousMethod_SYNCHRONOUS_METHOD_FIRST,
			NumSync:           1,
			StandbyIds:        []*clustermetadatapb.ID{standbyID},
			ReloadConfig:      true,
		}
		_, err = primaryManagerClient.ConfigureSynchronousReplication(utils.WithShortDeadline(t), configReq)
		require.NoError(t, err)

		// Wait for the standby to actually connect and appear in pg_stat_replication
		t.Log("Waiting for standby to connect to primary...")
		require.Eventually(t, func() bool {
			statusResp, err := primaryManagerClient.PrimaryStatus(utils.WithShortDeadline(t), &multipoolermanagerdata.PrimaryStatusRequest{})
			if err != nil {
				return false
			}
			// Check if any followers are connected
			return statusResp.Status != nil && len(statusResp.Status.ConnectedFollowers) > 0
		}, 10*time.Second, 500*time.Millisecond, "Standby should connect to primary")

		// Verify follower is connected
		followersResp, err := primaryManagerClient.GetFollowers(utils.WithShortDeadline(t), &multipoolermanagerdata.GetFollowersRequest{})
		require.NoError(t, err, "GetFollowers should succeed")
		require.Len(t, followersResp.Followers, 1, "Should have exactly 1 follower configured")

		follower := followersResp.Followers[0]
		assert.True(t, follower.IsConnected, "Follower should be connected initially")
		assert.NotNil(t, follower.ReplicationStats, "Replication stats should be present initially")
		t.Logf("Initial state: Follower connected with PID=%d, State=%s",
			follower.ReplicationStats.Pid, follower.ReplicationStats.State)

		// Now reset replication on the standby to disconnect it
		t.Log("Resetting replication on standby to disconnect...")
		_, err = standbyManagerClient.ResetReplication(utils.WithShortDeadline(t), &multipoolermanagerdata.ResetReplicationRequest{})
		require.NoError(t, err, "ResetReplication should succeed")

		// Wait for the disconnection to be reflected in pg_stat_replication
		// The replication connection should close within a few seconds
		require.Eventually(t, func() bool {
			followersResp, err := primaryManagerClient.GetFollowers(utils.WithShortDeadline(t), &multipoolermanagerdata.GetFollowersRequest{})
			if err != nil {
				t.Logf("GetFollowers failed: %v", err)
				return false
			}
			if len(followersResp.Followers) != 1 {
				t.Logf("Expected 1 follower, got %d", len(followersResp.Followers))
				return false
			}
			// Check if follower is now disconnected
			return !followersResp.Followers[0].IsConnected
		}, 10*time.Second, 500*time.Millisecond, "Follower should be marked as disconnected after ResetReplication")

		// Verify the final state
		followersResp, err = primaryManagerClient.GetFollowers(utils.WithShortDeadline(t), &multipoolermanagerdata.GetFollowersRequest{})
		require.NoError(t, err, "GetFollowers should succeed")
		require.Len(t, followersResp.Followers, 1, "Should still have 1 follower configured")

		follower = followersResp.Followers[0]
		assert.False(t, follower.IsConnected, "Follower should be disconnected")
		assert.Nil(t, follower.ReplicationStats, "Replication stats should be nil for disconnected follower")
		assert.Equal(t, "test-cell", follower.FollowerId.Cell, "Follower cell should still match")
		assert.Equal(t, setup.StandbyMultipooler.ServiceID, follower.FollowerId.Name, "Follower name should still match")

		t.Log("Verified: Follower disconnect is correctly reflected in GetFollowers response")
	})

	t.Run("GetFollowers_MixedConnectedDisconnected", func(t *testing.T) {
		t.Log("Testing GetFollowers with mix of connected and disconnected followers...")

		// Ensure standby is connected
		setPrimaryReq := &multipoolermanagerdata.SetPrimaryConnInfoRequest{
			Host:                  "localhost",
			Port:                  int32(setup.PrimaryPgctld.PgPort),
			StartReplicationAfter: true,
			StopReplicationBefore: false,
			CurrentTerm:           1,
			Force:                 false,
		}
		_, err := standbyManagerClient.SetPrimaryConnInfo(utils.WithShortDeadline(t), setPrimaryReq)
		require.NoError(t, err)

		// Wait for replication to be established
		require.Eventually(t, func() bool {
			statusResp, err := standbyManagerClient.ReplicationStatus(utils.WithShortDeadline(t), &multipoolermanagerdata.ReplicationStatusRequest{})
			if err != nil {
				return false
			}
			return statusResp.Status != nil && statusResp.Status.PrimaryConnInfo != nil
		}, 10*time.Second, 500*time.Millisecond, "Standby should establish replication")

		// Configure synchronous replication with real standby + fake standby
		connectedID := makeMultipoolerID("test-cell", setup.StandbyMultipooler.ServiceID)
		disconnectedID := makeMultipoolerID("test-cell", "missing-standby")
		configReq := &multipoolermanagerdata.ConfigureSynchronousReplicationRequest{
			SynchronousCommit: multipoolermanagerdata.SynchronousCommitLevel_SYNCHRONOUS_COMMIT_ON,
			SynchronousMethod: multipoolermanagerdata.SynchronousMethod_SYNCHRONOUS_METHOD_FIRST,
			NumSync:           2,
			StandbyIds:        []*clustermetadatapb.ID{connectedID, disconnectedID},
			ReloadConfig:      true,
		}
		_, err = primaryManagerClient.ConfigureSynchronousReplication(utils.WithShortDeadline(t), configReq)
		require.NoError(t, err)

		// Wait for configuration to converge
		waitForSyncConfigConvergenceWithClient(t, primaryManagerClient, func(config *multipoolermanagerdata.SynchronousReplicationConfiguration) bool {
			return config != nil && len(config.StandbyIds) == 2
		}, "Configuration should converge")

		// Wait for the real standby to actually connect (the fake one won't)
		t.Log("Waiting for real standby to connect to primary...")
		require.Eventually(t, func() bool {
			statusResp, err := primaryManagerClient.PrimaryStatus(utils.WithShortDeadline(t), &multipoolermanagerdata.PrimaryStatusRequest{})
			if err != nil {
				return false
			}
			// Check if any followers are connected
			return statusResp.Status != nil && len(statusResp.Status.ConnectedFollowers) > 0
		}, 10*time.Second, 500*time.Millisecond, "Real standby should connect to primary")

		// Get followers
		followersResp, err := primaryManagerClient.GetFollowers(utils.WithShortDeadline(t), &multipoolermanagerdata.GetFollowersRequest{})
		require.NoError(t, err, "GetFollowers should succeed")
		require.NotNil(t, followersResp, "Response should not be nil")

		// Verify followers list
		require.Len(t, followersResp.Followers, 2, "Should have exactly 2 followers configured")

		// Count connected and disconnected
		connectedCount := 0
		disconnectedCount := 0
		for _, follower := range followersResp.Followers {
			if follower.IsConnected {
				connectedCount++
				assert.NotNil(t, follower.ReplicationStats, "Connected follower should have stats")
				assert.Equal(t, setup.StandbyMultipooler.ServiceID, follower.FollowerId.Name, "Connected follower name should match")
			} else {
				disconnectedCount++
				assert.Nil(t, follower.ReplicationStats, "Disconnected follower should not have stats")
				assert.Equal(t, "missing-standby", follower.FollowerId.Name, "Disconnected follower name should match")
			}
		}

		assert.Equal(t, 1, connectedCount, "Should have 1 connected follower")
		assert.Equal(t, 1, disconnectedCount, "Should have 1 disconnected follower")

		t.Log("GetFollowers with mixed connected/disconnected followers verified successfully")
	})

	t.Run("GetFollowers_Standby_Fails", func(t *testing.T) {
		t.Log("Testing GetFollowers on REPLICA pooler (should fail)...")

		ctx, cancel := context.WithTimeout(context.Background(), 1*time.Second)
		defer cancel()

		_, err := standbyManagerClient.GetFollowers(ctx, &multipoolermanagerdata.GetFollowersRequest{})
		require.Error(t, err, "GetFollowers should fail on standby")
		assert.Contains(t, err.Error(), "operation not allowed", "Error should indicate operation not allowed on REPLICA")

		t.Log("Confirmed: GetFollowers correctly rejected on REPLICA pooler")
	})
}<|MERGE_RESOLUTION|>--- conflicted
+++ resolved
@@ -1848,29 +1848,6 @@
 
 		t.Log("ConfigureSynchronousReplication completed successfully")
 
-<<<<<<< HEAD
-		// Close the old connection and create a new one to pick up the reloaded settings
-		primaryPoolerClient.Close()
-		primaryPoolerClient, err = NewMultiPoolerTestClient(fmt.Sprintf("localhost:%d", setup.PrimaryMultipooler.GrpcPort))
-		require.NoError(t, err)
-		t.Cleanup(func() { primaryPoolerClient.Close() })
-
-		// Verify the configuration was applied by querying PostgreSQL settings
-		t.Log("Verifying synchronous_commit is set to 'on'...")
-		queryResp, err := primaryPoolerClient.StreamExecute(context.Background(), "SHOW synchronous_commit", 1)
-		require.NoError(t, err)
-		require.Len(t, queryResp.Rows, 1)
-		syncCommit := string(queryResp.Rows[0].Values[0])
-		assert.Equal(t, "on", syncCommit, "synchronous_commit should be 'on'")
-
-		t.Log("Verifying synchronous_standby_names is configured...")
-		queryResp, err = primaryPoolerClient.StreamExecute(context.Background(), "SHOW synchronous_standby_names", 1)
-		require.NoError(t, err)
-		require.Len(t, queryResp.Rows, 1)
-		syncStandbyNames := string(queryResp.Rows[0].Values[0])
-		assert.Contains(t, syncStandbyNames, "FIRST 1", "synchronous_standby_names should contain 'FIRST 1'")
-		assert.Contains(t, syncStandbyNames, standbyAppName, "synchronous_standby_names should contain standby name")
-=======
 		// Wait for configuration to converge and verify using PrimaryStatus API
 		t.Log("Waiting for configuration to converge...")
 		waitForSyncConfigConvergenceWithClient(t, primaryManagerClient, func(config *multipoolermanagerdata.SynchronousReplicationConfiguration) bool {
@@ -1880,7 +1857,6 @@
 				config.NumSync == 1 &&
 				containsStandbyIDInConfig(config, "test-cell", standbyAppName)
 		}, "Configuration should converge to expected values")
->>>>>>> 2042ddf7
 
 		t.Log("Synchronous replication configured and verified successfully")
 	})
@@ -1911,28 +1887,6 @@
 
 		t.Log("ConfigureSynchronousReplication with ANY method completed successfully")
 
-<<<<<<< HEAD
-		// Close the old connection and create a new one to pick up the reloaded settings
-		primaryPoolerClient.Close()
-		primaryPoolerClient, err = NewMultiPoolerTestClient(fmt.Sprintf("localhost:%d", setup.PrimaryMultipooler.GrpcPort))
-		require.NoError(t, err)
-		t.Cleanup(func() { primaryPoolerClient.Close() })
-
-		// Verify the configuration was applied
-		t.Log("Verifying synchronous_commit is set to 'remote_apply'...")
-		queryResp, err := primaryPoolerClient.StreamExecute(context.Background(), "SHOW synchronous_commit", 1)
-		require.NoError(t, err)
-		require.Len(t, queryResp.Rows, 1)
-		syncCommit := string(queryResp.Rows[0].Values[0])
-		assert.Equal(t, "remote_apply", syncCommit, "synchronous_commit should be 'remote_apply'")
-
-		t.Log("Verifying synchronous_standby_names is configured with ANY method...")
-		queryResp, err = primaryPoolerClient.StreamExecute(context.Background(), "SHOW synchronous_standby_names", 1)
-		require.NoError(t, err)
-		require.Len(t, queryResp.Rows, 1)
-		syncStandbyNames := string(queryResp.Rows[0].Values[0])
-		assert.Contains(t, syncStandbyNames, "ANY 1", "synchronous_standby_names should contain 'ANY 1'")
-=======
 		// Wait for configuration to converge and verify using PrimaryStatus API
 		t.Log("Waiting for configuration to converge...")
 		waitForSyncConfigConvergenceWithClient(t, primaryManagerClient, func(config *multipoolermanagerdata.SynchronousReplicationConfiguration) bool {
@@ -1942,7 +1896,6 @@
 				config.NumSync == 1 &&
 				len(config.StandbyIds) == 2
 		}, "Configuration should converge to expected values")
->>>>>>> 2042ddf7
 
 		t.Log("Synchronous replication with ANY method configured and verified successfully")
 	})
@@ -1993,19 +1946,9 @@
 					return config != nil && config.SynchronousCommit == tc.level
 				}, "Configuration should converge to expected commit level")
 
-<<<<<<< HEAD
-				// Verify the configuration was applied
-				t.Logf("Verifying synchronous_commit is set to '%s'...", tc.expectedShow)
-				queryResp, err := primaryPoolerClient.StreamExecute(context.Background(), "SHOW synchronous_commit", 1)
-				require.NoError(t, err)
-				require.Len(t, queryResp.Rows, 1)
-				syncCommit := string(queryResp.Rows[0].Values[0])
-				assert.Equal(t, tc.expectedShow, syncCommit, "synchronous_commit should be '%s'", tc.expectedShow)
-=======
 				// Verify the configuration using PrimaryStatus
 				status := getPrimaryStatusFromClient(t, primaryManagerClient)
 				assert.Equal(t, tc.level, status.SyncReplicationConfig.SynchronousCommit, "synchronous_commit should be %s", tc.level.String())
->>>>>>> 2042ddf7
 
 				t.Logf("Successfully verified synchronous_commit level: %s", tc.level.String())
 			})
@@ -2119,21 +2062,6 @@
 
 				t.Logf("ConfigureSynchronousReplication with %s completed successfully", tc.name)
 
-<<<<<<< HEAD
-				// Close and reconnect to pick up new settings
-				primaryPoolerClient.Close()
-				primaryPoolerClient, err = NewMultiPoolerTestClient(fmt.Sprintf("localhost:%d", setup.PrimaryMultipooler.GrpcPort))
-				require.NoError(t, err)
-				t.Cleanup(func() { primaryPoolerClient.Close() })
-
-				// Verify the configuration was applied
-				t.Logf("Verifying synchronous_standby_names contains '%s'...", tc.expectedContains)
-				queryResp, err := primaryPoolerClient.StreamExecute(context.Background(), "SHOW synchronous_standby_names", 1)
-				require.NoError(t, err)
-				require.Len(t, queryResp.Rows, 1)
-				syncStandbyNames := string(queryResp.Rows[0].Values[0])
-				assert.Equal(t, tc.expectedContains, syncStandbyNames, "synchronous_standby_names should be '%s'", tc.expectedContains)
-=======
 				// Wait for configuration to converge and verify using PrimaryStatus API
 				t.Logf("Waiting for configuration to converge for %s...", tc.name)
 				waitForSyncConfigConvergenceWithClient(t, primaryManagerClient, func(config *multipoolermanagerdata.SynchronousReplicationConfiguration) bool {
@@ -2148,7 +2076,6 @@
 				assert.Equal(t, tc.method, status.SyncReplicationConfig.SynchronousMethod, "synchronous_method should match")
 				assert.Equal(t, tc.numSync, status.SyncReplicationConfig.NumSync, "num_sync should match")
 				assert.Len(t, status.SyncReplicationConfig.StandbyIds, len(tc.standbyIDs), "should have correct number of standbys")
->>>>>>> 2042ddf7
 
 				t.Logf("Successfully verified synchronous method configuration: %s", tc.name)
 			})
