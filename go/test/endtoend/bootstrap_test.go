// Copyright 2025 Supabase, Inc.
//
// Licensed under the Apache License, Version 2.0 (the "License");
// you may not use this file except in compliance with the License.
// You may obtain a copy of the License at
//
//     http://www.apache.org/licenses/LICENSE-2.0
//
// Unless required by applicable law or agreed to in writing, software
// distributed under the License is distributed on an "AS IS" BASIS,
// WITHOUT WARRANTIES OR CONDITIONS OF ANY KIND, either express or implied.
// See the License for the specific language governing permissions and
// limitations under the License.

package endtoend

import (
	"context"
	"database/sql"
	"encoding/json"
	"fmt"
	"log/slog"
	"net"
	"os"
	"os/exec"
	"path/filepath"
	"testing"
	"time"

	_ "github.com/lib/pq"
	"github.com/stretchr/testify/assert"
	"github.com/stretchr/testify/require"
	"google.golang.org/protobuf/types/known/timestamppb"

	"github.com/multigres/multigres/go/common/rpcclient"
	"github.com/multigres/multigres/go/common/topoclient"
	"github.com/multigres/multigres/go/common/topoclient/etcdtopo"
	"github.com/multigres/multigres/go/multiorch/actions"
	"github.com/multigres/multigres/go/provisioner/local/pgbackrest"
	"github.com/multigres/multigres/go/test/utils"

	clustermetadatapb "github.com/multigres/multigres/go/pb/clustermetadata"
	multiorchdatapb "github.com/multigres/multigres/go/pb/multiorchdata"
	multipoolermanagerdatapb "github.com/multigres/multigres/go/pb/multipoolermanagerdata"

	// Register topo plugins
	_ "github.com/multigres/multigres/go/common/plugins/topo"
)

// nodeInstance represents a multipooler node for bootstrap testing
type nodeInstance struct {
	name           string
	cell           string
	grpcPort       int
	pgPort         int
	pgctldGrpcPort int
	dataDir        string
	pgctldProcess  *exec.Cmd
	multipoolerCmd *exec.Cmd
}

func TestBootstrapInitialization(t *testing.T) {
	if utils.ShouldSkipRealPostgres() {
		t.Skip("Skipping end-to-end bootstrap test (short mode or no postgres binaries)")
	}

	// Require etcd binary (PATH already configured by TestMain in cluster_test.go)
	_, err := exec.LookPath("etcd")
	require.NoError(t, err, "etcd binary must be available in PATH")

	ctx := t.Context()

	// Setup test directory - use /tmp to avoid long paths that exceed Unix socket limits (103 bytes on macOS)
	tempDir, err := os.MkdirTemp("/tmp", "btst*")
	require.NoError(t, err, "Failed to create temp directory")
	t.Logf("Bootstrap test directory: %s", tempDir)

	// Use t.Cleanup to ensure directory cleanup happens even on test failure.
	// This prevents orphaned processes from previous test runs interfering with new tests.
	t.Cleanup(func() {
		if os.Getenv("KEEP_TEMP_DIRS") != "" {
			t.Logf("Keeping test directory for debugging: %s", tempDir)
			return
		}
		if err := os.RemoveAll(tempDir); err != nil {
			t.Logf("Warning: failed to remove temp directory %s: %v", tempDir, err)
		} else {
			t.Logf("Cleaned up test directory: %s", tempDir)
		}
	})

	// Start etcd using shared helper
	etcdDataDir := filepath.Join(tempDir, "etcd_data")
	require.NoError(t, os.MkdirAll(etcdDataDir, 0o755))

	etcdClientAddr, _ := etcdtopo.StartEtcdWithOptions(t, etcdtopo.EtcdOptions{
		ClientPort: utils.GetFreePort(t),
		PeerPort:   utils.GetFreePort(t),
		DataDir:    etcdDataDir,
	})

	t.Logf("Started etcd at %s", etcdClientAddr)

	// Create topology server and cell
	testRoot := "/multigres"
	globalRoot := filepath.Join(testRoot, "global")
	cellName := "test-cell"
	cellRoot := filepath.Join(testRoot, cellName)

	ts, err := topoclient.OpenServer("etcd2", globalRoot, []string{etcdClientAddr}, topoclient.NewDefaultTopoConfig())
	require.NoError(t, err, "Failed to open topology server")
	defer ts.Close()

	err = ts.CreateCell(ctx, cellName, &clustermetadatapb.Cell{
		ServerAddresses: []string{etcdClientAddr},
		Root:            cellRoot,
	})
	require.NoError(t, err, "Failed to create cell")

	// Use postgres database (multigres always uses postgres database with table_group for isolation)
	database := "postgres"
	backupLocation := filepath.Join(tempDir, "pgbackrest-repo")
	err = ts.CreateDatabase(ctx, database, &clustermetadatapb.Database{
		Name:             database,
		BackupLocation:   backupLocation,
		DurabilityPolicy: "ANY_2",
	})
	require.NoError(t, err, "Failed to create database in topology")

	t.Logf("Created database '%s' with policy 'ANY_2' and backup_location=%s", database, backupLocation)

	// Create 3 empty nodes
	shardID := "test-shard-01"
	// Use a shared stanza name for all nodes
	pgBackRestStanza := "bootstrap-test"

	nodes := make([]*nodeInstance, 3)
	for i := range 3 {
		nodes[i] = createEmptyNode(t, tempDir, cellName, shardID, database, i, etcdClientAddr, pgBackRestStanza)
		defer cleanupNode(t, nodes[i])
	}

	t.Logf("Created 3 empty nodes")

	// Verify all nodes are uninitialized
	for i, node := range nodes {
		status := checkInitializationStatus(t, node)
		require.False(t, status.IsInitialized, "Node %d should be uninitialized", i)
		t.Logf("Node %d (%s) confirmed uninitialized", i, node.name)
	}

	// Setup pgbackrest configuration for all nodes before bootstrap
	setupPgBackRestForBootstrap(t, tempDir, nodes, pgBackRestStanza)

	// Create coordinator nodes for bootstrap action
	rpcClient := rpcclient.NewClient(10) // connection pool capacity
	coordNodes := make([]*multiorchdatapb.PoolerHealthState, 3)
	for i, node := range nodes {
		pooler := &clustermetadatapb.MultiPooler{
			Id: &clustermetadatapb.ID{
				Component: clustermetadatapb.ID_MULTIPOOLER,
				Cell:      node.cell,
				Name:      node.name,
			},
			Hostname: "localhost",
			PortMap: map[string]int32{
				"grpc": int32(node.grpcPort),
			},
			Shard:    shardID,
			Database: database,
		}
		coordNodes[i] = &multiorchdatapb.PoolerHealthState{
			MultiPooler:         pooler,
			IsUpToDate:          true,
			IsLastCheckValid:    true,
			LastCheckAttempted:  timestamppb.New(time.Now()),
			LastCheckSuccessful: timestamppb.New(time.Now()),
			LastSeen:            timestamppb.New(time.Now()),
		}
	}

	// Execute bootstrap action
	t.Logf("Executing bootstrap action...")
	logger := slog.Default()
	bootstrapAction := actions.NewBootstrapShardAction(rpcClient, ts, logger)

	err = bootstrapAction.Execute(ctx, shardID, database, coordNodes)
	require.NoError(t, err, "Bootstrap action should succeed")

	t.Logf("Bootstrap action completed successfully")

	// Wait for initialization to complete
	time.Sleep(2 * time.Second)

	// Verify bootstrap results
	t.Run("verify primary initialized", func(t *testing.T) {
		// Check at least one node is initialized as primary
		var primaryNode *nodeInstance
		for _, node := range nodes {
			status := checkInitializationStatus(t, node)
			if status.IsInitialized && status.Role == "primary" {
				primaryNode = node
				break
			}
		}
		require.NotNil(t, primaryNode, "Should have one primary node")
		t.Logf("Primary node: %s", primaryNode.name)

		// Connect to primary and verify durability policy
		socketDir := filepath.Join(primaryNode.dataDir, "pg_sockets")
		db := connectToPostgres(t, socketDir, primaryNode.pgPort)
		defer db.Close()

		// Verify multigres schema exists
		var schemaExists bool
		err := db.QueryRowContext(t.Context(), "SELECT EXISTS(SELECT 1 FROM pg_namespace WHERE nspname = 'multigres')").Scan(&schemaExists)
		require.NoError(t, err)
		assert.True(t, schemaExists, "multigres schema should exist")

		// Verify durability_policy table exists
		var tableExists bool
		err = db.QueryRowContext(t.Context(), "SELECT EXISTS(SELECT 1 FROM pg_tables WHERE schemaname = 'multigres' AND tablename = 'durability_policy')").Scan(&tableExists)
		require.NoError(t, err)
		assert.True(t, tableExists, "durability_policy table should exist")

		// Query the durability policy
		var policyName string
		var policyVersion int64
		var quorumRuleJSON string
		var isActive bool
		err = db.QueryRowContext(t.Context(), `
			SELECT policy_name, policy_version, quorum_rule::text, is_active
			FROM multigres.durability_policy
			WHERE policy_name = $1
		`, "ANY_2").Scan(&policyName, &policyVersion, &quorumRuleJSON, &isActive)
		require.NoError(t, err, "Should find ANY_2 policy")

		// Verify policy fields
		assert.Equal(t, "ANY_2", policyName)
		assert.Equal(t, int64(1), policyVersion)
		assert.True(t, isActive)

		// Parse and verify JSONB structure
		var quorumRule map[string]any
		err = json.Unmarshal([]byte(quorumRuleJSON), &quorumRule)
		require.NoError(t, err, "Should parse quorum_rule JSON")

		// Verify QuorumType (protojson uses camelCase field names)
		quorumType, ok := quorumRule["quorumType"].(float64)
		require.True(t, ok, "quorumType should be a number")
		assert.Equal(t, float64(clustermetadatapb.QuorumType_QUORUM_TYPE_ANY_N), quorumType)

		// Verify RequiredCount
		requiredCount, ok := quorumRule["requiredCount"].(float64)
		require.True(t, ok, "requiredCount should be a number")
		assert.Equal(t, float64(2), requiredCount)

		// Verify Description
		description, ok := quorumRule["description"].(string)
		require.True(t, ok, "description should be a string")
		assert.Equal(t, "Any 2 nodes must acknowledge", description)

		t.Logf("Verified durability policy in database:")
		t.Logf("  policy_name: %s", policyName)
		t.Logf("  policy_version: %d", policyVersion)
		t.Logf("  quorum_type: ANY_N (%d)", int(quorumType))
		t.Logf("  required_count: %d", int(requiredCount))
		t.Logf("  is_active: %t", isActive)
	})
	t.Run("verify standbys initialized", func(t *testing.T) {
		// Count standbys
		standbyCount := 0
		for _, node := range nodes {
			status := checkInitializationStatus(t, node)
			if status.IsInitialized && status.Role == "standby" {
				standbyCount++
				t.Logf("Standby node: %s", node.name)
			}
		}
		// Should have at least 1 standby (might have issues with some)
		assert.GreaterOrEqual(t, standbyCount, 1, "Should have at least one standby")
	})

	t.Run("verify multigres internal tables exist", func(t *testing.T) {
		// Verify tables exist on all initialized nodes (both primary and standbys)
		for _, node := range nodes {
			status := checkInitializationStatus(t, node)
			if status.IsInitialized {
				verifyMultigresTablesExist(t, node)
				t.Logf("Verified multigres tables exist on %s (%s)", node.name, status.Role)
			}
		}
	})

	t.Run("verify consensus term", func(t *testing.T) {
		// All initialized nodes should have consensus term = 1
		for _, node := range nodes {
			status := checkInitializationStatus(t, node)
			if status.IsInitialized {
				assert.Equal(t, int64(1), status.ConsensusTerm, "Node %s should have consensus term 1", node.name)
			}
		}
	})
}

// createEmptyNode creates a new empty multipooler node with pgctld and multipooler processes
func createEmptyNode(t *testing.T, baseDir, cell, shard, database string, index int, etcdAddr, pgBackRestStanza string) *nodeInstance {
	t.Helper()

	name := fmt.Sprintf("node%d", index)
	dataDir := filepath.Join(baseDir, name)
	require.NoError(t, os.MkdirAll(dataDir, 0o755))

	// Allocate ports
	pgctldGrpcPort := utils.GetFreePort(t)
	pgPort := utils.GetFreePort(t)
	grpcPort := utils.GetFreePort(t)

	// Start pgctld server
	logFile := filepath.Join(dataDir, "pgctld.log")
	pgctldCmd := exec.CommandContext(t.Context(), "pgctld", "server",
		"--pooler-dir", dataDir,
		"--grpc-port", fmt.Sprintf("%d", pgctldGrpcPort),
		"--pg-port", fmt.Sprintf("%d", pgPort),
		"--log-output", logFile)

	// Set MULTIGRES_TESTDATA_DIR for directory-deletion triggered cleanup
	pgctldCmd.Env = append(os.Environ(),
		"MULTIGRES_TESTDATA_DIR="+baseDir,
	)

	require.NoError(t, pgctldCmd.Start())
	t.Logf("Started pgctld for %s (pid: %d, grpc: %d, pg: %d)", name, pgctldCmd.Process.Pid, pgctldGrpcPort, pgPort)

	// Wait for pgctld to be ready
	waitForProcessReady(t, "pgctld", pgctldGrpcPort, 10*time.Second)

	// Start multipooler
	serviceID := fmt.Sprintf("%s/%s", cell, name)
	multipoolerCmd := exec.CommandContext(t.Context(), "multipooler",
		"--grpc-port", fmt.Sprintf("%d", grpcPort),
		"--database", database,
		"--table-group", "default", // table group is required (MVP only supports "default")
		"--shard", "0-inf", // shard is required (MVP only supports "0-inf")
		"--pgctld-addr", fmt.Sprintf("localhost:%d", pgctldGrpcPort),
		"--pooler-dir", dataDir,
		"--pg-port", fmt.Sprintf("%d", pgPort),
		"--service-map", "grpc-pooler,grpc-poolermanager,grpc-consensus,grpc-backup",
		"--topo-global-server-addresses", etcdAddr,
		"--topo-global-root", "/multigres/global",
		"--topo-implementation", "etcd2",
		"--cell", cell,
		"--service-id", serviceID,
		"--pgbackrest-stanza", pgBackRestStanza,
	)
	multipoolerCmd.Dir = dataDir
	mpLogFile := filepath.Join(dataDir, "multipooler.log")
	mpLogF, err := os.Create(mpLogFile)
	require.NoError(t, err)
	multipoolerCmd.Stdout = mpLogF
	multipoolerCmd.Stderr = mpLogF

	require.NoError(t, multipoolerCmd.Start())
	t.Logf("Started multipooler for %s (pid: %d, grpc: %d)", name, multipoolerCmd.Process.Pid, grpcPort)

	// Wait for multipooler to be ready by polling its status
	waitForMultipoolerReady(t, grpcPort, 30*time.Second)
	t.Logf("Multipooler %s is ready", name)

	return &nodeInstance{
		name:           name,
		cell:           cell,
		grpcPort:       grpcPort,
		pgPort:         pgPort,
		pgctldGrpcPort: pgctldGrpcPort,
		dataDir:        dataDir,
		pgctldProcess:  pgctldCmd,
		multipoolerCmd: multipoolerCmd,
	}
}

// createMultiPoolerProto creates a MultiPooler proto for the given gRPC port
func createMultiPoolerProto(grpcPort int) *clustermetadatapb.MultiPooler {
	return &clustermetadatapb.MultiPooler{
		Hostname: "localhost",
		PortMap: map[string]int32{
			"grpc": int32(grpcPort),
		},
	}
}

// waitForMultipoolerReady polls the multipooler gRPC endpoint until it's ready
func waitForMultipoolerReady(t *testing.T, grpcPort int, timeout time.Duration) {
	t.Helper()

	client := rpcclient.NewMultiPoolerClient(10) // Small cache for test connections
	defer client.Close()

	pooler := createMultiPoolerProto(grpcPort)

	// Use require.Eventually to poll the RPC call with connection caching
	require.Eventually(t, func() bool {
		ctx, cancel := context.WithTimeout(context.Background(), 1*time.Second)
		defer cancel()

		_, err := client.InitializationStatus(ctx, pooler, &multipoolermanagerdatapb.InitializationStatusRequest{})
		return err == nil
	}, timeout, 200*time.Millisecond, "Multipooler at port %d did not become ready", grpcPort)
}

// terminateProcess gracefully terminates a process by first sending SIGTERM,
// waiting for graceful shutdown, and only using SIGKILL if necessary.
func terminateProcess(t *testing.T, cmd *exec.Cmd, name string, timeout time.Duration) {
	t.Helper()
	if cmd == nil || cmd.Process == nil {
		return
	}

	// Try graceful shutdown with SIGTERM first
	if err := cmd.Process.Signal(os.Interrupt); err != nil {
		t.Logf("Failed to send SIGTERM to %s: %v, forcing kill", name, err)
		_ = cmd.Process.Kill()
		_ = cmd.Wait()
		return
	}

	// Wait for graceful shutdown with timeout
	done := make(chan error, 1)
	go func() {
		done <- cmd.Wait()
	}()

	select {
	case <-time.After(timeout):
		t.Logf("%s did not terminate gracefully within %v, forcing kill", name, timeout)
		_ = cmd.Process.Kill()
		<-done // Wait for process to actually die
	case err := <-done:
		if err != nil {
			t.Logf("%s terminated with error: %v", name, err)
		} else {
			t.Logf("%s terminated gracefully", name)
		}
	}
}

// cleanupNode stops pgctld and multipooler processes
func cleanupNode(t *testing.T, node *nodeInstance) {
	t.Helper()
	if node.multipoolerCmd != nil && node.multipoolerCmd.Process != nil {
		terminateProcess(t, node.multipoolerCmd, "multipooler", 2*time.Second)
	}
	if node.pgctldProcess != nil && node.pgctldProcess.Process != nil {
		terminateProcess(t, node.pgctldProcess, "pgctld", 2*time.Second)
	}
}

// checkInitializationStatus checks the initialization status of a node
func checkInitializationStatus(t *testing.T, node *nodeInstance) *multipoolermanagerdatapb.InitializationStatusResponse {
	t.Helper()

	client := rpcclient.NewMultiPoolerClient(10) // Small cache for test connections
	defer client.Close()

	pooler := createMultiPoolerProto(node.grpcPort)

	ctx, cancel := context.WithTimeout(context.Background(), 5*time.Second)
	defer cancel()

	resp, err := client.InitializationStatus(ctx, pooler, &multipoolermanagerdatapb.InitializationStatusRequest{})
	require.NoError(t, err)

	return resp
}

// connectToPostgres establishes a connection to PostgreSQL using Unix socket
func connectToPostgres(t *testing.T, socketDir string, port int) *sql.DB {
	t.Helper()

	connStr := fmt.Sprintf("host=%s port=%d user=postgres dbname=postgres sslmode=disable", socketDir, port)
	db, err := sql.Open("postgres", connStr)
	require.NoError(t, err, "Failed to open database connection")

	err = db.PingContext(t.Context())
	require.NoError(t, err, "Failed to ping database")

	return db
}

// verifyMultigresTablesExist checks that the multigres internal tables exist on a node
func verifyMultigresTablesExist(t *testing.T, node *nodeInstance) {
	t.Helper()

	socketDir := filepath.Join(node.dataDir, "pg_sockets")
	db := connectToPostgres(t, socketDir, node.pgPort)
	defer db.Close()

<<<<<<< HEAD
	// Check that heartbeat table exists
	var heartbeatExists bool
	err := db.QueryRowContext(t.Context(), `
		SELECT EXISTS (
			SELECT FROM information_schema.tables
			WHERE table_schema = 'multigres'
			AND table_name = 'heartbeat'
		)
	`).Scan(&heartbeatExists)
	require.NoError(t, err, "Should query heartbeat table existence on %s", node.name)
	assert.True(t, heartbeatExists, "Heartbeat table should exist on %s", node.name)

	// Check that durability_policy table exists
	var durabilityPolicyExists bool
	err = db.QueryRowContext(t.Context(), `
		SELECT EXISTS (
			SELECT FROM information_schema.tables
			WHERE table_schema = 'multigres'
			AND table_name = 'durability_policy'
		)
	`).Scan(&durabilityPolicyExists)
	require.NoError(t, err, "Should query durability_policy table existence on %s", node.name)
	assert.True(t, durabilityPolicyExists, "Durability policy table should exist on %s", node.name)
=======
	// Helper to check table existence
	tableExists := func(tableName string) bool {
		var exists bool
		err := db.QueryRow(`
			SELECT EXISTS (
				SELECT FROM information_schema.tables
				WHERE table_schema = 'multigres'
				AND table_name = $1
			)
		`, tableName).Scan(&exists)
		require.NoError(t, err, "Should query %s table existence on %s", tableName, node.name)
		return exists
	}

	// Check sidecar tables
	assert.True(t, tableExists("heartbeat"), "heartbeat table should exist on %s", node.name)
	assert.True(t, tableExists("durability_policy"), "durability_policy table should exist on %s", node.name)

	// Check multischema global tables
	assert.True(t, tableExists("tablegroup"), "tablegroup table should exist on %s", node.name)
	assert.True(t, tableExists("tablegroup_table"), "tablegroup_table table should exist on %s", node.name)
	assert.True(t, tableExists("shard"), "shard table should exist on %s", node.name)
>>>>>>> 841b09b4
}

// waitForProcessReady waits for a process to be ready by checking its gRPC port
func waitForProcessReady(t *testing.T, name string, grpcPort int, timeout time.Duration) {
	t.Helper()

	deadline := time.Now().Add(timeout)
	connectAttempts := 0
	for time.Now().Before(deadline) {
		connectAttempts++
		// Test gRPC connectivity
		conn, err := (&net.Dialer{Timeout: 100 * time.Millisecond}).DialContext(t.Context(), "tcp", fmt.Sprintf("localhost:%d", grpcPort))
		if err == nil {
			conn.Close()
			t.Logf("%s ready on gRPC port %d (after %d attempts)", name, grpcPort, connectAttempts)
			return
		}
		if connectAttempts%10 == 0 {
			t.Logf("Still waiting for %s to start (attempt %d)...", name, connectAttempts)
		}
		time.Sleep(100 * time.Millisecond)
	}

	t.Fatalf("Timeout: %s failed to start listening on port %d after %d attempts", name, grpcPort, connectAttempts)
}

// setupPgBackRestForBootstrap sets up pgbackrest configuration and stanzas for all nodes
// This follows the same pattern as localProvisioner.GeneratePgBackRestConfigs and InitializePgBackRestStanzas
func setupPgBackRestForBootstrap(t *testing.T, baseDir string, nodes []*nodeInstance, sharedStanzaName string) {
	t.Helper()

	// Create shared pgbackrest directories
	repoPath := filepath.Join(baseDir, "pgbackrest-repo")
	logPath := filepath.Join(baseDir, "pgbackrest-logs")
	spoolPath := filepath.Join(baseDir, "pgbackrest-spool")

	require.NoError(t, os.MkdirAll(repoPath, 0o755), "Failed to create pgbackrest repo dir")
	require.NoError(t, os.MkdirAll(logPath, 0o755), "Failed to create pgbackrest log dir")
	require.NoError(t, os.MkdirAll(spoolPath, 0o755), "Failed to create pgbackrest spool dir")

	t.Logf("Created pgbackrest directories (repo: %s, log: %s, spool: %s)", repoPath, logPath, spoolPath)

	// Setup pgbackrest for each node (following localProvisioner pattern)
	for _, node := range nodes {
		// Build list of other nodes for multi-host configuration
		var additionalHosts []pgbackrest.PgHost
		for _, otherNode := range nodes {
			if otherNode.name != node.name {
				additionalHosts = append(additionalHosts, pgbackrest.PgHost{
					DataPath:  filepath.Join(otherNode.dataDir, "pg_data"),
					SocketDir: filepath.Join(otherNode.dataDir, "pg_sockets"),
					Port:      otherNode.pgPort,
					User:      "postgres",
					Database:  "postgres",
				})
			}
		}

		// Create pgbackrest configuration
		configPath := filepath.Join(node.dataDir, "pgbackrest.conf")
		lockPath := filepath.Join(node.dataDir, "pgbackrest-lock")
		require.NoError(t, os.MkdirAll(lockPath, 0o755), "Failed to create pgbackrest lock dir for %s", node.name)

		backupCfg := pgbackrest.Config{
			StanzaName:      sharedStanzaName,
			PgDataPath:      filepath.Join(node.dataDir, "pg_data"),
			PgPort:          node.pgPort,
			PgSocketDir:     filepath.Join(node.dataDir, "pg_sockets"),
			PgUser:          "postgres",
			PgDatabase:      "postgres",
			AdditionalHosts: additionalHosts,
			LogPath:         logPath,
			SpoolPath:       spoolPath,
			LockPath:        lockPath,
			RetentionFull:   2,
		}

		// Write the pgBackRest config file (reusing pgbackrest.WriteConfigFile from provisioner)
		require.NoError(t, pgbackrest.WriteConfigFile(configPath, backupCfg),
			"Failed to write pgbackrest config for %s", node.name)
		t.Logf("Created pgbackrest config for %s at %s (stanza: %s)", node.name, configPath, sharedStanzaName)
	}

	t.Logf("pgbackrest configuration completed for all nodes")
}<|MERGE_RESOLUTION|>--- conflicted
+++ resolved
@@ -495,35 +495,10 @@
 	db := connectToPostgres(t, socketDir, node.pgPort)
 	defer db.Close()
 
-<<<<<<< HEAD
-	// Check that heartbeat table exists
-	var heartbeatExists bool
-	err := db.QueryRowContext(t.Context(), `
-		SELECT EXISTS (
-			SELECT FROM information_schema.tables
-			WHERE table_schema = 'multigres'
-			AND table_name = 'heartbeat'
-		)
-	`).Scan(&heartbeatExists)
-	require.NoError(t, err, "Should query heartbeat table existence on %s", node.name)
-	assert.True(t, heartbeatExists, "Heartbeat table should exist on %s", node.name)
-
-	// Check that durability_policy table exists
-	var durabilityPolicyExists bool
-	err = db.QueryRowContext(t.Context(), `
-		SELECT EXISTS (
-			SELECT FROM information_schema.tables
-			WHERE table_schema = 'multigres'
-			AND table_name = 'durability_policy'
-		)
-	`).Scan(&durabilityPolicyExists)
-	require.NoError(t, err, "Should query durability_policy table existence on %s", node.name)
-	assert.True(t, durabilityPolicyExists, "Durability policy table should exist on %s", node.name)
-=======
 	// Helper to check table existence
 	tableExists := func(tableName string) bool {
 		var exists bool
-		err := db.QueryRow(`
+		err := db.QueryRowContext(t.Context(), `
 			SELECT EXISTS (
 				SELECT FROM information_schema.tables
 				WHERE table_schema = 'multigres'
@@ -542,7 +517,6 @@
 	assert.True(t, tableExists("tablegroup"), "tablegroup table should exist on %s", node.name)
 	assert.True(t, tableExists("tablegroup_table"), "tablegroup_table table should exist on %s", node.name)
 	assert.True(t, tableExists("shard"), "shard table should exist on %s", node.name)
->>>>>>> 841b09b4
 }
 
 // waitForProcessReady waits for a process to be ready by checking its gRPC port
@@ -554,7 +528,8 @@
 	for time.Now().Before(deadline) {
 		connectAttempts++
 		// Test gRPC connectivity
-		conn, err := (&net.Dialer{Timeout: 100 * time.Millisecond}).DialContext(t.Context(), "tcp", fmt.Sprintf("localhost:%d", grpcPort))
+		dialer := &net.Dialer{Timeout: 100 * time.Millisecond}
+		conn, err := dialer.DialContext(t.Context(), "tcp", fmt.Sprintf("localhost:%d", grpcPort))
 		if err == nil {
 			conn.Close()
 			t.Logf("%s ready on gRPC port %d (after %d attempts)", name, grpcPort, connectAttempts)
