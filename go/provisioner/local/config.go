--- conflicted
+++ resolved
@@ -264,12 +264,7 @@
 					GRPCSocketFile: filepath.Join(baseDir, "sockets", "pgctld-zone1.sock"),
 					PgPort:         ports.DefaultPostgresPort,
 					PgDatabase:     dbName,
-<<<<<<< HEAD
 					PgUser:         constants.DefaultPostgresUser,
-					PgPwfile:       filepath.Join(GeneratePoolerDir(baseDir, serviceIDZone1), "pgpassword.txt"),
-=======
-					PgUser:         "postgres",
->>>>>>> dfb9dd20
 					Timeout:        30,
 					LogLevel:       "info",
 				},
