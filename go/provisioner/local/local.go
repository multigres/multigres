// Copyright 2025 Supabase, Inc.
//
// Licensed under the Apache License, Version 2.0 (the "License");
// you may not use this file except in compliance with the License.
// You may obtain a copy of the License at
//
//     http://www.apache.org/licenses/LICENSE-2.0
//
// Unless required by applicable law or agreed to in writing, software
// distributed under the License is distributed on an "AS IS" BASIS,
// WITHOUT WARRANTIES OR CONDITIONS OF ANY KIND, either express or implied.
// See the License for the specific language governing permissions and
// limitations under the License.

package local

import (
	"context"
	"encoding/json"
	"errors"
	"fmt"
	"log/slog"
	"os"
	"os/exec"
	"path/filepath"
	"regexp"
	"slices"
	"strings"
	"sync"
	"sync/atomic"
	"syscall"
	"time"

	"github.com/multigres/multigres/go/common/topoclient"
	"github.com/multigres/multigres/go/provisioner"
	"github.com/multigres/multigres/go/provisioner/local/ports"
	"github.com/multigres/multigres/go/tools/pathutil"
	"github.com/multigres/multigres/go/tools/retry"
	"github.com/multigres/multigres/go/tools/semver"
	"github.com/multigres/multigres/go/tools/stringutil"
	"github.com/multigres/multigres/go/tools/telemetry"

	clustermetadatapb "github.com/multigres/multigres/go/pb/clustermetadata"

	"go.opentelemetry.io/otel"
	"go.opentelemetry.io/otel/attribute"

	"gopkg.in/yaml.v3"
)

var tracer = otel.Tracer("github.com/multigres/multigres/go/provisioner/local")

// localProvisioner implements the Provisioner interface for local binary-based provisioning
type localProvisioner struct {
	config *LocalProvisionerConfig
}

// Compile-time check to ensure localProvisioner implements Provisioner
var _ provisioner.Provisioner = (*localProvisioner)(nil)

const (
	// StateDir is the directory name where provision state files are stored
	StateDir = "state"
)

// Name returns the name of this provisioner
func (p *localProvisioner) Name() string {
	return "local"
}

// createPasswordFileAndDirectories creates the pooler directory structure and password file
func createPasswordFileAndDirectories(poolerDir, passwordFilePath string) error {
	// Create the pooler directory structure
	if err := os.MkdirAll(poolerDir, 0o755); err != nil {
		return fmt.Errorf("failed to create pooler directory %s: %w", poolerDir, err)
	}

	// Create the password file with "postgres" password
	if err := os.WriteFile(passwordFilePath, []byte("postgres"), 0o600); err != nil {
		return fmt.Errorf("failed to create password file %s: %w", passwordFilePath, err)
	}

	return nil
}

// initializePgctldDirectories initializes all pgctld directories and password files based on the config
func (p *localProvisioner) initializePgctldDirectories() error {
	// Get the typed configuration
	config := p.config

	// Initialize directories for each cell's pgctld configuration
	for cellName, cellConfig := range config.Cells {
		fmt.Printf("Setting up pgctld directory for cell %s...\n", cellName)

		poolerDir := cellConfig.Pgctld.PoolerDir

		if poolerDir == "" {
			return fmt.Errorf("pooler-dir not found in config for pgtctld in cell %s", cellName)
		}

		passwordFile := cellConfig.Pgctld.PgPwfile

		if passwordFile == "" {
			return fmt.Errorf("pgctld password file not found in config for cell %s", cellName)
		}

		if err := createPasswordFileAndDirectories(poolerDir, passwordFile); err != nil {
			return fmt.Errorf("failed to initialize pgctld directory for cell %s: %w", cellName, err)
		}

		fmt.Printf("✓ Created pooler directory: %s\n", poolerDir)
		fmt.Printf("✓ Created password file: %s\n", passwordFile)
	}

	return nil
}

// provisionEtcd provisions etcd using local binary
func (p *localProvisioner) provisionEtcd(ctx context.Context, req *provisioner.ProvisionRequest) (*provisioner.ProvisionResult, error) {
	// Sanity check: ensure this method is called for etcd service
	if req.Service != "etcd" {
		return nil, fmt.Errorf("provisionEtcd called for wrong service type: %s", req.Service)
	}

	etcdConfig := p.getServiceConfig("etcd")

	// Check if etcd is already running by checking state
	existingService, err := p.findRunningEtcdService()
	if err != nil {
		return nil, fmt.Errorf("failed to check for existing etcd service: %w", err)
	}

	if existingService != nil {
		fmt.Printf("etcd is already running (PID %d) ✓\n", existingService.PID)
		return &provisioner.ProvisionResult{
			ServiceName: "etcd",
			FQDN:        existingService.FQDN,
			Ports:       existingService.Ports,
			Metadata: map[string]any{
				"service_id": existingService.ID,
				"log_file":   existingService.LogFile,
			},
		}, nil
	}

	// Get port from config or use default
	port := ports.DefaultEtcdPort
	if p, ok := etcdConfig["port"].(int); ok && p > 0 {
		port = p
	}

	// Get peer port from config, or default to port + 1
	peerPort := port + 1
	if pp, ok := etcdConfig["peer-port"].(int); ok && pp > 0 {
		peerPort = pp
	}

	// Find etcd binary (PATH or configured path)
	etcdBinary, err := p.findBinary("etcd", etcdConfig)
	if err != nil {
		return nil, fmt.Errorf("etcd binary not found: %w", err)
	}

	// Check etcd version
	expectedVersion, ok := etcdConfig["version"].(string)
	if ok && expectedVersion != "" {
		if err := p.checkEtcdVersion(etcdBinary, expectedVersion); err != nil {
			return nil, fmt.Errorf("etcd version check failed: %w", err)
		}
	}

	dir, ok := etcdConfig["data-dir"].(string)
	if !ok {
		return nil, fmt.Errorf("etcd data directory not found in config")
	}

	dataDir := dir

	// Create data directory
	if err := os.MkdirAll(dataDir, 0o755); err != nil {
		return nil, fmt.Errorf("failed to create etcd data directory %s: %w", dataDir, err)
	}

	// Generate unique ID for this service instance (needed for log file)
	serviceID := stringutil.RandomString(8)

	// Create log file path
	logFile, err := p.createLogFile("etcd", serviceID, "")
	if err != nil {
		return nil, fmt.Errorf("failed to create log file: %w", err)
	}

	args := []string{
		"--name", "default",
		"--data-dir", dataDir,
		"--listen-client-urls", fmt.Sprintf("http://0.0.0.0:%d", port),
		"--advertise-client-urls", fmt.Sprintf("http://localhost:%d", port),
		"--listen-peer-urls", fmt.Sprintf("http://0.0.0.0:%d", peerPort),
		"--initial-advertise-peer-urls", fmt.Sprintf("http://localhost:%d", peerPort),
		"--initial-cluster", fmt.Sprintf("default=http://localhost:%d", peerPort),
		"--initial-cluster-state", "new",
		"--log-outputs", logFile,
	}

	// Start etcd process
	etcdCmd := exec.CommandContext(ctx, etcdBinary, args...)

	fmt.Printf("▶️  - Launching etcd on port %d...", port)

	if err := telemetry.StartCmd(ctx, etcdCmd); err != nil {
		return nil, fmt.Errorf("failed to start etcd: %w", err)
	}

	// Validate process is running
	if err := p.validateProcessRunning(etcdCmd.Process.Pid); err != nil {
		return nil, fmt.Errorf("etcd process validation failed: %w", err)
	}

	// Wait for etcd to be ready
	servicePorts := map[string]int{"etcd_port": port}
	if err := p.waitForServiceReady(ctx, "etcd", "localhost", servicePorts, 10*time.Second); err != nil {
		logs := p.readServiceLogs(logFile, 20)
		return nil, fmt.Errorf("etcd readiness check failed: %w\n\nLast 20 lines from etcd logs:\n%s", err, logs)
	}
	fmt.Printf(" ready ✓\n")

	// Create provision state
	service := &LocalProvisionedService{
		ID:         serviceID,
		Service:    "etcd",
		PID:        etcdCmd.Process.Pid,
		BinaryPath: etcdBinary,
		DataDir:    dataDir,
		Ports:      map[string]int{"tcp": port},
		FQDN:       "localhost",
		LogFile:    logFile,
		StartedAt:  time.Now(),
	}

	// Save service state to disk
	if err := p.saveServiceState(service, ""); err != nil {
		fmt.Printf("Warning: failed to save service state: %v\n", err)
	}

	return &provisioner.ProvisionResult{
		ServiceName: "etcd",
		FQDN:        "localhost",
		Ports: map[string]int{
			"tcp": port,
		},
		Metadata: map[string]any{
			"runtime":     "binary",
			"pid":         etcdCmd.Process.Pid,
			"binary-path": etcdBinary,
			"data-dir":    dataDir,
			"service-id":  serviceID,
			"log-file":    logFile,
		},
	}, nil
}

// findBinary finds a binary by name, checking PATH first, then the executable directory,
// and then the optional configured path
func (p *localProvisioner) findBinary(name string, serviceConfig map[string]any) (string, error) {
	// First try to find in PATH
	if binaryPath, err := exec.LookPath(name); err == nil {
		return binaryPath, nil
	}

	// Then try configured path if provided
	if pathConfig, ok := serviceConfig["path"].(string); ok && pathConfig != "" {
		// Check if it's an absolute path or relative path
		var fullPath string
		if filepath.IsAbs(pathConfig) {
			fullPath = pathConfig
		} else {
			// Make it relative to current directory
			fullPath = filepath.Join(".", pathConfig)
		}

		// Check if the binary exists and is executable
		if info, err := os.Stat(fullPath); err == nil && !info.IsDir() {
			return fullPath, nil
		}
	}

	return "", fmt.Errorf("binary '%s' not found in PATH or configured path", name)
}

// checkEtcdVersion verifies that the etcd binary major version matches expected version
func (p *localProvisioner) checkEtcdVersion(binaryPath, expectedVersion string) error {
	// Run etcd --version to get version info
	cmd := exec.Command(binaryPath, "--version")
	output, err := cmd.Output()
	if err != nil {
		return fmt.Errorf("failed to get etcd version: %w", err)
	}

	// Parse version from output - etcd version output format varies
	versionStr := string(output)

	// Try to extract version number from various etcd output formats
	versionRegex := regexp.MustCompile(`(?:etcd\s+Version:\s*|^|\s+)v?(\d+\.\d+\.\d+)`)
	matches := versionRegex.FindStringSubmatch(versionStr)
	if len(matches) < 2 {
		// If we can't parse version, just warn and continue
		fmt.Printf("Warning: could not parse etcd version from output: %s\n", strings.TrimSpace(versionStr))
		return nil
	}

	actualVersion := "v" + matches[1] // ensure v prefix for semver
	expectedVersionWithV := "v" + strings.TrimPrefix(expectedVersion, "v")

	// Use servenv semver to compare major versions
	actualMajor := semver.Major(actualVersion)
	expectedMajor := semver.Major(expectedVersionWithV)

	if actualMajor != expectedMajor {
		return fmt.Errorf("etcd major version mismatch: expected %s.x.x, found %s",
			strings.TrimPrefix(expectedMajor, "v"), strings.TrimPrefix(actualVersion, "v"))
	}

	fmt.Printf("🔍 - etcd %s found — version compatible ✓\n",
		strings.TrimPrefix(actualVersion, "v"))
	return nil
}

// readServiceLogs reads the last few lines from a service's log file for debugging
func (p *localProvisioner) readServiceLogs(logFile string, lines int) string {
	if logFile == "" {
		return "No log file available"
	}

	// Check if log file exists
	if _, err := os.Stat(logFile); os.IsNotExist(err) {
		return fmt.Sprintf("Log file not found: %s", logFile)
	}

	// Read the file
	data, err := os.ReadFile(logFile)
	if err != nil {
		return fmt.Sprintf("Failed to read log file %s: %v", logFile, err)
	}

	// Get the last N lines
	logLines := strings.Split(strings.TrimSpace(string(data)), "\n")
	if len(logLines) == 0 {
		return "Log file is empty"
	}

	// Return last 'lines' lines or all lines if fewer exist
	start := max(len(logLines)-lines, 0)

	result := strings.Join(logLines[start:], "\n")
	if result == "" {
		return "Log file is empty"
	}

	return result
}

// getRootWorkingDir returns the root working directory from config
func (p *localProvisioner) getRootWorkingDir() string {
	if p.config == nil {
		return "."
	}

	return p.config.RootWorkingDir
}

// GeneratePoolerDir generates a pooler directory path for a given base directory and service ID
func GeneratePoolerDir(baseDir, serviceID string) string {
	return filepath.Join(baseDir, "data", fmt.Sprintf("pooler_%s", serviceID))
}

// provisionMultigateway provisions multigateway using either binaries or Docker containers
func (p *localProvisioner) provisionMultigateway(ctx context.Context, req *provisioner.ProvisionRequest) (*provisioner.ProvisionResult, error) {
	// Sanity check: ensure this method is called for multigateway service
	if req.Service != "multigateway" {
		return nil, fmt.Errorf("provisionMultigateway called for wrong service type: %s", req.Service)
	}

	// Get cell parameter
	cell := req.Params["cell"].(string)

	// Check if multigateway is already running
	existingService, err := p.findRunningDbService("multigateway", req.DatabaseName, cell)
	if err != nil {
		return nil, fmt.Errorf("failed to check for existing multigateway service: %w", err)
	}

	if existingService != nil {
		fmt.Printf("multigateway is already running (PID %d) ✓\n", existingService.PID)
		return &provisioner.ProvisionResult{
			ServiceName: "multigateway",
			FQDN:        existingService.FQDN,
			Ports:       existingService.Ports,
			Metadata: map[string]any{
				"service_id": existingService.ID,
				"log_file":   existingService.LogFile,
			},
		}, nil
	}

	// Get parameters from request
	etcdAddress := req.Params["etcd_address"].(string)
	topoBackend := req.Params["topo_backend"].(string)
	topoGlobalRoot := req.Params["topo_global_root"].(string)

	// Get cell-specific multigateway config
	multigatewayConfig, err := p.getCellServiceConfig(cell, "multigateway")
	if err != nil {
		return nil, fmt.Errorf("failed to get multigateway config for cell %s: %w", cell, err)
	}

	// Get HTTP port from cell-specific config
	httpPort := ports.DefaultMultigatewayHTTP
	if p, ok := multigatewayConfig["http_port"].(int); ok && p > 0 {
		httpPort = p
	}

	// Get gRPC port from cell-specific config
	grpcPort := ports.DefaultMultigatewayGRPC
	if p, ok := multigatewayConfig["grpc_port"].(int); ok && p > 0 {
		grpcPort = p
	}

	// Get pg port from cell-specific config
	pgPort := ports.DefaultMultigatewayPG
	if p, ok := multigatewayConfig["pg_port"].(int); ok && p > 0 {
		pgPort = p
	}

	// Get log level
	logLevel := "info"
	if level, ok := multigatewayConfig["log_level"].(string); ok {
		logLevel = level
	}

	// Find multigateway binary
	multigatewayBinary, err := p.findBinary("multigateway", multigatewayConfig)
	if err != nil {
		return nil, fmt.Errorf("multigateway binary not found: %w", err)
	}

	// Generate unique ID for this service instance (needed for log file)
	serviceID := stringutil.RandomString(8)

	// Create log file path
	logFile, err := p.createLogFile("multigateway", serviceID, req.DatabaseName)
	if err != nil {
		return nil, fmt.Errorf("failed to create log file: %w", err)
	}

	// Build command arguments
	args := []string{
		"--http-port", fmt.Sprintf("%d", httpPort),
		"--grpc-port", fmt.Sprintf("%d", grpcPort),
		"--pg-port", fmt.Sprintf("%d", pgPort),
		"--topo-global-server-addresses", etcdAddress,
		"--topo-global-root", topoGlobalRoot,
		"--topo-implementation", topoBackend,
		"--cell", cell,
		"--log-level", logLevel,
		"--log-output", logFile,
		"--hostname", "localhost",
	}

	// Start multigateway process
	multigatewayCmd := exec.CommandContext(ctx, multigatewayBinary, args...)

	fmt.Printf("▶️  - Launching multigateway (HTTP:%d, gRPC:%d, pg:%d)...", httpPort, grpcPort, pgPort)

	if err := telemetry.StartCmd(ctx, multigatewayCmd); err != nil {
		return nil, fmt.Errorf("failed to start multigateway: %w", err)
	}

	// Validate process is running
	if err := p.validateProcessRunning(multigatewayCmd.Process.Pid); err != nil {
		return nil, fmt.Errorf("multigateway process validation failed: %w", err)
	}

	// Create provision state
	service := &LocalProvisionedService{
		ID:         serviceID,
		Service:    "multigateway",
		PID:        multigatewayCmd.Process.Pid,
		BinaryPath: multigatewayBinary,
		Ports:      map[string]int{"http_port": httpPort, "grpc_port": grpcPort, "pg_port": pgPort},
		FQDN:       "localhost",
		LogFile:    logFile,
		StartedAt:  time.Now(),
		Metadata:   map[string]any{"cell": cell},
	}

	// Save service state to disk
	if err := p.saveServiceState(service, req.DatabaseName); err != nil {
		fmt.Printf("Warning: failed to save service state: %v\n", err)
	}

	// Wait for multigateway to be ready
	servicePorts := map[string]int{"http_port": httpPort, "grpc_port": grpcPort, "pg_port": pgPort}
	if err := p.waitForServiceReady(ctx, "multigateway", "localhost", servicePorts, 10*time.Second); err != nil {
		logs := p.readServiceLogs(logFile, 20)
		return nil, fmt.Errorf("multigateway readiness check failed: %w\n\nLast 20 lines from multigateway logs:\n%s", err, logs)
	}
	fmt.Printf(" ready ✓\n")

	return &provisioner.ProvisionResult{
		ServiceName: "multigateway",
		FQDN:        "localhost",
		Ports: map[string]int{
			"http_port": httpPort,
			"grpc_port": grpcPort,
			"pg_port":   pgPort,
		},
		Metadata: map[string]any{
			"service_id": serviceID,
			"log_file":   logFile,
		},
	}, nil
}

// provisionMultiadmin provisions multiadmin using local binary
func (p *localProvisioner) provisionMultiadmin(ctx context.Context, req *provisioner.ProvisionRequest) (*provisioner.ProvisionResult, error) {
	// Sanity check: ensure this method is called for multiadmin service
	if req.Service != "multiadmin" {
		return nil, fmt.Errorf("provisionMultiadmin called for wrong service type: %s", req.Service)
	}

	// Check if multiadmin is already running
	existingService, err := p.findRunningService("multiadmin")
	if err != nil {
		return nil, fmt.Errorf("failed to check for existing multiadmin service: %w", err)
	}

	if existingService != nil {
		fmt.Printf("multiadmin is already running (PID %d) ✓\n", existingService.PID)
		return &provisioner.ProvisionResult{
			ServiceName: "multiadmin",
			FQDN:        existingService.FQDN,
			Ports:       existingService.Ports,
			Metadata: map[string]any{
				"service_id": existingService.ID,
				"log_file":   existingService.LogFile,
			},
		}, nil
	}

	// Get multiadmin config
	multiadminConfig := p.getServiceConfig("multiadmin")

	// Get HTTP port from config
	httpPort := ports.DefaultMultiadminHTTP
	if p, ok := multiadminConfig["http_port"].(int); ok && p > 0 {
		httpPort = p
	}

	// Get gRPC port from config
	grpcPort := ports.DefaultMultiadminGRPC
	if p, ok := multiadminConfig["grpc_port"].(int); ok && p > 0 {
		grpcPort = p
	}

	// Get parameters from request
	etcdAddress := req.Params["etcd_address"].(string)
	topoBackend := req.Params["topo_backend"].(string)
	topoGlobalRoot := req.Params["topo_global_root"].(string)

	// Get log level
	logLevel := "info"
	if level, ok := multiadminConfig["log_level"].(string); ok {
		logLevel = level
	}

	// Find multiadmin binary
	multiadminBinary, err := p.findBinary("multiadmin", multiadminConfig)
	if err != nil {
		return nil, fmt.Errorf("multiadmin binary not found: %w", err)
	}

	// Generate unique ID for this service instance (needed for log file)
	serviceID := stringutil.RandomString(8)

	// Create log file path
	logFile, err := p.createLogFile("multiadmin", serviceID, "")
	if err != nil {
		return nil, fmt.Errorf("failed to create log file: %w", err)
	}

	// Build command arguments
	args := []string{
		"--http-port", fmt.Sprintf("%d", httpPort),
		"--grpc-port", fmt.Sprintf("%d", grpcPort),
		"--topo-global-server-addresses", etcdAddress,
		"--topo-global-root", topoGlobalRoot,
		"--topo-implementation", topoBackend,
		"--log-level", logLevel,
		"--log-output", logFile,
		"--service-map", "grpc-multiadmin",
		"--hostname", "localhost",
	}

	// Start multiadmin process
	multiadminCmd := exec.CommandContext(ctx, multiadminBinary, args...)

	fmt.Printf("▶️  - Launching multiadmin (HTTP:%d, gRPC:%d)...", httpPort, grpcPort)

	if err := telemetry.StartCmd(ctx, multiadminCmd); err != nil {
		return nil, fmt.Errorf("failed to start multiadmin: %w", err)
	}

	// Validate process is running
	if err := p.validateProcessRunning(multiadminCmd.Process.Pid); err != nil {
		return nil, fmt.Errorf("multiadmin process validation failed: %w", err)
	}

	// Create provision state
	service := &LocalProvisionedService{
		ID:         serviceID,
		Service:    "multiadmin",
		PID:        multiadminCmd.Process.Pid,
		BinaryPath: multiadminBinary,
		Ports:      map[string]int{"http_port": httpPort, "grpc_port": grpcPort},
		FQDN:       "localhost",
		LogFile:    logFile,
		StartedAt:  time.Now(),
	}

	// Save service state to disk
	if err := p.saveServiceState(service, ""); err != nil {
		fmt.Printf("Warning: failed to save service state: %v\n", err)
	}

	// Wait for multiadmin to be ready (check HTTP port)
	servicePorts := map[string]int{"http_port": httpPort, "grpc_port": grpcPort}
	if err := p.waitForServiceReady(ctx, "multiadmin", "localhost", servicePorts, 10*time.Second); err != nil {
		logs := p.readServiceLogs(logFile, 20)
		return nil, fmt.Errorf("multiadmin readiness check failed: %w\n\nLast 20 lines from multiadmin logs:\n%s", err, logs)
	}
	fmt.Printf(" ready ✓\n")

	return &provisioner.ProvisionResult{
		ServiceName: "multiadmin",
		FQDN:        "localhost",
		Ports: map[string]int{
			"http_port": httpPort,
			"grpc_port": grpcPort,
		},
		Metadata: map[string]any{
			"service_id": serviceID,
			"log_file":   logFile,
		},
	}, nil
}

// provisionMultipooler provisions multipooler using local binary
func (p *localProvisioner) provisionMultipooler(ctx context.Context, req *provisioner.ProvisionRequest) (*provisioner.ProvisionResult, error) {
	// Sanity check: ensure this method is called for multipooler service
	if req.Service != "multipooler" {
		return nil, fmt.Errorf("provisionMultipooler called for wrong service type: %s", req.Service)
	}

	// Get cell parameter
	cell := req.Params["cell"].(string)

	// Check if multipooler is already running
	existingService, err := p.findRunningDbService("multipooler", req.DatabaseName, cell)
	if err != nil {
		return nil, fmt.Errorf("failed to check for existing multipooler service: %w", err)
	}
	if existingService != nil {
		fmt.Printf("multipooler is already running (PID %d) ✓\n", existingService.PID)
		return &provisioner.ProvisionResult{
			ServiceName: "multipooler",
			FQDN:        existingService.FQDN,
			Ports:       existingService.Ports,
			Metadata: map[string]any{
				"service_id": existingService.ID,
				"log_file":   existingService.LogFile,
			},
		}, nil
	}

	// Get parameters from request
	etcdAddress := req.Params["etcd_address"].(string)
	topoBackend := req.Params["topo_backend"].(string)
	topoGlobalRoot := req.Params["topo_global_root"].(string)

	// Get cell-specific multipooler config
	multipoolerConfig, err := p.getCellServiceConfig(cell, "multipooler")
	if err != nil {
		return nil, fmt.Errorf("failed to get multipooler config for cell %s: %w", cell, err)
	}

	// Get HTTP port from cell-specific config
	httpPort := ports.DefaultMultipoolerHTTP
	if p, ok := multipoolerConfig["http_port"].(int); ok && p > 0 {
		httpPort = p
	}

	// Get grpc port from cell-specific config
	grpcPort := ports.DefaultMultipoolerGRPC
	if port, ok := multipoolerConfig["grpc_port"].(int); ok && port > 0 {
		grpcPort = port
	}

	// Get database from multipooler config, fall back to request if not set
	database := ""
	if dbFromConfig, ok := multipoolerConfig["database"].(string); ok && dbFromConfig != "" {
		database = dbFromConfig
	} else {
		database = req.DatabaseName
	}

	// Get table group from multipooler config, default to "default" if not set
	tableGroup := "default"
	if tgFromConfig, ok := multipoolerConfig["table_group"].(string); ok && tgFromConfig != "" {
		tableGroup = tgFromConfig
	}

	// Get log level
	logLevel := "info"
	if level, ok := multipoolerConfig["log_level"].(string); ok {
		logLevel = level
	}

	// Get pooler directory
	poolerDir := ""
	if val, ok := multipoolerConfig["pooler_dir"].(string); ok && val != "" {
		poolerDir = val
	}

	// Get PostgreSQL port from config or use default
	pgPort := ports.DefaultPostgresPort
	if port, ok := multipoolerConfig["pg_port"].(int); ok && port > 0 {
		pgPort = port
	}

	// Get gRPC socket file if configured
	socketFile, err := getGRPCSocketFile(multipoolerConfig)
	if err != nil {
		return nil, fmt.Errorf("failed to configure gRPC socket file: %w", err)
	}
	if socketFile != "" {
		fmt.Printf("▶️  - Configuring multipooler gRPC Unix socket: %s\n", socketFile)
	}

	// Find multipooler binary
	multipoolerBinary, err := p.findBinary("multipooler", multipoolerConfig)
	if err != nil {
		return nil, fmt.Errorf("multipooler binary not found: %w", err)
	}

	// Get service ID from multipooler config - this should always be set
	serviceID := ""
	if id, ok := multipoolerConfig["service-id"].(string); ok && id != "" {
		serviceID = id
	} else {
		return nil, fmt.Errorf("service-id not found in multipooler config for cell %s", cell)
	}

	// Create log file path
	logFile, err := p.createLogFile("multipooler", serviceID, req.DatabaseName)
	if err != nil {
		return nil, fmt.Errorf("failed to create log file: %w", err)
	}

	// Provision pgctld for this multipooler
	pgctldResult, err := p.provisionPgctld(ctx, database, tableGroup, serviceID, cell)
	if err != nil {
		return nil, fmt.Errorf("failed to provision pgctld for multipooler: %w", err)
	}

	// Build command arguments with pgctld-addr
	args := []string{
		"--http-port", fmt.Sprintf("%d", httpPort),
		"--grpc-port", fmt.Sprintf("%d", grpcPort),
		"--topo-global-server-addresses", etcdAddress,
		"--topo-global-root", topoGlobalRoot,
		"--topo-implementation", topoBackend,
		"--cell", cell,
		"--database", database,
		"--table-group", tableGroup,
		"--service-id", serviceID,
		"--pgctld-addr", pgctldResult.Address,
		"--log-level", logLevel,
		"--log-output", logFile,
		"--pooler-dir", poolerDir,
		"--pg-port", fmt.Sprintf("%d", pgPort),
		"--hostname", "localhost",
		"--pgbackrest-stanza", "multigres",
	}

	// Add socket file if configured
	if socketFile != "" {
		args = append(args, "--grpc-socket-file", socketFile)
	}

	// Add service map configuration to enable grpc-pooler service
	args = append(args, "--service-map", "grpc-pooler")

	// Start multipooler process
	multipoolerCmd := exec.CommandContext(ctx, multipoolerBinary, args...)

	fmt.Printf("▶️  - Launching multipooler (HTTP:%d, gRPC:%d)...", httpPort, grpcPort)

	if err := telemetry.StartCmd(ctx, multipoolerCmd); err != nil {
		return nil, fmt.Errorf("failed to start multipooler: %w", err)
	}

	// Validate process is running
	if err := p.validateProcessRunning(multipoolerCmd.Process.Pid); err != nil {
		return nil, fmt.Errorf("multipooler process validation failed: %w", err)
	}

	// Wait for multipooler to be ready
	servicePorts := map[string]int{"http_port": httpPort, "grpc_port": grpcPort}
	if err := p.waitForServiceReady(ctx, "multipooler", "localhost", servicePorts, 10*time.Second); err != nil {
		logs := p.readServiceLogs(logFile, 20)
		return nil, fmt.Errorf("multipooler readiness check failed: %w\n\nLast 20 lines from multipooler logs:\n%s", err, logs)
	}
	fmt.Printf(" ready ✓\n")

	// Create provision state
	service := &LocalProvisionedService{
		ID:         serviceID,
		Service:    "multipooler",
		PID:        multipoolerCmd.Process.Pid,
		BinaryPath: multipoolerBinary,
		Ports:      map[string]int{"http_port": httpPort, "grpc_port": grpcPort},
		FQDN:       "localhost",
		LogFile:    logFile,
		StartedAt:  time.Now(),
		Metadata:   map[string]any{"cell": cell},
	}

	// Save service state to disk
	if err := p.saveServiceState(service, req.DatabaseName); err != nil {
		fmt.Printf("Warning: failed to save service state: %v\n", err)
	}

	return &provisioner.ProvisionResult{
		ServiceName: "multipooler",
		FQDN:        "localhost",
		Ports: map[string]int{
			"http_port": httpPort,
			"grpc_port": grpcPort,
		},
		Metadata: map[string]any{
			"service_id": serviceID,
			"log_file":   logFile,
		},
	}, nil
}

// PgctldProvisionResult contains the result of provisioning pgctld
type PgctldProvisionResult struct {
	Address string
	Port    int
	LogFile string
}

// provisionMultiOrch provisions multi-orchestrator using local binary
func (p *localProvisioner) provisionMultiOrch(ctx context.Context, req *provisioner.ProvisionRequest) (*provisioner.ProvisionResult, error) {
	// Sanity check: ensure this method is called for multiorch service
	if req.Service != "multiorch" {
		return nil, fmt.Errorf("provisionMultiOrch called for wrong service type: %s", req.Service)
	}

	// Get cell parameter
	cell := req.Params["cell"].(string)

	// Check if multiorch is already running
	existingService, err := p.findRunningDbService("multiorch", req.DatabaseName, cell)
	if err != nil {
		return nil, fmt.Errorf("failed to check for existing multiorch service: %w", err)
	}
	if existingService != nil {
		fmt.Printf("multiorch is already running (PID %d) ✓\n", existingService.PID)
		return &provisioner.ProvisionResult{
			ServiceName: "multiorch",
			FQDN:        existingService.FQDN,
			Ports:       existingService.Ports,
			Metadata: map[string]any{
				"service_id": existingService.ID,
				"log_file":   existingService.LogFile,
			},
		}, nil
	}

	// Get parameters from request
	etcdAddress := req.Params["etcd_address"].(string)
	topoBackend := req.Params["topo_backend"].(string)
	topoGlobalRoot := req.Params["topo_global_root"].(string)
	cell = req.Params["cell"].(string)

	// Get cell-specific multiorch config
	multiorchConfig, err := p.getCellServiceConfig(cell, "multiorch")
	if err != nil {
		return nil, fmt.Errorf("failed to get multiorch config for cell %s: %w", cell, err)
	}

	// Get HTTP port from cell-specific config
	httpPort := ports.DefaultMultiorchHTTP
	if p, ok := multiorchConfig["http_port"].(int); ok && p > 0 {
		httpPort = p
	}

	// Get grpc port from cell-specific config
	grpcPort := ports.DefaultMultiorchGRPC
	if port, ok := multiorchConfig["grpc_port"].(int); ok && port > 0 {
		grpcPort = port
	}

	// Get log level
	logLevel := "info"
	if level, ok := multiorchConfig["log_level"].(string); ok {
		logLevel = level
	}

	// Find multiorch binary
	multiorchBinary, err := p.findBinary("multiorch", multiorchConfig)
	if err != nil {
		return nil, fmt.Errorf("multiorch binary not found: %w", err)
	}

	// Generate unique ID for this service instance (needed for log file)
	serviceID := stringutil.RandomString(8)

	// Create log file path
	logFile, err := p.createLogFile("multiorch", serviceID, req.DatabaseName)
	if err != nil {
		return nil, fmt.Errorf("failed to create log file: %w", err)
	}

	// Build command arguments
	args := []string{
		"--http-port", fmt.Sprintf("%d", httpPort),
		"--grpc-port", fmt.Sprintf("%d", grpcPort),
		"--topo-global-server-addresses", etcdAddress,
		"--topo-global-root", topoGlobalRoot,
		"--topo-implementation", topoBackend,
		"--cell", cell,
		"--watch-targets", req.DatabaseName,
		"--log-level", logLevel,
		"--log-output", logFile,
		"--hostname", "localhost",
	}

	// Start multiorch process
	multiorchCmd := exec.CommandContext(ctx, multiorchBinary, args...)

	fmt.Printf("▶️  - Launching multiorch (HTTP:%d, gRPC:%d)...", httpPort, grpcPort)

	if err := telemetry.StartCmd(ctx, multiorchCmd); err != nil {
		return nil, fmt.Errorf("failed to start multiorch: %w", err)
	}

	// Validate process is running
	if err := p.validateProcessRunning(multiorchCmd.Process.Pid); err != nil {
		return nil, fmt.Errorf("multiorch process validation failed: %w", err)
	}

	// Wait for multiorch to be ready
	servicePorts := map[string]int{"http_port": httpPort, "grpc_port": grpcPort}
	if err := p.waitForServiceReady(ctx, "multiorch", "localhost", servicePorts, 10*time.Second); err != nil {
		logs := p.readServiceLogs(logFile, 20)
		return nil, fmt.Errorf("multiorch readiness check failed: %w\n\nLast 20 lines from multiorch logs:\n%s", err, logs)
	}
	fmt.Printf(" ready ✓\n")

	// Create provision state
	service := &LocalProvisionedService{
		ID:         serviceID,
		Service:    "multiorch",
		PID:        multiorchCmd.Process.Pid,
		BinaryPath: multiorchBinary,
		Ports:      map[string]int{"http_port": httpPort, "grpc_port": grpcPort},
		FQDN:       "localhost",
		LogFile:    logFile,
		StartedAt:  time.Now(),
		Metadata:   map[string]any{"cell": cell},
	}

	// Save service state to disk
	if err := p.saveServiceState(service, req.DatabaseName); err != nil {
		fmt.Printf("Warning: failed to save service state: %v\n", err)
	}

	return &provisioner.ProvisionResult{
		ServiceName: "multiorch",
		FQDN:        "localhost",
		Ports: map[string]int{
			"http_port": httpPort,
			"grpc_port": grpcPort,
		},
		Metadata: map[string]any{
			"service_id": serviceID,
			"log_file":   logFile,
		},
	}, nil
}

// Deprovision removes/stops a specific service
func (p *localProvisioner) Deprovision(ctx context.Context, req *provisioner.DeprovisionRequest) error {
	fmt.Printf("Deprovisioning %s service (ID: %s)...\n", req.Service, req.ServiceID)

	// Stop the service using the service-specific method
	if err := p.stopService(ctx, req); err != nil {
		return fmt.Errorf("failed to stop %s service: %w", req.Service, err)
	}

	// Remove state file on successful stop
	if err := p.removeServiceState(req.ServiceID, req.Service, req.DatabaseName); err != nil {
		fmt.Printf("Warning: failed to remove state file: %v\n", err)
	}

	fmt.Printf("%s service (ID: %s) deprovisioned successfully ✓\n", req.Service, req.ServiceID)
	return nil
}

// loadServiceState loads a specific service state from disk
func (p *localProvisioner) loadServiceState(req *provisioner.DeprovisionRequest) (*LocalProvisionedService, error) {
	stateDir := p.getStateDir()
	var targetDir string

	if req.DatabaseName != "" {
		// For database services: state/dbs/dbname
		targetDir = filepath.Join(stateDir, "dbs", req.DatabaseName)
	} else {
		// For non-database services (like etcd): state/
		targetDir = stateDir
	}

	fileName := fmt.Sprintf("%s_%s.json", req.Service, req.ServiceID)
	filePath := filepath.Join(targetDir, fileName)

	// Check if state file exists
	if _, err := os.Stat(filePath); os.IsNotExist(err) {
		return nil, nil // Service not found
	}

	data, err := os.ReadFile(filePath)
	if err != nil {
		return nil, fmt.Errorf("failed to read state file %s: %w", filePath, err)
	}

	var service LocalProvisionedService
	if err := json.Unmarshal(data, &service); err != nil {
		return nil, fmt.Errorf("failed to parse state file %s: %w", filePath, err)
	}

	// Sanity check: ensure this method is called for the expected service type
	if req.Service != service.Service {
		return nil, fmt.Errorf("deprovision%s called for wrong service type: %s", service.Service, req.Service)
	}

	return &service, nil
}

// stopService stops a specific service based on its type using the internal methods
func (p *localProvisioner) stopService(ctx context.Context, req *provisioner.DeprovisionRequest) error {
	switch req.Service {
	case "etcd":
		fallthrough
	case "multigateway":
		fallthrough
	case "multiorch":
		fallthrough
	case "multiadmin":
		return p.deprovisionService(ctx, req)
	case "multipooler":
		// multipooler requires special handling to clean up pgbackrest logs
		return p.deprovisionMultipooler(ctx, req)
	case "pgctld":
		// pgctld requires special handling to stop PostgreSQL first
		service, err := p.loadServiceState(req)
		if err != nil {
			return err
		}
		if service == nil {
			return fmt.Errorf("pgctld service not found")
		}
		return p.deprovisionPgctld(ctx, service)
	default:
		return fmt.Errorf("unknown service type: %s", req.Service)
	}
}

// deprovisionService(ctx stops a multiorch service instance
func (p *localProvisioner) deprovisionService(ctx context.Context, req *provisioner.DeprovisionRequest) error {
	// Load the specific service state
	service, err := p.loadServiceState(req)
	if err != nil {
		return err
	}

	if service == nil {
		return fmt.Errorf("service not found")
	}

	// Stop the process if it's running
	if service.PID > 0 {
		if err := p.stopProcessByPID(ctx, service.Service, service.PID); err != nil {
			return fmt.Errorf("failed to stop process: %w", err)
		}
	}

	// Clean up log file if it exists
	if service.LogFile != "" {
		if err := p.cleanupLogFile(service.LogFile); err != nil {
			fmt.Printf("Warning: failed to clean up log file %s: %v\n", service.LogFile, err)
		}
	}

	// Remove state file
	if err := p.removeServiceState(req.ServiceID, req.Service, req.DatabaseName); err != nil {
		fmt.Printf("Warning: failed to remove etcd state file: %v\n", err)
	}

	// Clean up data directory if requested
	if req.Clean && service.DataDir != "" {
		fmt.Printf("Cleaning service data directory: %s\n", service.DataDir)
		if err := os.RemoveAll(service.DataDir); err != nil {
			return fmt.Errorf("failed to remove etcd data directory: %w", err)
		}
	}

	return nil
}

// deprovisionMultipooler stops a multipooler service instance with special cleanup for pgbackrest logs
func (p *localProvisioner) deprovisionMultipooler(ctx context.Context, req *provisioner.DeprovisionRequest) error {
	// First, perform standard service deprovisioning
	if err := p.deprovisionService(ctx, req); err != nil {
		return err
	}

	// Clean up pgbackrest logs (specific to multipooler)
	pgBackRestLogPath := filepath.Join(p.config.RootWorkingDir, "logs", "dbs", "postgres", "pgbackrest")
	if err := os.RemoveAll(pgBackRestLogPath); err != nil && !os.IsNotExist(err) {
		fmt.Printf("Warning: failed to clean up pgbackrest logs: %v\n", err)
	}

	return nil
}

// stopProcessByPID stops a process by its PID
func (p *localProvisioner) stopProcessByPID(ctx context.Context, name string, pid int) error {
	ctx, span := tracer.Start(ctx, "stopProcessByPID")
	span.SetAttributes(attribute.String("service", name))
	defer span.End()

	// Check if process exists
	process, err := os.FindProcess(pid)
	if err != nil {
		// Process not found, assume already cleaned up
		fmt.Printf("Process %d not found, assuming already stopped\n", pid)
		return nil
	}

	// Send SIGTERM to gracefully stop the process
	if err := process.Signal(syscall.SIGTERM); err != nil {
		// Process might already be dead, check errno
		errMsg := err.Error()
		if strings.Contains(errMsg, "no such process") || strings.Contains(errMsg, "process already finished") {
			fmt.Printf("Process %d already stopped\n", pid)
			return nil
		}

		// If SIGTERM fails for other reasons, try SIGKILL
		if err := process.Kill(); err != nil {
			// If kill also fails and it's because process doesn't exist, that's ok
			errMsg := err.Error()
			if strings.Contains(errMsg, "no such process") || strings.Contains(errMsg, "process already finished") {
				fmt.Printf("Process %d already stopped\n", pid)
				return nil
			}
			return fmt.Errorf("failed to kill process %d: %w", pid, err)
		}
	}

	// Wait for the process to actually exit
	p.waitForProcessExit(ctx, process, 2*time.Second)

	return nil
}

// waitForProcessExit waits for a process to exit by polling with Signal(0)
func (p *localProvisioner) waitForProcessExit(ctx context.Context, process *os.Process, timeout time.Duration) {
	ctx, cancel := context.WithTimeout(ctx, timeout)
	defer cancel()

	r := retry.New(10*time.Millisecond, 1*time.Second)
	for _, err := range r.Attempts(ctx) {
		if err != nil {
			// Timeout reached
			fmt.Printf("Process %d still running after SIGTERM\n", process.Pid)
			return
		}

		// Send null signal to test if process exists
		err := process.Signal(syscall.Signal(0))
		if err != nil {
			fmt.Printf("Process %d stopped successfully\n", process.Pid)
			// Process has exited or doesn't exist
			return
		}
	}
}

// Bootstrap sets up etcd and creates the default database
func (p *localProvisioner) Bootstrap(ctx context.Context) ([]*provisioner.ProvisionResult, error) {
	// Validate binary paths before starting
	if err := p.validateBinaryPaths(p.config); err != nil {
		return nil, err
	}

	// Validate required system binaries before starting
	if err := p.validateSystemBinaries(); err != nil {
		return nil, err
	}

	fmt.Println("=== Bootstrapping Multigres cluster ===")
	fmt.Println("")

	var allResults []*provisioner.ProvisionResult

	// Provision etcd
	fmt.Println("=== Provisioning etcd ===")
	etcdResult, err := p.provisionEtcd(ctx, &provisioner.ProvisionRequest{Service: "etcd"})
	if err != nil {
		return nil, fmt.Errorf("failed to provision etcd: %w", err)
	}
	fmt.Println("")

	// Setup default cell using the configured cell name

	tcpPort := etcdResult.Ports["tcp"]
	fmt.Printf("🌐 - etcd available at: %s:%d\n", etcdResult.FQDN, tcpPort)
	allResults = append(allResults, etcdResult)

	etcdAddress := fmt.Sprintf("%s:%d", etcdResult.FQDN, tcpPort)

	// Initialize pgctld directories and password files
	fmt.Println("=== Setting up pgctld directories ===")
	if err := p.initializePgctldDirectories(); err != nil {
		return nil, fmt.Errorf("failed to initialize pgctld directories: %w", err)
	}
	fmt.Println("")

	// Generate pgBackRest configurations for all poolers
	fmt.Println("=== Generating pgBackRest configurations ===")
	if err := p.GeneratePgBackRestConfigs(); err != nil {
		return nil, fmt.Errorf("failed to generate pgBackRest configurations: %w", err)
	}
	fmt.Println("")

	topoConfig, err := p.getTopologyConfig()
	if err != nil {
		return nil, fmt.Errorf("failed to get topology config: %w", err)
	}

	// Get all cells and set them up
	cellNames, err := p.getCellNames()
	if err != nil {
		return nil, fmt.Errorf("failed to get cells: %w", err)
	}

	// Set up all cells
	for _, cellName := range cellNames {
		if err := p.setupDefaultCell(ctx, cellName, etcdAddress); err != nil {
			return nil, fmt.Errorf("failed to setup cell %s: %w", cellName, err)
		}
	}
	fmt.Println("")

	// Provision multiadmin (global admin service)
	fmt.Println("=== Starting MultiAdmin ===")
	multiadminReq := &provisioner.ProvisionRequest{
		Service: "multiadmin",
		Params: map[string]any{
			"etcd_address":     etcdAddress,
			"topo_backend":     topoConfig.Backend,
			"topo_global_root": topoConfig.GlobalRootPath,
		},
	}

	multiadminResult, err := p.provisionMultiadmin(ctx, multiadminReq)
	if err != nil {
		return nil, fmt.Errorf("failed to provision multiadmin: %w", err)
	}
	if httpPort, ok := multiadminResult.Ports["http_port"]; ok {
		fmt.Printf("🌐 - Available at: http://%s:%d\n", multiadminResult.FQDN, httpPort)
	}
	if grpcPort, ok := multiadminResult.Ports["grpc_port"]; ok {
		fmt.Printf("🌐 - gRPC available at: %s:%d\n", multiadminResult.FQDN, grpcPort)
	}
	allResults = append(allResults, multiadminResult)
	fmt.Println("")

	// Setup default database
	defaultDBName, err := p.getDefaultDatabaseName()
	if err != nil {
		return nil, fmt.Errorf("failed to get default database name: %w", err)
	}

	databaseResults, err := p.ProvisionDatabase(ctx, defaultDBName, etcdAddress)
	if err != nil {
		return nil, fmt.Errorf("failed to provision default database: %w", err)
	}

	allResults = append(allResults, databaseResults...)

	return allResults, nil
}

// Teardown shuts down all services (reverse of Bootstrap)
func (p *localProvisioner) Teardown(ctx context.Context, clean bool) error {
	fmt.Println("=== Tearing down Multigres cluster ===")

	// Get the typed configuration
	config := p.config

	// Get etcd address (assuming etcd is running locally)
	etcdPort := config.Etcd.Port
	etcdAddress := fmt.Sprintf("localhost:%d", etcdPort)

	// 1. Deprovision database services first
	if err := p.DeprovisionDatabase(ctx, config.DefaultDbName, etcdAddress); err != nil {
		fmt.Printf("Warning: failed to deprovision database: %v\n", err)
	}

	// 2. Deprovision global services (multiadmin)
	fmt.Println("=== Deprovisioning global services ===")
	globalServices, err := p.loadGlobalServices()
	if err != nil {
		fmt.Printf("Warning: failed to load global service states: %v\n", err)
	} else {
		for _, service := range globalServices {
			if service.Service == "multiadmin" {
				req := &provisioner.DeprovisionRequest{
					Service:      "multiadmin",
					ServiceID:    service.ID,
					DatabaseName: "", // multiadmin is a global service
					Clean:        clean,
				}
				if err := p.deprovisionService(ctx, req); err != nil {
					fmt.Printf("Warning: failed to deprovision multiadmin: %v\n", err)
				}
			}
		}
	}

	// 3. Deprovision etcd last
	fmt.Println("=== Deprovisioning etcd ===")
	etcdServices, err := p.loadEtcdServices()
	if err != nil {
		return fmt.Errorf("failed to load etcd service states: %w", err)
	}

	for _, service := range etcdServices {
		if service.Service == "etcd" {
			req := &provisioner.DeprovisionRequest{
				Service:      "etcd",
				ServiceID:    service.ID,
				DatabaseName: "", // etcd is a global service
				Clean:        clean,
			}
			if err := p.deprovisionService(ctx, req); err != nil {
				fmt.Printf("Warning: failed to deprovision etcd: %v\n", err)
			}
		}
	}

	// 4. Clean up logs, state, and data directories if requested
	if clean {
		logsDir := p.getLogsDir()
		if err := p.cleanupLogsDirectory(logsDir); err != nil {
			fmt.Printf("Warning: failed to clean up logs directory: %v\n", err)
		}

		stateDir := p.getStateDir()
		if err := p.cleanupStateDirectory(stateDir); err != nil {
			fmt.Printf("Warning: failed to clean up state directory: %v\n", err)
		}

		dataDir := p.getDataDir()
		if err := p.cleanupDataDirectory(dataDir); err != nil {
			fmt.Printf("Warning: failed to clean up data directory: %v\n", err)
		}

		socketsDir := filepath.Join(p.config.RootWorkingDir, "sockets")
		if err := p.cleanupSocketsDirectory(socketsDir); err != nil {
			fmt.Printf("Warning: failed to clean up sockets directory: %v\n", err)
		}
	}

	fmt.Println("Teardown completed successfully")
	return nil
}

// cleanupLogsDirectory removes the entire logs directory and all its contents
func (p *localProvisioner) cleanupLogsDirectory(logsDir string) error {
	// Check if logs directory exists
	if _, err := os.Stat(logsDir); os.IsNotExist(err) {
		return nil // Directory doesn't exist, nothing to clean up
	}

	// Remove the entire logs directory
	if err := os.RemoveAll(logsDir); err != nil {
		return fmt.Errorf("failed to remove logs directory %s: %w", logsDir, err)
	}

	fmt.Printf("Cleaned up logs directory: %s\n", logsDir)
	return nil
}

// cleanupStateDirectory removes the entire state directory and all its contents
func (p *localProvisioner) cleanupStateDirectory(stateDir string) error {
	// Check if state directory exists
	if _, err := os.Stat(stateDir); os.IsNotExist(err) {
		return nil // Directory doesn't exist, nothing to clean up
	}

	// Remove the entire state directory
	if err := os.RemoveAll(stateDir); err != nil {
		return fmt.Errorf("failed to remove state directory %s: %w", stateDir, err)
	}

	fmt.Printf("Cleaned up state directory: %s\n", stateDir)
	return nil
}

// cleanupDataDirectory removes the entire data directory and all its contents
func (p *localProvisioner) cleanupDataDirectory(dataDir string) error {
	// Check if data directory exists
	if _, err := os.Stat(dataDir); os.IsNotExist(err) {
		return nil // Directory doesn't exist, nothing to clean up
	}

	// Remove the entire data directory
	if err := os.RemoveAll(dataDir); err != nil {
		return fmt.Errorf("failed to remove data directory %s: %w", dataDir, err)
	}

	fmt.Printf("Cleaned up data directory: %s\n", dataDir)
	return nil
}

// cleanupSocketsDirectory removes the entire sockets directory and all its contents
func (p *localProvisioner) cleanupSocketsDirectory(socketsDir string) error {
	if _, err := os.Stat(socketsDir); os.IsNotExist(err) {
		return nil // Directory doesn't exist, nothing to clean up
	}

	if err := os.RemoveAll(socketsDir); err != nil {
		return fmt.Errorf("failed to remove sockets directory %s: %w", socketsDir, err)
	}

	fmt.Printf("Cleaned up sockets directory: %s\n", socketsDir)
	return nil
}

// getGRPCSocketFile extracts and prepares the gRPC socket file path from a service config.
// It returns the absolute path to the socket file and ensures the socket directory exists.
// Returns empty string if no socket file is configured.
func getGRPCSocketFile(serviceConfig map[string]any) (string, error) {
	sf, ok := serviceConfig["grpc_socket_file"].(string)
	if !ok || sf == "" {
		return "", nil // No socket file configured
	}

	// Convert to absolute path since the working directory may change
	socketFile, err := filepath.Abs(sf)
	if err != nil {
		return "", fmt.Errorf("failed to resolve socket file path: %w", err)
	}

	// Ensure socket directory exists
	socketDir := filepath.Dir(socketFile)
	if err := os.MkdirAll(socketDir, 0o755); err != nil {
		return "", fmt.Errorf("failed to create socket directory: %w", err)
	}

	return socketFile, nil
}

// getDefaultDatabaseName returns the default database name from config
func (p *localProvisioner) getDefaultDatabaseName() (string, error) {
	if p.config == nil {
		return "", fmt.Errorf("provisioner config not set")
	}

	if p.config.DefaultDbName == "" {
		return "", fmt.Errorf("default-dbname not specified in configuration")
	}

	return p.config.DefaultDbName, nil
}

// ProvisionDatabase provisions a complete database stack in all cells (assumes etcd is already running and cells are configured)
func (p *localProvisioner) ProvisionDatabase(ctx context.Context, databaseName string, etcdAddress string) ([]*provisioner.ProvisionResult, error) {
	fmt.Printf("=== Provisioning database: %s ===\n", databaseName)
	fmt.Println("")

	// Get topology configuration from provisioner config
	topoConfig := p.config.Topology

	// Get all cell information
	cellNames, err := p.getCellNames()
	if err != nil {
		return nil, fmt.Errorf("failed to get cells: %w", err)
	}

	// Register database in global topology store first
	fmt.Println("=== Registering database in topology ===")
	fmt.Printf("⚙️  - Registering database: %s\n", databaseName)

<<<<<<< HEAD
	ts, err := topoclient.OpenServer(topoConfig.Backend, topoConfig.GlobalRootPath, []string{etcdAddress})
=======
	ts, err := topo.OpenServer(topoConfig.Backend, topoConfig.GlobalRootPath, []string{etcdAddress}, topo.NewDefaultTopoConfig())
>>>>>>> dfdd933a
	if err != nil {
		return nil, fmt.Errorf("failed to connect to topology server: %w", err)
	}
	defer ts.Close()

	// Check if database already exists
	_, err = ts.GetDatabase(ctx, databaseName)
	if err == nil {
		fmt.Printf("⚙️  - Database \"%s\" detected — reusing existing database ✓\n", databaseName)
	} else if errors.Is(err, &topoclient.TopoError{Code: topoclient.NoNode}) {
		// Create the database if it doesn't exist
		fmt.Printf("⚙️  - Creating database \"%s\" with cells: [%s]...\n", databaseName, strings.Join(cellNames, ", "))

		databaseConfig := &clustermetadatapb.Database{
			Name:             databaseName,
			BackupLocation:   p.config.BackupRepoPath,
			DurabilityPolicy: "none",    // Default durability policy
			Cells:            cellNames, // Register with all cells
		}

		if err := ts.CreateDatabase(ctx, databaseName, databaseConfig); err != nil {
			return nil, fmt.Errorf("failed to create database '%s' in topology: %w", databaseName, err)
		}

		fmt.Printf("⚙️  - Database \"%s\" registered successfully ✓\n", databaseName)
	} else {
		return nil, fmt.Errorf("failed to check database '%s': %w", databaseName, err)
	}
	fmt.Println("")

	var results []*provisioner.ProvisionResult

	// Provision services in each cell
	for _, cellName := range cellNames {
		fmt.Printf("=== Provisioning services in cell: %s ===\n", cellName)

		// Provision multigateway
		fmt.Printf("=== Starting Multigateway in %s ===\n", cellName)
		multigatewayReq := &provisioner.ProvisionRequest{
			Service:      "multigateway",
			DatabaseName: databaseName,
			Params: map[string]any{
				"etcd_address":     etcdAddress,
				"topo_backend":     topoConfig.Backend,
				"topo_global_root": topoConfig.GlobalRootPath,
				"cell":             cellName,
			},
		}

		multigatewayResult, err := p.provisionMultigateway(ctx, multigatewayReq)
		if err != nil {
			return nil, fmt.Errorf("failed to provision multigateway for database %s in cell %s: %w", databaseName, cellName, err)
		}
		if httpPort, ok := multigatewayResult.Ports["http_port"]; ok {
			fmt.Printf("🌐 - Available at: http://%s:%d\n", multigatewayResult.FQDN, httpPort)
		}
		results = append(results, multigatewayResult)

		// Provision multipooler
		fmt.Printf("\n=== Starting Multipooler in %s ===\n", cellName)
		multipoolerReq := &provisioner.ProvisionRequest{
			Service:      "multipooler",
			DatabaseName: databaseName,
			Params: map[string]any{
				"etcd_address":     etcdAddress,
				"topo_backend":     topoConfig.Backend,
				"topo_global_root": topoConfig.GlobalRootPath,
				"cell":             cellName,
			},
		}

		multipoolerResult, err := p.provisionMultipooler(ctx, multipoolerReq)
		if err != nil {
			return nil, fmt.Errorf("failed to provision multipooler for database %s in cell %s: %w", databaseName, cellName, err)
		}
		if grpcPort, ok := multipoolerResult.Ports["grpc_port"]; ok {
			fmt.Printf("🌐 - Available at: %s:%d\n", multipoolerResult.FQDN, grpcPort)
		}
		results = append(results, multipoolerResult)

		// Provision multiorch
		fmt.Printf("\n=== Starting MultiOrchestrator in %s ===\n", cellName)
		multiorchReq := &provisioner.ProvisionRequest{
			Service:      "multiorch",
			DatabaseName: databaseName,
			Params: map[string]any{
				"etcd_address":     etcdAddress,
				"topo_backend":     topoConfig.Backend,
				"topo_global_root": topoConfig.GlobalRootPath,
				"cell":             cellName,
			},
		}

		multiorchResult, err := p.provisionMultiOrch(ctx, multiorchReq)
		if err != nil {
			return nil, fmt.Errorf("failed to provision multiorch for database %s in cell %s: %w", databaseName, cellName, err)
		}
		if grpcPort, ok := multiorchResult.Ports["grpc_port"]; ok {
			fmt.Printf("🌐 - Available at: %s:%d\n", multiorchResult.FQDN, grpcPort)
		}
		results = append(results, multiorchResult)

		fmt.Printf("\n✓ Cell %s provisioned successfully\n\n", cellName)
	}

	// Skip pgBackRest stanza initialization during bootstrap
	// Stanzas should be created after replication is configured between cells
	// to avoid "more than one primary cluster found" errors
	// TODO: Initialize stanzas after replication is set up
	fmt.Println("=== Skipping pgBackRest stanza initialization (will be done after replication setup) ===")
	fmt.Println("")

	fmt.Printf("Database %s provisioned successfully across %d cells with %d total services\n", databaseName, len(cellNames), len(results))
	return results, nil
}

// setupDefaultCell initializes the topology cell configuration for a database
func (p *localProvisioner) setupDefaultCell(ctx context.Context, cellName, etcdAddress string) error {
	fmt.Println("=== Configuring cell ===")
	fmt.Printf("⚙️  - Configuring cell: %s\n", cellName)
	fmt.Printf("⚙️  - Using etcd at: %s\n", etcdAddress)

	// Get topology configuration
	topoConfig := p.config.Topology

	// Create topology store using configured backend
<<<<<<< HEAD
	ts, err := topoclient.OpenServer(topoConfig.Backend, topoConfig.GlobalRootPath, []string{etcdAddress})
=======
	ts, err := topo.OpenServer(topoConfig.Backend, topoConfig.GlobalRootPath, []string{etcdAddress}, topo.NewDefaultTopoConfig())
>>>>>>> dfdd933a
	if err != nil {
		return fmt.Errorf("failed to connect to topology server: %w", err)
	}
	defer ts.Close()

	// Check if cell already exists
	_, err = ts.GetCell(ctx, cellName)
	if err == nil {
		fmt.Printf("⚙️  - Cell \"%s\" detected — reusing existing cell ✓\n", cellName)
		return nil
	}

	// Create the cell if it doesn't exist
	if errors.Is(err, &topoclient.TopoError{Code: topoclient.NoNode}) {
		fmt.Printf("⚙️  - Creating cell \"%s\"...\n", cellName)

		// Get the specific cell config for this cell name
		cellConfigData, err := p.getCellByName(cellName)
		if err != nil {
			return fmt.Errorf("failed to get cell config for %s: %w", cellName, err)
		}

		cellConfig := &clustermetadatapb.Cell{
			Name:            cellName,
			ServerAddresses: []string{etcdAddress},
			Root:            cellConfigData.RootPath,
		}

		if err := ts.CreateCell(ctx, cellName, cellConfig); err != nil {
			return fmt.Errorf("failed to create cell '%s': %w", cellName, err)
		}

		fmt.Printf("⚙️  - Cell \"%s\" created successfully ✓\n", cellName)
		return nil
	}

	// Some other error occurred
	return fmt.Errorf("failed to check cell '%s': %w", cellName, err)
}

// DeprovisionDatabase deprovisions all services for a database
func (p *localProvisioner) DeprovisionDatabase(ctx context.Context, databaseName string, etcdAddress string) error {
	fmt.Printf("=== Deprovisioning database: %s ===\n", databaseName)

	// Find all running services related to this database
	services, err := p.loadDbProvisionedServices(databaseName)
	if err != nil {
		return fmt.Errorf("failed to load service states for database %s: %w", databaseName, err)
	}

	var servicesStopped atomic.Int64

	var wg sync.WaitGroup
	for _, service := range services {
		fmt.Printf("Stopping %s service (ID: %s) for database %s...\n", service.Service, service.ID, databaseName)

		req := &provisioner.DeprovisionRequest{
			Service:      service.Service,
			ServiceID:    service.ID,
			DatabaseName: databaseName,
			Clean:        true, // Clean up data when deprovisioning database
		}

		wg.Go(func() {
			if err := p.stopService(ctx, req); err != nil {
				fmt.Printf("Warning: failed to stop %s service: %v\n", service.Service, err)
			}
			// Remove state file
			if err := p.removeServiceState(service.ID, req.Service, req.DatabaseName); err != nil {
				fmt.Printf("Warning: failed to remove state file: %v\n", err)
			}
			servicesStopped.Add(1)
		})
	}
	wg.Wait()

	fmt.Printf("Database %s deprovisioned successfully (%d services stopped)\n", databaseName, servicesStopped.Load())
	return nil
}

// getTopologyConfig extracts topology configuration from provisioner config
func (p *localProvisioner) getTopologyConfig() (*TopologyConfig, error) {
	if p.config == nil {
		return nil, fmt.Errorf("provisioner config not set")
	}

	return &p.config.Topology, nil
}

// getAllCells returns all configured cells
func (p *localProvisioner) getAllCells() ([]CellConfig, error) {
	if p.config == nil {
		return nil, fmt.Errorf("provisioner config not set")
	}

	if len(p.config.Topology.Cells) == 0 {
		return nil, fmt.Errorf("no cells configured")
	}

	return p.config.Topology.Cells, nil
}

// getCellNames returns the names of all configured cells
func (p *localProvisioner) getCellNames() ([]string, error) {
	cells, err := p.getAllCells()
	if err != nil {
		return nil, err
	}

	var names []string
	for _, cell := range cells {
		names = append(names, cell.Name)
	}
	return names, nil
}

// getCellByName returns the cell configuration for a specific cell name
func (p *localProvisioner) getCellByName(cellName string) (*CellConfig, error) {
	if p.config == nil {
		return nil, fmt.Errorf("provisioner config not set")
	}

	if len(p.config.Topology.Cells) == 0 {
		return nil, fmt.Errorf("no cells configured")
	}

	// Find the specific cell by name
	for _, cell := range p.config.Topology.Cells {
		if cell.Name == cellName {
			return &cell, nil
		}
	}

	return nil, fmt.Errorf("cell %s not found in configuration", cellName)
}

// ValidateConfig validates the local provisioner configuration
func (p *localProvisioner) ValidateConfig(config map[string]any) error {
	// Convert to typed configuration for validation
	typedConfig := &LocalProvisionerConfig{}
	yamlData, err := yaml.Marshal(config)
	if err != nil {
		return fmt.Errorf("failed to marshal config: %w", err)
	}
	if err := yaml.Unmarshal(yamlData, typedConfig); err != nil {
		return fmt.Errorf("failed to unmarshal config: %w", err)
	}

	// Validate topology backend
	availableBackends := topoclient.GetAvailableImplementations()
	validBackend := slices.Contains(availableBackends, typedConfig.Topology.Backend)
	if !validBackend {
		return fmt.Errorf("invalid topo backend: %s (available: %v)", typedConfig.Topology.Backend, availableBackends)
	}

	// Validate required topology fields
	if typedConfig.Topology.GlobalRootPath == "" {
		return fmt.Errorf("topology global-root-path is required")
	}
	if len(typedConfig.Topology.Cells) == 0 {
		return fmt.Errorf("topology must have at least one cell configured")
	}
	// Validate each cell
	for i, cell := range typedConfig.Topology.Cells {
		if cell.Name == "" {
			return fmt.Errorf("cell at index %d name is required", i)
		}
		if cell.RootPath == "" {
			return fmt.Errorf("cell %s root-path is required", cell.Name)
		}
	}

	// Validate Unix socket path length limits
	if err := p.validateUnixSocketPathLength(typedConfig); err != nil {
		return err
	}

	return nil
}

// UnixPathMax returns the maximum Unix socket path length for the current platform.
func UnixPathMax() int {
	var addr syscall.RawSockaddrUnix
	return len(addr.Path)
}

// validateUnixSocketPathLength validates that Unix socket paths won't exceed system limits
func (p *localProvisioner) validateUnixSocketPathLength(config *LocalProvisionerConfig) error {
	maxSocketPathLength := UnixPathMax()

	// Convert root working dir to absolute path for accurate length calculation
	absRootWorkingDir, err := filepath.Abs(config.RootWorkingDir)
	if err != nil {
		return fmt.Errorf("failed to convert root working dir to absolute path: %w", err)
	}

	// Calculate the maximum possible path length for Unix sockets
	// Path structure: <rootWorkingDir>/data/pooler_<serviceID>/pg_sockets/.s.PGSQL.5432
	// We use a worst-case service ID length (8 chars) to be safe
	maxServiceIDLength := 8
	worstCasePoolerSocketPath := []string{
		"data",
		fmt.Sprintf("pooler_%s", strings.Repeat("x", maxServiceIDLength)),
		"pg_sockets",
		".s.PGSQL.5432",
	}
	worstCaseCurrentSocketPath := filepath.Join(append([]string{absRootWorkingDir}, worstCasePoolerSocketPath...)...)

	worstCaseProposedSocketPath := filepath.Join(append([]string{"/tmp/mt"}, worstCasePoolerSocketPath...)...)

	if len(worstCaseCurrentSocketPath) > maxSocketPathLength {
		return fmt.Errorf("unix socket path would exceed system limit (%d bytes): %s\n\n"+
			"To fix this issue:\n"+
			"1. Initialize multigres from a directory with a shorter path\n"+
			"2. Provide config-path to multigres (--config-path target_dir) that has a shorter length\n\n"+
			"Example:\n"+
			"  Current: multigres cluster init --config-path %s\n"+
			"  Better:  multigres cluster init --config-path /tmp/mt/\n\n"+
			"This will generate socket paths like:\n"+
			"  %s (%d bytes)\n\n"+
			"Current path length: %d bytes (limit: %d bytes)",
			maxSocketPathLength, worstCaseCurrentSocketPath, config.RootWorkingDir, worstCaseProposedSocketPath, len(worstCaseProposedSocketPath), len(worstCaseCurrentSocketPath), maxSocketPathLength)
	}

	return nil
}

// validateBinaryPaths validates that all configured binary paths exist and are executable
func (p *localProvisioner) validateBinaryPaths(config *LocalProvisionerConfig) error {
	var errors []string

	// Validate global service binaries
	if config.Multiadmin.Path != "" {
		if err := p.validateBinaryExists(config.Multiadmin.Path, "multiadmin"); err != nil {
			errors = append(errors, err.Error())
		}
	}

	// Validate cell service binaries
	for cellName, cellConfig := range config.Cells {
		// Validate multigateway
		if cellConfig.Multigateway.Path != "" {
			if err := p.validateBinaryExists(cellConfig.Multigateway.Path, fmt.Sprintf("multigateway (cell %s)", cellName)); err != nil {
				errors = append(errors, err.Error())
			}
		}

		// Validate multipooler
		if cellConfig.Multipooler.Path != "" {
			if err := p.validateBinaryExists(cellConfig.Multipooler.Path, fmt.Sprintf("multipooler (cell %s)", cellName)); err != nil {
				errors = append(errors, err.Error())
			}
		}

		// Validate multiorch
		if cellConfig.Multiorch.Path != "" {
			if err := p.validateBinaryExists(cellConfig.Multiorch.Path, fmt.Sprintf("multiorch (cell %s)", cellName)); err != nil {
				errors = append(errors, err.Error())
			}
		}

		// Validate pgctld
		if cellConfig.Pgctld.Path != "" {
			if err := p.validateBinaryExists(cellConfig.Pgctld.Path, fmt.Sprintf("pgctld (cell %s)", cellName)); err != nil {
				errors = append(errors, err.Error())
			}
		}
	}

	if len(errors) > 0 {
		return fmt.Errorf("binary validation failed:\n%s", strings.Join(errors, "\n"))
	}

	return nil
}

// validateBinaryExists checks if a binary path exists and is executable
func (p *localProvisioner) validateBinaryExists(binaryPath, serviceName string) error {
	// Use exec.LookPath to find and validate the binary
	_, err := exec.LookPath(binaryPath)
	if err != nil {
		return fmt.Errorf("  %s binary not found: %s: %w", serviceName, binaryPath, err)
	}

	return nil
}

// validateSystemBinaries validates that required system binaries are available in PATH
func (p *localProvisioner) validateSystemBinaries() error {
	requiredBinaries := []string{
		"etcd",
		"pg_ctl",
		"postgres",
		"pg_isready",
	}

	var missingBinaries []string

	for _, binary := range requiredBinaries {
		if _, err := exec.LookPath(binary); err != nil {
			missingBinaries = append(missingBinaries, binary)
		}
	}

	if len(missingBinaries) > 0 {
		return fmt.Errorf("required system binaries not found in PATH: %s\n\n"+
			"Please ensure PostgreSQL and etcd are installed and available in your PATH.\n"+
			"For PostgreSQL: Install PostgreSQL client tools (pg_ctl, postgres, pg_isready)\n"+
			"For etcd: Install etcd client binary",
			strings.Join(missingBinaries, ", "))
	}

	return nil
}

// NewLocalProvisioner creates a new local provisioner instance
func NewLocalProvisioner() (provisioner.Provisioner, error) {
	p := &localProvisioner{
		config: &LocalProvisionerConfig{},
	}

	return p, nil
}

func getExecutablePath() (string, error) {
	executablePath, err := os.Executable()
	if err != nil {
		executablePath, err = os.Getwd()
	}
	return filepath.Dir(executablePath), err
}

func init() {
	// Register the local provisioner
	provisioner.RegisterProvisioner("local", NewLocalProvisioner)

	// Add the executable directory to the PATH. We're expecting
	// to find the other executables in the same directory.
	if binDir, err := getExecutablePath(); err == nil {
		pathutil.PrependPath(binDir)
	} else {
		slog.Error(fmt.Sprintf("Local Provisioner failed to get executable path: %v", err))
		os.Exit(1)
	}
}<|MERGE_RESOLUTION|>--- conflicted
+++ resolved
@@ -1518,11 +1518,7 @@
 	fmt.Println("=== Registering database in topology ===")
 	fmt.Printf("⚙️  - Registering database: %s\n", databaseName)
 
-<<<<<<< HEAD
-	ts, err := topoclient.OpenServer(topoConfig.Backend, topoConfig.GlobalRootPath, []string{etcdAddress})
-=======
-	ts, err := topo.OpenServer(topoConfig.Backend, topoConfig.GlobalRootPath, []string{etcdAddress}, topo.NewDefaultTopoConfig())
->>>>>>> dfdd933a
+	ts, err := topoclient.OpenServer(topoConfig.Backend, topoConfig.GlobalRootPath, []string{etcdAddress}, topoclient.NewDefaultTopoConfig())
 	if err != nil {
 		return nil, fmt.Errorf("failed to connect to topology server: %w", err)
 	}
@@ -1649,11 +1645,7 @@
 	topoConfig := p.config.Topology
 
 	// Create topology store using configured backend
-<<<<<<< HEAD
-	ts, err := topoclient.OpenServer(topoConfig.Backend, topoConfig.GlobalRootPath, []string{etcdAddress})
-=======
-	ts, err := topo.OpenServer(topoConfig.Backend, topoConfig.GlobalRootPath, []string{etcdAddress}, topo.NewDefaultTopoConfig())
->>>>>>> dfdd933a
+	ts, err := topoclient.OpenServer(topoConfig.Backend, topoConfig.GlobalRootPath, []string{etcdAddress}, topoclient.NewDefaultTopoConfig())
 	if err != nil {
 		return fmt.Errorf("failed to connect to topology server: %w", err)
 	}
