// Copyright 2025 Supabase, Inc.
//
// Licensed under the Apache License, Version 2.0 (the "License");
// you may not use this file except in compliance with the License.
// You may obtain a copy of the License at
//
// http://www.apache.org/licenses/LICENSE-2.0
//
// Unless required by applicable law or agreed to in writing, software
// distributed under the License is distributed on an "AS IS" BASIS,
// WITHOUT WARRANTIES OR CONDITIONS OF ANY KIND, either express or implied.
// See the License for the specific language governing permissions and
// limitations under the License.

// multigateway is the top-level proxy that masquerades as a PostgreSQL server,
// handling client connections and routing queries to multipooler instances.

// Package multigateway provides multigateway functionality.
package multigateway

import (
	"context"
	"fmt"

	"github.com/spf13/cobra"
	"github.com/spf13/pflag"

	"github.com/multigres/multigres/go/clustermetadata/topo"
	"github.com/multigres/multigres/go/clustermetadata/toporeg"
	"github.com/multigres/multigres/go/multigateway/executor"
	"github.com/multigres/multigres/go/multigateway/poolergateway"
	"github.com/multigres/multigres/go/multigateway/scatterconn"
	"github.com/multigres/multigres/go/pgprotocol/server"
	"github.com/multigres/multigres/go/servenv"
	"github.com/multigres/multigres/go/viperutil"
)

type MultiGateway struct {
	cell viperutil.Value[string]
	// serviceID string
	serviceID viperutil.Value[string]
	// pgPort is the PostgreSQL protocol listen port
	pgPort viperutil.Value[int]
	// poolerDiscovery handles discovery of multipoolers
	poolerDiscovery *PoolerDiscovery
	// poolerGateway manages connections to poolers
	poolerGateway *poolergateway.PoolerGateway
	// grpcServer is the grpc server
	grpcServer *servenv.GrpcServer
	// pgListener is the PostgreSQL protocol listener
	pgListener *server.Listener
	// scatterConn coordinates query execution across poolers
	scatterConn *scatterconn.ScatterConn
	// executor handles query execution and routing
	executor *executor.Executor
	// senv is the serving environment
	senv *servenv.ServEnv
	// topoConfig holds topology configuration
	topoConfig   *topo.TopoConfig
	ts           topo.Store
	tr           *toporeg.TopoReg
	serverStatus Status
}

func NewMultiGateway() *MultiGateway {
	mg := &MultiGateway{
		cell: viperutil.Configure("cell", viperutil.Options[string]{
			Default:  "",
			FlagName: "cell",
			Dynamic:  false,
			EnvVars:  []string{"MT_CELL"},
		}),
		serviceID: viperutil.Configure("service-id", viperutil.Options[string]{
			Default:  "",
			FlagName: "service-id",
			Dynamic:  false,
			EnvVars:  []string{"MT_SERVICE_ID"},
		}),
		pgPort: viperutil.Configure("pg-port", viperutil.Options[int]{
			Default:  5432,
			FlagName: "pg-port",
			Dynamic:  false,
			EnvVars:  []string{"MT_PG_PORT"},
		}),
		grpcServer: servenv.NewGrpcServer(),
		senv:       servenv.NewServEnv(),
		topoConfig: topo.NewTopoConfig(),
		serverStatus: Status{
			Title: "Multigateway",
			Links: []Link{
				{"Config", "Server configuration details", "/config"},
				{"Live", "URL for liveness check", "/live"},
				{"Ready", "URL for readiness check", "/ready"},
			},
		},
	}

	return mg
}

func (mg *MultiGateway) RegisterFlags(fs *pflag.FlagSet) {
	fs.String("cell", mg.cell.Default(), "cell to use")
	fs.String("service-id", mg.serviceID.Default(), "optional service ID (if empty, a random ID will be generated)")
	fs.Int("pg-port", mg.pgPort.Default(), "PostgreSQL protocol listen port")
	viperutil.BindFlags(fs,
		mg.cell,
		mg.serviceID,
		mg.pgPort,
	)
	mg.senv.RegisterFlags(fs)
	mg.grpcServer.RegisterFlags(fs)
	mg.topoConfig.RegisterFlags(fs)
}

// Init initializes the multigateway. If any services fail to start,
// or if some connections fail, it launches goroutines that retry
// until successful.
func (mg *MultiGateway) Init() {
	mg.senv.Init()
	logger := mg.senv.GetLogger()

	mg.ts = mg.topoConfig.Open()

	// This doesn't change
	mg.serverStatus.Cell = mg.cell.Get()
	mg.serverStatus.ServiceID = mg.serviceID.Get()

	// Start pooler discovery first
	mg.poolerDiscovery = NewPoolerDiscovery(context.Background(), mg.ts, mg.cell.Get(), logger)
	mg.poolerDiscovery.Start()
	logger.Info("Pooler discovery started with topology watch", "cell", mg.cell.Get())

	// Initialize PoolerGateway for managing pooler connections
	mg.poolerGateway = poolergateway.NewPoolerGateway(mg.poolerDiscovery, logger)

	// Initialize ScatterConn for query coordination
	mg.scatterConn = scatterconn.NewScatterConn(mg.poolerGateway, logger)

	// Initialize the executor for query routing
	// Pass ScatterConn as the IExecute implementation
	mg.executor = executor.NewExecutor(mg.scatterConn, logger)

	// Create and start PostgreSQL protocol listener
	pgHandler := NewMultiGatewayHandler(mg)
	pgAddr := fmt.Sprintf("localhost:%d", mg.pgPort.Get())
	var err error
	mg.pgListener, err = server.NewListener(server.ListenerConfig{
		Address: pgAddr,
		Handler: pgHandler,
		Logger:  logger,
	})
	if err != nil {
		logger.Error("failed to create PostgreSQL listener", "error", err, "port", mg.pgPort.Get())
		panic(err)
	}

	// Start the PostgreSQL listener in a goroutine
	go func() {
		logger.Info("PostgreSQL listener starting", "port", mg.pgPort.Get())
		if err := mg.pgListener.Serve(); err != nil {
			logger.Error("PostgreSQL listener error", "error", err)
		}
	}()

	logger.Info("multigateway starting up",
		"cell", mg.cell.Get(),
		"service_id", mg.serviceID.Get(),
		"http_port", mg.senv.GetHTTPPort(),
		"grpc_port", mg.grpcServer.Port(),
		"pg_port", mg.pgPort.Get(),
	)

	// Create MultiGateway instance for topo registration
	multigateway := topo.NewMultiGateway(mg.serviceID.Get(), mg.cell.Get(), mg.senv.GetHostname())
	multigateway.PortMap["grpc"] = int32(mg.grpcServer.Port())
	multigateway.PortMap["http"] = int32(mg.senv.GetHTTPPort())
	multigateway.PortMap["pg"] = int32(mg.pgPort.Get())

	mg.tr = toporeg.Register(
		func(ctx context.Context) error { return mg.ts.RegisterMultiGateway(ctx, multigateway, true) },
		func(ctx context.Context) error { return mg.ts.UnregisterMultiGateway(ctx, multigateway.Id) },
		func(s string) {
			mg.serverStatus.mu.Lock()
			defer mg.serverStatus.mu.Unlock()
			mg.serverStatus.InitError = s
		},
	)

<<<<<<< HEAD
	mg.senv.HTTPHandleFunc("/", mg.getHandleIndex())
	mg.senv.HTTPHandleFunc("/ready", mg.getHandleReady())
=======
	// Start pooler discovery
	mg.poolerDiscovery = NewPoolerDiscovery(context.Background(), mg.ts, mg.cell.Get(), logger)
	mg.poolerDiscovery.Start()
	logger.Info("Pooler discovery started with topology watch", "cell", mg.cell.Get())

	mg.senv.HTTPHandleFunc("/", mg.handleIndex)
	mg.senv.HTTPHandleFunc("/ready", mg.handleReady)
>>>>>>> 3cc5d729

	mg.senv.OnClose(func() {
		mg.Shutdown()
	})
}

func (mg *MultiGateway) RunDefault() {
	mg.senv.RunDefault(mg.grpcServer)
}

func (mg *MultiGateway) CobraPreRunE(cmd *cobra.Command) error {
	return mg.senv.CobraPreRunE(cmd)
}

func (mg *MultiGateway) Shutdown() {
	mg.senv.GetLogger().Info("multigateway shutting down")

	// Stop PostgreSQL listener
	if mg.pgListener != nil {
		if err := mg.pgListener.Close(); err != nil {
			mg.senv.GetLogger().Error("error closing PostgreSQL listener", "error", err)
		} else {
			mg.senv.GetLogger().Info("PostgreSQL listener stopped")
		}
	}

	// Close pooler gateway connections
	if mg.poolerGateway != nil {
		if err := mg.poolerGateway.Close(context.Background()); err != nil {
			mg.senv.GetLogger().Error("error closing pooler gateway", "error", err)
		} else {
			mg.senv.GetLogger().Info("Pooler gateway closed")
		}
	}

	// Stop pooler discovery
	if mg.poolerDiscovery != nil {
		mg.poolerDiscovery.Stop()
		mg.senv.GetLogger().Info("Pooler discovery stopped")
	}

	mg.tr.Unregister()
	mg.ts.Close()
}<|MERGE_RESOLUTION|>--- conflicted
+++ resolved
@@ -186,18 +186,8 @@
 		},
 	)
 
-<<<<<<< HEAD
-	mg.senv.HTTPHandleFunc("/", mg.getHandleIndex())
-	mg.senv.HTTPHandleFunc("/ready", mg.getHandleReady())
-=======
-	// Start pooler discovery
-	mg.poolerDiscovery = NewPoolerDiscovery(context.Background(), mg.ts, mg.cell.Get(), logger)
-	mg.poolerDiscovery.Start()
-	logger.Info("Pooler discovery started with topology watch", "cell", mg.cell.Get())
-
 	mg.senv.HTTPHandleFunc("/", mg.handleIndex)
 	mg.senv.HTTPHandleFunc("/ready", mg.handleReady)
->>>>>>> 3cc5d729
 
 	mg.senv.OnClose(func() {
 		mg.Shutdown()
