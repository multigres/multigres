--- conflicted
+++ resolved
@@ -481,20 +481,4 @@
 		}
 	}
 	return nil
-<<<<<<< HEAD
-}
-
-func init() {
-	// TODO: @rafael
-	// This is short lived, I will remove this entirely once we have a real topo server.
-	// Adding it to have all the wiring set up and get the tests to pass with an in memory topo.
-	//
-	// TODO: To eliminate context.TODO() here, consider:
-	// 1. Add context parameter to Factory.Create() interface
-	// 2. Use sync.Once in Factory.Create() to lazily register cells on first call
-	// 3. Remove "global" from this init() since GlobalCell directory is already created
-	_, factory := NewServerAndFactory(context.TODO(), "global")
-	topo.RegisterFactory("memory", factory)
-=======
->>>>>>> 8091d5bc
 }