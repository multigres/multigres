--- conflicted
+++ resolved
@@ -89,7 +89,6 @@
 	}, nil
 }
 
-<<<<<<< HEAD
 // GetAuthCredentials retrieves authentication credentials (SCRAM hash) for a PostgreSQL user.
 // This is used by multigateway to authenticate clients using SCRAM-SHA-256.
 func (s *poolerService) GetAuthCredentials(ctx context.Context, req *multipoolerpb.GetAuthCredentialsRequest) (*multipoolerpb.GetAuthCredentialsResponse, error) {
@@ -149,7 +148,8 @@
 // This doubles single quotes for PostgreSQL.
 func escapeString(s string) string {
 	return strings.ReplaceAll(s, "'", "''")
-=======
+}
+
 // Describe returns metadata about a prepared statement or portal.
 // Used by multigateway for the Extended Query Protocol.
 func (s *poolerService) Describe(ctx context.Context, req *multipoolerpb.DescribeRequest) (*multipoolerpb.DescribeResponse, error) {
@@ -209,5 +209,4 @@
 	}
 
 	return nil
->>>>>>> bcaf9f10
 }