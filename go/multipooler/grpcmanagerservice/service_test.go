// Copyright 2025 Supabase, Inc.
//
// Licensed under the Apache License, Version 2.0 (the "License");
// you may not use this file except in compliance with the License.
// You may obtain a copy of the License at
//
//     http://www.apache.org/licenses/LICENSE-2.0
//
// Unless required by applicable law or agreed to in writing, software
// distributed under the License is distributed on an "AS IS" BASIS,
// WITHOUT WARRANTIES OR CONDITIONS OF ANY KIND, either express or implied.
// See the License for the specific language governing permissions and
// limitations under the License.

package grpcmanagerservice

import (
	"context"
	"fmt"
	"log/slog"
	"os"
	"strings"
	"testing"
	"time"

	"github.com/multigres/multigres/go/clustermetadata/topo/memorytopo"
	"github.com/multigres/multigres/go/cmd/pgctld/testutil"
	"github.com/multigres/multigres/go/mterrors"
	"github.com/multigres/multigres/go/multipooler/manager"
	"github.com/multigres/multigres/go/servenv"

	"github.com/stretchr/testify/assert"
	"github.com/stretchr/testify/require"

	clustermetadata "github.com/multigres/multigres/go/pb/clustermetadata"
	mtrpcpb "github.com/multigres/multigres/go/pb/mtrpc"
	multipoolermanagerdata "github.com/multigres/multigres/go/pb/multipoolermanagerdata"
)

func TestManagerServiceMethods_NotImplemented(t *testing.T) {
	ctx := context.Background()
	logger := slog.New(slog.NewTextHandler(os.Stderr, nil))
	ts, _ := memorytopo.NewServerAndFactory(ctx, "zone1")
	defer ts.Close()

	// Start mock pgctld server
	pgctldAddr, cleanupPgctld := testutil.StartMockPgctldServer(t)
	defer cleanupPgctld()

	// Create the multipooler in topology so manager can reach ready state
	serviceID := &clustermetadata.ID{
		Component: clustermetadata.ID_MULTIPOOLER,
		Cell:      "zone1",
		Name:      "test-service",
	}
	multipooler := &clustermetadata.MultiPooler{
		Id:            serviceID,
		Database:      "testdb",
		Hostname:      "localhost",
		PortMap:       map[string]int32{"grpc": 8080},
		Type:          clustermetadata.PoolerType_PRIMARY,
		ServingStatus: clustermetadata.PoolerServingStatus_SERVING,
	}
	require.NoError(t, ts.CreateMultiPooler(ctx, multipooler))

	config := &manager.Config{
		TopoClient: ts,
		ServiceID:  serviceID,
		PgctldAddr: pgctldAddr,
	}
	pm := manager.NewMultiPoolerManager(logger, config)
	defer pm.Close()

	// Start the async loader
	senv := servenv.NewServEnv()
	go pm.Start(senv)

	// Wait for the manager to become ready
	require.Eventually(t, func() bool {
		return pm.GetState() == manager.ManagerStateReady
	}, 5*time.Second, 100*time.Millisecond, "Manager should reach Ready state")

	svc := &managerService{
		manager: pm,
	}

	tests := []struct {
		name           string
		method         func() error
		expectedMethod string
	}{
		{
<<<<<<< HEAD
			name: "StopReplicationAndGetStatus",
			method: func() error {
				req := &multipoolermanagerdata.StopReplicationAndGetStatusRequest{}
				_, err := svc.StopReplicationAndGetStatus(ctx, req)
				return err
			},
			expectedMethod: "StopReplicationAndGetStatus",
=======
			name: "PrimaryStatus",
			method: func() error {
				req := &multipoolermanagerdata.PrimaryStatusRequest{}
				_, err := svc.PrimaryStatus(ctx, req)
				return err
			},
			expectedMethod: "PrimaryStatus",
>>>>>>> 87c9dc1a
		},
		{
			name: "GetFollowers",
			method: func() error {
				req := &multipoolermanagerdata.GetFollowersRequest{}
				_, err := svc.GetFollowers(ctx, req)
				return err
			},
			expectedMethod: "GetFollowers",
		},
		{
			name: "Demote",
			method: func() error {
				req := &multipoolermanagerdata.DemoteRequest{}
				_, err := svc.Demote(ctx, req)
				return err
			},
			expectedMethod: "Demote",
		},
		{
			name: "UndoDemote",
			method: func() error {
				req := &multipoolermanagerdata.UndoDemoteRequest{}
				_, err := svc.UndoDemote(ctx, req)
				return err
			},
			expectedMethod: "UndoDemote",
		},
		{
			name: "Promote",
			method: func() error {
				req := &multipoolermanagerdata.PromoteRequest{}
				_, err := svc.Promote(ctx, req)
				return err
			},
			expectedMethod: "Promote",
		},
	}

	for _, tt := range tests {
		t.Run(tt.name, func(t *testing.T) {
			err := tt.method()

			// Assert that all methods return an error
			assert.Error(t, err, "Method %s should return an error", tt.name)

			// Convert gRPC error back to mterrors to check the code
			mterr := mterrors.FromGRPC(err)
			code := mterrors.Code(mterr)
			assert.Equal(t, mtrpcpb.Code_UNIMPLEMENTED, code, "Should return Unimplemented code")
			if !strings.Contains(err.Error(), fmt.Sprintf("method %s not implemented", tt.expectedMethod)) {
				t.Errorf("Error message should include: method %s not implemented, got: %s", tt.expectedMethod, err.Error())
			}
		})
	}
}

func TestManagerServiceMethods_ManagerNotReady(t *testing.T) {
	ctx := context.Background()
	logger := slog.New(slog.NewTextHandler(os.Stderr, nil))
	ts, _ := memorytopo.NewServerAndFactory(ctx, "zone1")
	defer ts.Close()

	// Create manager but DON'T create multipooler in topo and DON'T start it
	// This keeps the manager in "starting" state
	serviceID := &clustermetadata.ID{
		Component: clustermetadata.ID_MULTIPOOLER,
		Cell:      "zone1",
		Name:      "test-service",
	}

	config := &manager.Config{
		TopoClient: ts,
		ServiceID:  serviceID,
	}
	pm := manager.NewMultiPoolerManager(logger, config)
	defer pm.Close()

	// Do NOT start the manager - keep it in starting state
	// Verify manager is in starting state
	assert.Equal(t, manager.ManagerStateStarting, pm.GetState())

	svc := &managerService{
		manager: pm,
	}

	tests := []struct {
		name   string
		method func() error
	}{
		{
			name: "SetPrimaryConnInfo",
			method: func() error {
				req := &multipoolermanagerdata.SetPrimaryConnInfoRequest{
					Host: "primary.example.com",
					Port: 5432,
				}
				_, err := svc.SetPrimaryConnInfo(ctx, req)
				return err
			},
		},
		{
			name: "StartReplication",
			method: func() error {
				req := &multipoolermanagerdata.StartReplicationRequest{}
				_, err := svc.StartReplication(ctx, req)
				return err
			},
		},
		{
			name: "StopReplication",
			method: func() error {
				req := &multipoolermanagerdata.StopReplicationRequest{}
				_, err := svc.StopReplication(ctx, req)
				return err
			},
		},
		{
			name: "ReplicationStatus",
			method: func() error {
				req := &multipoolermanagerdata.ReplicationStatusRequest{}
				_, err := svc.ReplicationStatus(ctx, req)
				return err
			},
		},
		{
			name: "ResetReplication",
			method: func() error {
				req := &multipoolermanagerdata.ResetReplicationRequest{}
				_, err := svc.ResetReplication(ctx, req)
				return err
			},
		},
		{
			name: "ConfigureSynchronousReplication",
			method: func() error {
				req := &multipoolermanagerdata.ConfigureSynchronousReplicationRequest{
					SynchronousCommit: multipoolermanagerdata.SynchronousCommitLevel_SYNCHRONOUS_COMMIT_ON,
					SynchronousMethod: multipoolermanagerdata.SynchronousMethod_SYNCHRONOUS_METHOD_FIRST,
					NumSync:           1,
					StandbyIds: []*clustermetadata.ID{
						{
							Component: clustermetadata.ID_MULTIPOOLER,
							Cell:      "zone1",
							Name:      "standby1",
						},
					},
				}
				_, err := svc.ConfigureSynchronousReplication(ctx, req)
				return err
			},
		},
		{
			name: "UpdateSynchronousStandbyList",
			method: func() error {
				req := &multipoolermanagerdata.UpdateSynchronousStandbyListRequest{
					Operation: multipoolermanagerdata.StandbyUpdateOperation_STANDBY_UPDATE_OPERATION_ADD,
					StandbyIds: []*clustermetadata.ID{
						{
							Component: clustermetadata.ID_MULTIPOOLER,
							Cell:      "zone1",
							Name:      "standby1",
						},
					},
					ReloadConfig:  true,
					ConsensusTerm: 0,
					Force:         true,
				}
				_, err := svc.UpdateSynchronousStandbyList(ctx, req)
				return err
			},
		},
		{
			name: "PrimaryStatus",
			method: func() error {
				req := &multipoolermanagerdata.PrimaryStatusRequest{}
				_, err := svc.PrimaryStatus(ctx, req)
				return err
			},
		},
		{
			name: "StopReplicationAndGetStatus",
			method: func() error {
				req := &multipoolermanagerdata.StopReplicationAndGetStatusRequest{}
				_, err := svc.StopReplicationAndGetStatus(ctx, req)
				return err
			},
		},
		{
			name: "ChangeType",
			method: func() error {
				req := &multipoolermanagerdata.ChangeTypeRequest{
					PoolerType: clustermetadata.PoolerType_PRIMARY,
				}
				_, err := svc.ChangeType(ctx, req)
				return err
			},
		},
		{
			name: "GetFollowers",
			method: func() error {
				req := &multipoolermanagerdata.GetFollowersRequest{}
				_, err := svc.GetFollowers(ctx, req)
				return err
			},
		},
		{
			name: "Demote",
			method: func() error {
				req := &multipoolermanagerdata.DemoteRequest{}
				_, err := svc.Demote(ctx, req)
				return err
			},
		},
		{
			name: "UndoDemote",
			method: func() error {
				req := &multipoolermanagerdata.UndoDemoteRequest{}
				_, err := svc.UndoDemote(ctx, req)
				return err
			},
		},
		{
			name: "Promote",
			method: func() error {
				req := &multipoolermanagerdata.PromoteRequest{}
				_, err := svc.Promote(ctx, req)
				return err
			},
		},
	}

	for _, tt := range tests {
		t.Run(tt.name, func(t *testing.T) {
			// Check manager state before calling method
			t.Logf("Manager state before %s: %s", tt.name, pm.GetState())

			err := tt.method()

			// Print the full error for debugging
			t.Logf("Error from %s: %v", tt.name, err)

			// Assert that all methods return an error
			assert.Error(t, err, "Method %s should return an error when manager is not ready", tt.name)

			// Convert gRPC error back to mterrors to check the code
			mterr := mterrors.FromGRPC(err)
			code := mterrors.Code(mterr)
			// Should return UNAVAILABLE when manager is starting
			assert.Equal(t, mtrpcpb.Code_UNAVAILABLE, code, "Should return UNAVAILABLE code when manager is not ready")
			assert.Contains(t, err.Error(), "manager is still starting up", "Error message should indicate manager is starting")
		})
	}
}<|MERGE_RESOLUTION|>--- conflicted
+++ resolved
@@ -89,25 +89,6 @@
 		method         func() error
 		expectedMethod string
 	}{
-		{
-<<<<<<< HEAD
-			name: "StopReplicationAndGetStatus",
-			method: func() error {
-				req := &multipoolermanagerdata.StopReplicationAndGetStatusRequest{}
-				_, err := svc.StopReplicationAndGetStatus(ctx, req)
-				return err
-			},
-			expectedMethod: "StopReplicationAndGetStatus",
-=======
-			name: "PrimaryStatus",
-			method: func() error {
-				req := &multipoolermanagerdata.PrimaryStatusRequest{}
-				_, err := svc.PrimaryStatus(ctx, req)
-				return err
-			},
-			expectedMethod: "PrimaryStatus",
->>>>>>> 87c9dc1a
-		},
 		{
 			name: "GetFollowers",
 			method: func() error {
