--- conflicted
+++ resolved
@@ -89,25 +89,6 @@
 		method         func() error
 		expectedMethod string
 	}{
-		{
-<<<<<<< HEAD
-			name: "GetFollowers",
-			method: func() error {
-				req := &multipoolermanagerdata.GetFollowersRequest{}
-				_, err := svc.GetFollowers(ctx, req)
-				return err
-			},
-			expectedMethod: "GetFollowers",
-=======
-			name: "Demote",
-			method: func() error {
-				req := &multipoolermanagerdata.DemoteRequest{}
-				_, err := svc.Demote(ctx, req)
-				return err
-			},
-			expectedMethod: "Demote",
->>>>>>> 3cc5d729
-		},
 		{
 			name: "UndoDemote",
 			method: func() error {
