--- conflicted
+++ resolved
@@ -125,24 +125,23 @@
 	}
 	pm.logger.InfoContext(ctx, "Initial backup created", "backup_id", backupID)
 
-<<<<<<< HEAD
+	// Set pooler type to PRIMARY
+	if err := pm.changeTypeLocked(ctx, clustermetadatapb.PoolerType_PRIMARY); err != nil {
+		return nil, mterrors.Wrap(err, "failed to set pooler type")
+	}
+
+	// Create durability policy if requested
+	if req.DurabilityPolicyName != "" && req.DurabilityQuorumRule != nil {
+		if err := pm.createDurabilityPolicyLocked(ctx, req.DurabilityPolicyName, req.DurabilityQuorumRule); err != nil {
+			return nil, mterrors.Wrap(err, "failed to create durability policy")
+		}
+		pm.logger.InfoContext(ctx, "Created durability policy", "policy_name", req.DurabilityPolicyName)
+	}
+
 	// Write initialization marker to indicate full initialization completed.
 	// This marker is checked by isInitialized() when the database connection is not available.
 	if err := pm.writeInitializationMarker(); err != nil {
 		return nil, mterrors.Wrap(err, "failed to write initialization marker")
-=======
-	// Set pooler type to PRIMARY
-	if err := pm.changeTypeLocked(ctx, clustermetadatapb.PoolerType_PRIMARY); err != nil {
-		return nil, mterrors.Wrap(err, "failed to set pooler type")
-	}
-
-	// Create durability policy if requested
-	if req.DurabilityPolicyName != "" && req.DurabilityQuorumRule != nil {
-		if err := pm.createDurabilityPolicyLocked(ctx, req.DurabilityPolicyName, req.DurabilityQuorumRule); err != nil {
-			return nil, mterrors.Wrap(err, "failed to create durability policy")
-		}
-		pm.logger.InfoContext(ctx, "Created durability policy", "policy_name", req.DurabilityPolicyName)
->>>>>>> 24ecfbc0
 	}
 
 	pm.logger.InfoContext(ctx, "Successfully initialized pooler as empty primary", "shard", pm.getShardID(), "term", req.ConsensusTerm)
