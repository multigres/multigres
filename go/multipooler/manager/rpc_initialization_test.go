--- conflicted
+++ resolved
@@ -31,103 +31,6 @@
 	multipoolermanagerdatapb "github.com/multigres/multigres/go/pb/multipoolermanagerdata"
 )
 
-<<<<<<< HEAD
-=======
-func TestInitializationStatus(t *testing.T) {
-	tests := []struct {
-		name                string
-		setupFunc           func(t *testing.T, pm *MultiPoolerManager, poolerDir string)
-		expectedInitialized bool
-		expectedHasDataDir  bool
-		expectedRole        string
-		expectedShardID     string
-	}{
-		{
-			name: "uninitialized pooler",
-			setupFunc: func(t *testing.T, pm *MultiPoolerManager, poolerDir string) {
-				// Don't create anything - pooler is completely uninitialized
-			},
-			expectedInitialized: false,
-			expectedHasDataDir:  false,
-			expectedRole:        "unknown",
-			expectedShardID:     "0-inf",
-		},
-		{
-			name: "pooler with data directory but no database",
-			setupFunc: func(t *testing.T, pm *MultiPoolerManager, poolerDir string) {
-				// Create data directory
-				dataDir := filepath.Join(poolerDir, "pg_data")
-				require.NoError(t, os.MkdirAll(dataDir, 0o755))
-			},
-			expectedInitialized: false,
-			expectedHasDataDir:  true,
-			expectedRole:        "unknown",
-			expectedShardID:     "0-inf",
-		},
-	}
-
-	for _, tt := range tests {
-		t.Run(tt.name, func(t *testing.T) {
-			ctx := context.Background()
-			poolerDir := t.TempDir()
-
-			// Create test config
-			store, _ := memorytopo.NewServerAndFactory(ctx, "test-cell")
-			defer store.Close()
-
-			serviceID := &clustermetadatapb.ID{
-				Component: clustermetadatapb.ID_MULTIPOOLER,
-				Cell:      "test-cell",
-				Name:      "test-pooler",
-			}
-
-			config := &Config{
-				PoolerDir:  poolerDir,
-				PgPort:     5432,
-				Database:   "postgres",
-				TopoClient: store,
-				ServiceID:  serviceID,
-				TableGroup: constants.DefaultTableGroup,
-				Shard:      tt.expectedShardID,
-			}
-
-			logger := slog.Default()
-			pm, err := NewMultiPoolerManager(logger, config)
-			require.NoError(t, err)
-
-			// Create multipooler record in topology
-			multipooler := &clustermetadatapb.MultiPooler{
-				Id:         serviceID,
-				Database:   "testdb",
-				TableGroup: constants.DefaultTableGroup,
-				Shard:      tt.expectedShardID,
-			}
-
-			pm.mu.Lock()
-			pm.multipooler = &topoclient.MultiPoolerInfo{MultiPooler: multipooler}
-			pm.updateCachedMultipooler()
-			pm.mu.Unlock()
-
-			// Run setup function
-			if tt.setupFunc != nil {
-				tt.setupFunc(t, pm, poolerDir)
-			}
-
-			// Call InitializationStatus
-			resp, err := pm.InitializationStatus(ctx, &multipoolermanagerdatapb.InitializationStatusRequest{})
-			require.NoError(t, err)
-			require.NotNil(t, resp)
-
-			// Verify response
-			assert.Equal(t, tt.expectedInitialized, resp.IsInitialized, "IsInitialized mismatch")
-			assert.Equal(t, tt.expectedHasDataDir, resp.HasDataDirectory, "HasDataDirectory mismatch")
-			assert.Equal(t, tt.expectedRole, resp.Role, "Role mismatch")
-			assert.Equal(t, tt.expectedShardID, resp.ShardId, "ShardId mismatch")
-		})
-	}
-}
-
->>>>>>> 841b09b4
 func TestInitializeEmptyPrimary(t *testing.T) {
 	tests := []struct {
 		name          string
