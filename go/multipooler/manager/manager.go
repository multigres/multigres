--- conflicted
+++ resolved
@@ -582,313 +582,6 @@
 	}
 }
 
-<<<<<<< HEAD
-// generateApplicationName generates the application_name for a multipooler from its ID
-// Format: {cell}_{name}
-// This is used consistently for:
-// - SetPrimaryConnInfo: standby's application_name when connecting to primary
-// - ConfigureSynchronousReplication: standby names in synchronous_standby_names
-func generateApplicationName(id *clustermetadatapb.ID) string {
-	return fmt.Sprintf("%s_%s", id.Cell, id.Name)
-}
-
-// setSynchronousCommit sets the PostgreSQL synchronous_commit level
-func (pm *MultiPoolerManager) setSynchronousCommit(ctx context.Context, synchronousCommit multipoolermanagerdatapb.SynchronousCommitLevel) error {
-	// Convert enum to PostgreSQL string value
-	var syncCommitValue string
-	switch synchronousCommit {
-	case multipoolermanagerdatapb.SynchronousCommitLevel_SYNCHRONOUS_COMMIT_OFF:
-		syncCommitValue = "off"
-	case multipoolermanagerdatapb.SynchronousCommitLevel_SYNCHRONOUS_COMMIT_LOCAL:
-		syncCommitValue = "local"
-	case multipoolermanagerdatapb.SynchronousCommitLevel_SYNCHRONOUS_COMMIT_REMOTE_WRITE:
-		syncCommitValue = "remote_write"
-	case multipoolermanagerdatapb.SynchronousCommitLevel_SYNCHRONOUS_COMMIT_ON:
-		syncCommitValue = "on"
-	case multipoolermanagerdatapb.SynchronousCommitLevel_SYNCHRONOUS_COMMIT_REMOTE_APPLY:
-		syncCommitValue = "remote_apply"
-	default:
-		return mterrors.New(mtrpcpb.Code_INVALID_ARGUMENT,
-			fmt.Sprintf("invalid synchronous_commit level: %s", synchronousCommit.String()))
-	}
-
-	pm.logger.InfoContext(ctx, "Setting synchronous_commit", "value", syncCommitValue)
-	_, err := pm.db.ExecContext(ctx, fmt.Sprintf("ALTER SYSTEM SET synchronous_commit = '%s'", syncCommitValue))
-	if err != nil {
-		pm.logger.ErrorContext(ctx, "Failed to set synchronous_commit", "error", err)
-		return mterrors.Wrap(err, "failed to set synchronous_commit")
-	}
-
-	return nil
-}
-
-// formatStandbyList converts standby IDs to a comma-separated list of quoted application names
-func formatStandbyList(standbyIDs []*clustermetadatapb.ID) string {
-	quotedNames := make([]string, len(standbyIDs))
-	for i, id := range standbyIDs {
-		quotedNames[i] = fmt.Sprintf(`"%s"`, generateApplicationName(id))
-	}
-	return strings.Join(quotedNames, ", ")
-}
-
-// buildSynchronousStandbyNamesValue constructs the synchronous_standby_names value string
-// This produces values like: FIRST 1 ("standby-1", "standby-2") or ANY 1 ("standby-1", "standby-2")
-func buildSynchronousStandbyNamesValue(method multipoolermanagerdatapb.SynchronousMethod, numSync int32, standbyIDs []*clustermetadatapb.ID) (string, error) {
-	if len(standbyIDs) == 0 {
-		return "", nil
-	}
-
-	standbyList := formatStandbyList(standbyIDs)
-
-	var methodStr string
-	switch method {
-	case multipoolermanagerdatapb.SynchronousMethod_SYNCHRONOUS_METHOD_FIRST:
-		methodStr = "FIRST"
-	case multipoolermanagerdatapb.SynchronousMethod_SYNCHRONOUS_METHOD_ANY:
-		methodStr = "ANY"
-	default:
-		return "", mterrors.New(mtrpcpb.Code_INVALID_ARGUMENT,
-			fmt.Sprintf("invalid synchronous method: %s, must be FIRST or ANY", method.String()))
-	}
-
-	return fmt.Sprintf("%s %d (%s)", methodStr, numSync, standbyList), nil
-}
-
-// applySynchronousStandbyNames applies the synchronous_standby_names setting to PostgreSQL
-func applySynchronousStandbyNames(ctx context.Context, db *sql.DB, logger *slog.Logger, value string) error {
-	logger.InfoContext(ctx, "Setting synchronous_standby_names", "value", value)
-
-	// Escape single quotes in the value by doubling them (PostgreSQL standard)
-	escapedValue := strings.ReplaceAll(value, "'", "''")
-
-	// ALTER SYSTEM SET doesn't support parameterized queries, so we use string formatting
-	query := fmt.Sprintf("ALTER SYSTEM SET synchronous_standby_names = '%s'", escapedValue)
-	_, err := db.ExecContext(ctx, query)
-	if err != nil {
-		logger.ErrorContext(ctx, "Failed to set synchronous_standby_names", "error", err)
-		return mterrors.Wrap(err, "failed to set synchronous_standby_names")
-	}
-
-	return nil
-}
-
-// setSynchronousStandbyNames builds and sets the PostgreSQL synchronous_standby_names configuration
-// Format: https://www.postgresql.org/docs/current/runtime-config-replication.html#GUC-SYNCHRONOUS-STANDBY-NAMES
-// Examples:
-//
-//	FIRST 2 (standby1, standby2, standby3)
-//	ANY 1 (standby1, standby2)
-//
-// Note: Use '*' to match all connected standbys, or specify explicit standby application_name values
-// Application names are generated from multipooler IDs using the shared generateApplicationName helper
-func (pm *MultiPoolerManager) setSynchronousStandbyNames(ctx context.Context, synchronousMethod multipoolermanagerdatapb.SynchronousMethod, numSync int32, standbyIDs []*clustermetadatapb.ID) error {
-	// If standby list is empty, clear synchronous_standby_names
-	if len(standbyIDs) == 0 {
-		pm.logger.InfoContext(ctx, "Clearing synchronous_standby_names (empty standby list)")
-		query := "ALTER SYSTEM SET synchronous_standby_names = ''"
-		_, err := pm.db.ExecContext(ctx, query)
-		if err != nil {
-			pm.logger.ErrorContext(ctx, "Failed to clear synchronous_standby_names", "error", err)
-			return mterrors.Wrap(err, "failed to clear synchronous_standby_names")
-		}
-		return nil
-	}
-
-	// If numSync was not provided, default to 1
-	if numSync == 0 {
-		numSync = 1
-	}
-
-	// Build the synchronous_standby_names value using the shared helper
-	standbyNamesValue, err := buildSynchronousStandbyNamesValue(synchronousMethod, numSync, standbyIDs)
-	if err != nil {
-		return err
-	}
-
-	// Apply the setting using the shared helper
-	return applySynchronousStandbyNames(ctx, pm.db, pm.logger, standbyNamesValue)
-}
-
-// validateStandbyIDs validates a list of standby IDs
-func validateStandbyIDs(standbyIDs []*clustermetadatapb.ID) error {
-	if len(standbyIDs) == 0 {
-		return mterrors.New(mtrpcpb.Code_INVALID_ARGUMENT, "standby_ids cannot be empty")
-	}
-
-	for i, id := range standbyIDs {
-		if id == nil {
-			return mterrors.New(mtrpcpb.Code_INVALID_ARGUMENT,
-				fmt.Sprintf("standby_ids[%d] is nil", i))
-		}
-		if id.Cell == "" {
-			return mterrors.New(mtrpcpb.Code_INVALID_ARGUMENT,
-				fmt.Sprintf("standby_ids[%d] has empty cell", i))
-		}
-		if id.Name == "" {
-			return mterrors.New(mtrpcpb.Code_INVALID_ARGUMENT,
-				fmt.Sprintf("standby_ids[%d] has empty name", i))
-		}
-	}
-
-	return nil
-}
-
-// validateSyncReplicationParams validates the parameters for ConfigureSynchronousReplication
-func validateSyncReplicationParams(numSync int32, standbyIDs []*clustermetadatapb.ID) error {
-	// Validate numSync is non-negative
-	if numSync < 0 {
-		return mterrors.New(mtrpcpb.Code_INVALID_ARGUMENT,
-			fmt.Sprintf("num_sync must be non-negative, got: %d", numSync))
-	}
-
-	// If standbyIDs are provided, validate them
-	if len(standbyIDs) > 0 {
-		// Validate that numSync doesn't exceed the number of standbys (PostgreSQL requirement)
-		// Note: numSync=0 is allowed and will be defaulted to 1 in setSynchronousStandbyNames
-		if numSync > int32(len(standbyIDs)) {
-			return mterrors.New(mtrpcpb.Code_INVALID_ARGUMENT,
-				fmt.Sprintf("num_sync (%d) cannot exceed number of standby_ids (%d)", numSync, len(standbyIDs)))
-		}
-
-		// Validate each standby ID
-		if err := validateStandbyIDs(standbyIDs); err != nil {
-			return err
-		}
-	}
-
-	return nil
-}
-
-// applyAddOperation adds new standbys to the standby list (idempotent)
-func applyAddOperation(currentStandbys []*clustermetadatapb.ID, newStandbys []*clustermetadatapb.ID) []*clustermetadatapb.ID {
-	updatedStandbys := append([]*clustermetadatapb.ID{}, currentStandbys...)
-	existingMap := make(map[string]bool)
-	for _, standby := range currentStandbys {
-		existingMap[generateApplicationName(standby)] = true
-	}
-	for _, newStandby := range newStandbys {
-		if !existingMap[generateApplicationName(newStandby)] {
-			updatedStandbys = append(updatedStandbys, newStandby)
-		}
-	}
-	return updatedStandbys
-}
-
-// applyRemoveOperation removes standbys from the standby list (idempotent)
-func applyRemoveOperation(currentStandbys []*clustermetadatapb.ID, standbysToRemove []*clustermetadatapb.ID) []*clustermetadatapb.ID {
-	removeMap := make(map[string]bool)
-	for _, standby := range standbysToRemove {
-		removeMap[generateApplicationName(standby)] = true
-	}
-	var updatedStandbys []*clustermetadatapb.ID
-	for _, standby := range currentStandbys {
-		if !removeMap[generateApplicationName(standby)] {
-			updatedStandbys = append(updatedStandbys, standby)
-		}
-	}
-	return updatedStandbys
-}
-
-// applyReplaceOperation replaces the entire standby list
-func applyReplaceOperation(newStandbys []*clustermetadatapb.ID) []*clustermetadatapb.ID {
-	return newStandbys
-}
-
-// getSynchronousReplicationConfig retrieves and parses the current synchronous replication configuration
-func (pm *MultiPoolerManager) getSynchronousReplicationConfig(ctx context.Context) (*multipoolermanagerdatapb.SynchronousReplicationConfiguration, error) {
-	config := &multipoolermanagerdatapb.SynchronousReplicationConfiguration{}
-
-	// Query synchronous_standby_names
-	var syncStandbyNamesStr string
-	err := pm.db.QueryRowContext(ctx, "SHOW synchronous_standby_names").Scan(&syncStandbyNamesStr)
-	if err != nil {
-		return nil, mterrors.Wrap(err, "failed to query synchronous_standby_names")
-	}
-
-	// Only parse standby names if not empty
-	syncStandbyNamesStr = strings.TrimSpace(syncStandbyNamesStr)
-	if syncStandbyNamesStr != "" {
-		syncConfig, err := parseSynchronousStandbyNames(syncStandbyNamesStr)
-		if err != nil {
-			return nil, err
-		}
-		config.SynchronousMethod = syncConfig.Method
-		config.NumSync = syncConfig.NumSync
-		config.StandbyIds = syncConfig.StandbyIDs
-	}
-
-	// Query synchronous_commit
-	var syncCommitStr string
-	err = pm.db.QueryRowContext(ctx, "SHOW synchronous_commit").Scan(&syncCommitStr)
-	if err != nil {
-		return nil, mterrors.Wrap(err, "failed to query synchronous_commit")
-	}
-
-	// Map string to enum
-	var syncCommitLevel multipoolermanagerdatapb.SynchronousCommitLevel
-	switch strings.ToLower(syncCommitStr) {
-	case "off":
-		syncCommitLevel = multipoolermanagerdatapb.SynchronousCommitLevel_SYNCHRONOUS_COMMIT_OFF
-	case "local":
-		syncCommitLevel = multipoolermanagerdatapb.SynchronousCommitLevel_SYNCHRONOUS_COMMIT_LOCAL
-	case "remote_write":
-		syncCommitLevel = multipoolermanagerdatapb.SynchronousCommitLevel_SYNCHRONOUS_COMMIT_REMOTE_WRITE
-	case "on":
-		syncCommitLevel = multipoolermanagerdatapb.SynchronousCommitLevel_SYNCHRONOUS_COMMIT_ON
-	case "remote_apply":
-		syncCommitLevel = multipoolermanagerdatapb.SynchronousCommitLevel_SYNCHRONOUS_COMMIT_REMOTE_APPLY
-	default:
-		return nil, mterrors.New(mtrpcpb.Code_INVALID_ARGUMENT,
-			fmt.Sprintf("unknown synchronous_commit value: %q", syncCommitStr))
-	}
-	config.SynchronousCommit = syncCommitLevel
-
-	return config, nil
-}
-
-// waitForReplicationPause polls until WAL replay is paused and returns the status at that moment.
-// This ensures the LSN returned represents the exact point at which replication stopped.
-func (pm *MultiPoolerManager) waitForReplicationPause(ctx context.Context) (*multipoolermanagerdatapb.ReplicationStatus, error) {
-	// Create a context with timeout for the polling loop
-	waitCtx, cancel := context.WithTimeout(ctx, 10*time.Second)
-	defer cancel()
-
-	ticker := time.NewTicker(100 * time.Millisecond)
-	defer ticker.Stop()
-
-	for {
-		select {
-		case <-waitCtx.Done():
-			if waitCtx.Err() == context.DeadlineExceeded {
-				pm.logger.ErrorContext(ctx, "Timeout waiting for WAL replay to pause")
-				return nil, mterrors.New(mtrpcpb.Code_DEADLINE_EXCEEDED, "timeout waiting for WAL replay to pause")
-			}
-			pm.logger.ErrorContext(ctx, "Context cancelled while waiting for WAL replay to pause")
-			return nil, mterrors.Wrap(waitCtx.Err(), "context cancelled while waiting for WAL replay to pause")
-
-		case <-ticker.C:
-			// Query all replication status fields
-			status, err := pm.queryReplicationStatus(waitCtx)
-			if err != nil {
-				pm.logger.ErrorContext(ctx, "Failed to get replication status", "error", err)
-				return nil, err
-			}
-
-			// Once paused, we have the exact state at the moment replication stopped
-			if status.IsWalReplayPaused {
-				pm.logger.InfoContext(ctx, "WAL replay is now paused",
-					"last_replay_lsn", status.LastReplayLsn,
-					"last_receive_lsn", status.LastReceiveLsn,
-					"pause_state", status.WalReplayPauseState)
-
-				return status, nil
-			}
-		}
-	}
-}
-
-=======
->>>>>>> 3d83532a
 // checkDemotionState checks the current state to determine what steps remain
 func (pm *MultiPoolerManager) checkDemotionState(ctx context.Context) (*demotionState, error) {
 	state := &demotionState{}
@@ -1061,32 +754,6 @@
 	return nil
 }
 
-<<<<<<< HEAD
-// resetSynchronousReplication clears the synchronous standby list
-// This should be called after the server is read-only to safely clear settings
-func (pm *MultiPoolerManager) resetSynchronousReplication(ctx context.Context) error {
-	pm.logger.InfoContext(ctx, "Clearing synchronous standby list")
-
-	// Clear synchronous_standby_names to remove all standbys
-	_, err := pm.db.ExecContext(ctx, "ALTER SYSTEM SET synchronous_standby_names = ''")
-	if err != nil {
-		pm.logger.ErrorContext(ctx, "Failed to clear synchronous_standby_names", "error", err)
-		return mterrors.Wrap(err, "failed to clear synchronous_standby_names")
-	}
-
-	// Reload configuration to apply changes
-	_, err = pm.db.ExecContext(ctx, "SELECT pg_reload_conf()")
-	if err != nil {
-		pm.logger.ErrorContext(ctx, "Failed to reload configuration", "error", err)
-		return mterrors.Wrap(err, "failed to reload configuration after clearing standby list")
-	}
-
-	pm.logger.InfoContext(ctx, "Successfully cleared synchronous standby list")
-	return nil
-}
-
-=======
->>>>>>> 3d83532a
 // updateTopologyAfterDemotion updates the pooler type in topology from PRIMARY to REPLICA
 func (pm *MultiPoolerManager) updateTopologyAfterDemotion(ctx context.Context, state *demotionState) error {
 	if state.isReplicaInTopology {
@@ -1238,103 +905,6 @@
 	return nil
 }
 
-<<<<<<< HEAD
-// getPrimaryLSN gets the current WAL write location (primary only)
-func (pm *MultiPoolerManager) getPrimaryLSN(ctx context.Context) (string, error) {
-	var lsn string
-	err := pm.db.QueryRowContext(ctx, "SELECT pg_current_wal_lsn()::text").Scan(&lsn)
-	if err != nil {
-		return "", mterrors.Wrap(err, "failed to get current WAL LSN")
-	}
-	return lsn, nil
-}
-
-// getStandbyReplayLSN gets the last replayed WAL location (standby only)
-func (pm *MultiPoolerManager) getStandbyReplayLSN(ctx context.Context) (string, error) {
-	var lsn string
-	err := pm.db.QueryRowContext(ctx, "SELECT pg_last_wal_replay_lsn()::text").Scan(&lsn)
-	if err != nil {
-		return "", mterrors.Wrap(err, "failed to get replay LSN")
-	}
-	return lsn, nil
-}
-
-// queryReplicationStatus queries PostgreSQL for all replication status fields.
-// This method handles NULL values properly for LSN fields that may be NULL
-// when not in recovery mode or when no WAL has been received/replayed.
-func (pm *MultiPoolerManager) queryReplicationStatus(ctx context.Context) (*multipoolermanagerdatapb.ReplicationStatus, error) {
-	var replayLsn sql.NullString
-	var receiveLsn sql.NullString
-	var isPaused bool
-	var pauseState string
-	var lastXactTime sql.NullString
-	var primaryConnInfo string
-
-	query := `SELECT
-		pg_last_wal_replay_lsn(),
-		pg_last_wal_receive_lsn(),
-		pg_is_wal_replay_paused(),
-		pg_get_wal_replay_pause_state(),
-		pg_last_xact_replay_timestamp(),
-		current_setting('primary_conninfo')`
-
-	err := pm.db.QueryRowContext(ctx, query).Scan(
-		&replayLsn,
-		&receiveLsn,
-		&isPaused,
-		&pauseState,
-		&lastXactTime,
-		&primaryConnInfo,
-	)
-	if err != nil {
-		return nil, mterrors.Wrap(err, "failed to query replication status")
-	}
-
-	status := &multipoolermanagerdatapb.ReplicationStatus{
-		IsWalReplayPaused:   isPaused,
-		WalReplayPauseState: pauseState,
-	}
-
-	if replayLsn.Valid {
-		status.LastReplayLsn = replayLsn.String
-	}
-	if receiveLsn.Valid {
-		status.LastReceiveLsn = receiveLsn.String
-	}
-	if lastXactTime.Valid {
-		status.LastXactReplayTimestamp = lastXactTime.String
-	}
-
-	// Parse primary_conninfo into structured format
-	parsedConnInfo, err := parseAndRedactPrimaryConnInfo(primaryConnInfo)
-	if err != nil {
-		return nil, mterrors.Wrap(err, "failed to parse primary_conninfo")
-	}
-	status.PrimaryConnInfo = parsedConnInfo
-
-	return status, nil
-}
-
-// captureFinalLSN captures the final LSN position before going read-only
-func (pm *MultiPoolerManager) captureFinalLSN(ctx context.Context, state *demotionState) (string, error) {
-	if state.isReadOnly && state.finalLSN != "" {
-		pm.logger.InfoContext(ctx, "Using previously captured LSN", "lsn", state.finalLSN)
-		return state.finalLSN, nil
-	}
-
-	// At this point in Demote, we should still be a primary
-	finalLSN, err := pm.getPrimaryLSN(ctx)
-	if err != nil {
-		pm.logger.ErrorContext(ctx, "Failed to capture final LSN", "error", err)
-		return "", err
-	}
-
-	pm.logger.InfoContext(ctx, "Captured final LSN", "lsn", finalLSN)
-	return finalLSN, nil
-}
-
-=======
->>>>>>> 3d83532a
 // checkPromotionState checks the current state to determine what steps remain
 func (pm *MultiPoolerManager) checkPromotionState(ctx context.Context, syncReplicationConfig *multipoolermanagerdatapb.ConfigureSynchronousReplicationRequest) (*promotionState, error) {
 	state := &promotionState{}
@@ -1388,95 +958,6 @@
 	return state, nil
 }
 
-<<<<<<< HEAD
-// syncReplicationConfigMatches checks if the current sync replication config matches the requested config
-func (pm *MultiPoolerManager) syncReplicationConfigMatches(current *multipoolermanagerdatapb.SynchronousReplicationConfiguration, requested *multipoolermanagerdatapb.ConfigureSynchronousReplicationRequest) bool {
-	// Check synchronous commit level
-	if current.SynchronousCommit != requested.SynchronousCommit {
-		return false
-	}
-
-	// Check synchronous method
-	if current.SynchronousMethod != requested.SynchronousMethod {
-		return false
-	}
-
-	// Check num_sync
-	if current.NumSync != requested.NumSync {
-		return false
-	}
-
-	// Check standby IDs (must match exactly 1:1, so sort and compare)
-	if len(current.StandbyIds) != len(requested.StandbyIds) {
-		return false
-	}
-
-	// Sort both lists by cell_name for comparison
-	currentSorted := make([]string, len(current.StandbyIds))
-	for i, id := range current.StandbyIds {
-		currentSorted[i] = fmt.Sprintf("%s_%s", id.Cell, id.Name)
-	}
-	sort.Strings(currentSorted)
-
-	requestedSorted := make([]string, len(requested.StandbyIds))
-	for i, id := range requested.StandbyIds {
-		requestedSorted[i] = fmt.Sprintf("%s_%s", id.Cell, id.Name)
-	}
-	sort.Strings(requestedSorted)
-
-	// Compare sorted lists element by element
-	for i := range currentSorted {
-		if currentSorted[i] != requestedSorted[i] {
-			return false
-		}
-	}
-
-	return true
-}
-
-// validateExpectedLSN validates that the current replay LSN matches the expected LSN
-func (pm *MultiPoolerManager) validateExpectedLSN(ctx context.Context, expectedLSN string) error {
-	if expectedLSN == "" {
-		return nil // No validation requested
-	}
-
-	var currentLSN string
-	var isPaused bool
-	query := "SELECT pg_last_wal_replay_lsn()::text, pg_is_wal_replay_paused()"
-	err := pm.db.QueryRowContext(ctx, query).Scan(&currentLSN, &isPaused)
-	if err != nil {
-		pm.logger.ErrorContext(ctx, "Failed to get current replay LSN and pause state", "error", err)
-		return mterrors.Wrap(err, "failed to get current replay LSN and pause state")
-	}
-
-	// Best practice: WAL replay should be paused before promotion
-	// The coordinator should have called StopReplication during Discovery stage
-	if !isPaused {
-		pm.logger.WarnContext(ctx, "WAL replay is not paused before promotion - coordinator may have skipped Discovery stage",
-			"current_lsn", currentLSN,
-			"expected_lsn", expectedLSN)
-		// Note: We don't fail here as this is a soft check, but it indicates
-		// a potential issue in the consensus flow
-	}
-
-	if currentLSN != expectedLSN {
-		pm.logger.ErrorContext(ctx, "LSN mismatch - node does not have expected durable state",
-			"expected_lsn", expectedLSN,
-			"current_lsn", currentLSN)
-		return mterrors.New(mtrpcpb.Code_FAILED_PRECONDITION,
-			fmt.Sprintf("LSN mismatch: expected %s, current %s. "+
-				"This indicates an error in an earlier consensus stage.",
-				expectedLSN, currentLSN))
-	}
-
-	pm.logger.InfoContext(ctx, "LSN validation passed",
-		"lsn", currentLSN,
-		"wal_replay_paused", isPaused)
-	return nil
-}
-
-=======
->>>>>>> 3d83532a
 // promoteStandbyToPrimary calls pg_promote() and waits for promotion to complete
 func (pm *MultiPoolerManager) promoteStandbyToPrimary(ctx context.Context, state *promotionState) error {
 	// Return early if already promoted
