// Copyright 2025 Supabase, Inc.
//
// Licensed under the Apache License, Version 2.0 (the "License");
// you may not use this file except in compliance with the License.
// You may obtain a copy of the License at
//
// http://www.apache.org/licenses/LICENSE-2.0
//
// Unless required by applicable law or agreed to in writing, software
// distributed under the License is distributed on an "AS IS" BASIS,
// WITHOUT WARRANTIES OR CONDITIONS OF ANY KIND, either express or implied.
// See the License for the specific language governing permissions and
// limitations under the License.

package manager

import (
	"context"
	"database/sql"
	"errors"
	"fmt"
	"log/slog"
	"path/filepath"
	"sync"
	"time"

	"github.com/lib/pq"

	"github.com/multigres/multigres/go/common/constants"
	"github.com/multigres/multigres/go/common/mterrors"
	"github.com/multigres/multigres/go/common/servenv"
	"github.com/multigres/multigres/go/common/topoclient"
	"github.com/multigres/multigres/go/multipooler/connpoolmanager"
	"github.com/multigres/multigres/go/multipooler/heartbeat"
	"github.com/multigres/multigres/go/multipooler/poolerserver"
	"github.com/multigres/multigres/go/tools/retry"

	"google.golang.org/grpc"
	"google.golang.org/grpc/credentials/insecure"
	"google.golang.org/protobuf/proto"

	clustermetadatapb "github.com/multigres/multigres/go/pb/clustermetadata"
	mtrpcpb "github.com/multigres/multigres/go/pb/mtrpc"
	multipoolermanagerdatapb "github.com/multigres/multigres/go/pb/multipoolermanagerdata"
	pgctldpb "github.com/multigres/multigres/go/pb/pgctldservice"
)

// ManagerState represents the state of the MultiPoolerManager
type ManagerState string

const (
	// ManagerStateStarting indicates the manager is starting and loading the multipooler record
	ManagerStateStarting ManagerState = "starting"
	// ManagerStateReady indicates the manager has successfully loaded the multipooler record
	ManagerStateReady ManagerState = "ready"
	// ManagerStateError indicates the manager failed to load the multipooler record
	ManagerStateError ManagerState = "error"
)

// MultiPoolerManager manages the pooler lifecycle and PostgreSQL operations
type MultiPoolerManager struct {
	logger       *slog.Logger
	config       *Config
	db           *sql.DB
	topoClient   topoclient.Store
	serviceID    *clustermetadatapb.ID
	replTracker  *heartbeat.ReplTracker
	pgctldClient pgctldpb.PgCtldClient

	// connPoolMgr manages all connection pools (admin, regular, reserved)
	connPoolMgr connpoolmanager.PoolManager

	// qsc is the query service controller
	// This controller handles query serving while the manager orchestrates lifecycle,
	// topology, consensus, and replication operations.
	qsc poolerserver.PoolerController

	// actionLock is there to run only one action at a time.
	// This lock can be held for long periods of time (hours),
	// like in the case of a restore. This lock must be obtained
	// first before other mutexes.
	actionLock *ActionLock

	// Multipooler record from topology and startup state

	// mu is the mutex for the manager's state. It must be held for the
	// following:
	// - Reading state
	// - Changing state. This can cause the lock to be held for long periods
	//   of time, particularly when updating external systems (e.g. the topo)
	//   to match the manager's state.
	mu sync.Mutex

	isOpen          bool
	multipooler     *topoclient.MultiPoolerInfo
	state           ManagerState
	stateError      error
	consensusState  *ConsensusState
	topoLoaded      bool
	consensusLoaded bool
	ctx             context.Context
	cancel          context.CancelFunc
	loadTimeout     time.Duration

	// readyChan is closed when state becomes Ready or Error, to broadcast to all waiters.
	// Unbuffered is safe here because we only close() the channel (which never blocks
	// and broadcasts to all receivers) rather than sending to it.
	readyChan chan struct{}

	// Cached MultipoolerInfo so that we can access its state without having
	// to wait a potentially long time on mu when accessing read-only fields.
	cachedMultipooler cachedMultiPoolerInfo

	// Cached backup location from the database topology record.
	// This is loaded once during startup and cached for fast access.
	backupLocation string

	// autoRestoreRetryInterval is the interval between auto-restore retry attempts.
	// Defaults to 1 second. Can be set to a shorter duration for testing.
	autoRestoreRetryInterval time.Duration

	// initialized tracks whether this pooler has been fully initialized.
	// Once true, stays true for the lifetime of the manager.
	initialized bool

	// TODO: Implement async query serving state management system
	// This should include: target state, current state, convergence goroutine,
	// and state-specific handlers (setServing, setServingReadOnly, setNotServing, setDrained)
	// See design discussion for full details.
	queryServingState clustermetadatapb.PoolerServingStatus
}

// promotionState tracks which parts of the promotion are complete
type promotionState struct {
	isPrimaryInPostgres    bool
	isPrimaryInTopology    bool
	syncReplicationMatches bool
	currentLSN             string
}

// demotionState tracks which parts of the demotion are complete
type demotionState struct {
	isServingReadOnly   bool   // PoolerServingStatus == SERVING_RDONLY (includes heartbeat stopped)
	isReplicaInTopology bool   // PoolerType == REPLICA
	isReadOnly          bool   // default_transaction_read_only = on
	finalLSN            string // Captured LSN before demotion
}

// cachedMultiPoolerInfo holds a thread-safe cached copy of the multipooler info
type cachedMultiPoolerInfo struct {
	mu          sync.Mutex
	multipooler *topoclient.MultiPoolerInfo
}

// NewMultiPoolerManager creates a new MultiPoolerManager instance
func NewMultiPoolerManager(logger *slog.Logger, config *Config) (*MultiPoolerManager, error) {
	return NewMultiPoolerManagerWithTimeout(logger, config, 5*time.Minute)
}

// NewMultiPoolerManagerWithTimeout creates a new MultiPoolerManager instance with a custom load timeout
func NewMultiPoolerManagerWithTimeout(logger *slog.Logger, config *Config, loadTimeout time.Duration) (*MultiPoolerManager, error) {
	// Validate required config fields
	if config.TableGroup == "" {
		return nil, mterrors.New(mtrpcpb.Code_INVALID_ARGUMENT, "TableGroup is required")
	}
	if config.Shard == "" {
		return nil, mterrors.New(mtrpcpb.Code_INVALID_ARGUMENT, "Shard is required")
	}

	// MVP validation: fail fast if tablegroup/shard are not the MVP defaults
	if err := constants.ValidateMVPTableGroupAndShard(config.TableGroup, config.Shard); err != nil {
		return nil, mterrors.Wrap(err, "MVP validation failed")
	}

	ctx, cancel := context.WithCancel(context.TODO())

	// Create pgctld gRPC client
	var pgctldClient pgctldpb.PgCtldClient
	if config.PgctldAddr != "" {
		conn, err := grpc.NewClient(config.PgctldAddr, grpc.WithTransportCredentials(insecure.NewCredentials()))
		if err != nil {
			logger.ErrorContext(ctx, "Failed to create pgctld gRPC client", "error", err, "addr", config.PgctldAddr)
			// Continue without client - operations that need it will fail gracefully
		} else {
			pgctldClient = pgctldpb.NewPgCtldClient(conn)
			logger.InfoContext(ctx, "Created pgctld gRPC client", "addr", config.PgctldAddr)
		}
	}

	// Create connection pool manager from config
	var connPoolMgr connpoolmanager.PoolManager
	if config.ConnPoolConfig != nil {
		connPoolMgr = config.ConnPoolConfig.NewManager()
	}

	pm := &MultiPoolerManager{
<<<<<<< HEAD
		logger:            logger,
		config:            config,
		topoClient:        config.TopoClient,
		serviceID:         config.ServiceID,
		actionLock:        NewActionLock(),
		state:             ManagerStateStarting,
		ctx:               ctx,
		cancel:            cancel,
		loadTimeout:       loadTimeout,
		queryServingState: clustermetadatapb.PoolerServingStatus_NOT_SERVING,
		pgctldClient:      pgctldClient,
		connPoolMgr:       connPoolMgr,
		readyChan:         make(chan struct{}),
=======
		logger:                   logger,
		config:                   config,
		topoClient:               config.TopoClient,
		serviceID:                config.ServiceID,
		actionLock:               NewActionLock(),
		state:                    ManagerStateStarting,
		ctx:                      ctx,
		cancel:                   cancel,
		loadTimeout:              loadTimeout,
		autoRestoreRetryInterval: 1 * time.Second,
		queryServingState:        clustermetadatapb.PoolerServingStatus_NOT_SERVING,
		pgctldClient:             pgctldClient,
		readyChan:                make(chan struct{}),
>>>>>>> eb80a3f7
	}

	// Create the query service controller with the pool manager
	pm.qsc = poolerserver.NewQueryPoolerServer(logger, connPoolMgr)

	return pm, nil
}

// connectDB establishes a connection to PostgreSQL (reuses the shared logic)
func (pm *MultiPoolerManager) connectDB() error {
	if pm.db != nil {
		return nil // Already connected
	}

	db, err := CreateDBConnection(pm.logger, pm.config)
	if err != nil {
		return err
	}
	pm.db = db

	// Test the connection
	if err := pm.db.Ping(); err != nil {
		pm.db.Close()
		pm.db = nil
		return fmt.Errorf("failed to ping database: %w", err)
	}

	pm.logger.Info("MultiPoolerManager: Connected to PostgreSQL", "socket_path", pm.config.SocketFilePath, "database", pm.config.Database)

	return nil
}

// Open opens the database connections and starts background operations.
// TODO:
//   - Replace with proper state manager (like tm_state.go) that orchestrates
//     state transitions and manages Open/Close lifecycle.
//   - The replTracker is being Open/Close with a big hammer. A better approach
//     is to call MakePrimary / MakeNonPrimary during state transitions.
//     We can do this, once we introduce the proper state manager.
func (pm *MultiPoolerManager) Open() error {
	pm.mu.Lock()
	defer pm.mu.Unlock()

	if pm.isOpen {
		return nil
	}

	pm.logger.Info("MultiPoolerManager: opening")

	if err := pm.connectDB(); err != nil {
		return fmt.Errorf("failed to connect to database: %w", err)
	}

	// Create sidecar schema and start heartbeat before opening query service controller
	// This ensures the schema exists before queries can be served
	if pm.replTracker == nil {
		pm.logger.Info("MultiPoolerManager: Starting database heartbeat")
		ctx := context.TODO()
		// TODO: populate shard ID
		shardID := []byte("0") // default shard ID

		// Use the multipooler name from serviceID as the pooler ID
		poolerID := pm.serviceID.Name

		// Schema creation is now handled by multiorch during bootstrap initialization
		// Do not auto-create schema when connecting to postgres

		if err := pm.startHeartbeat(ctx, shardID, poolerID); err != nil {
			pm.logger.ErrorContext(ctx, "Failed to start heartbeat", "error", err)
			// Don't fail the connection if heartbeat fails
		}
	}

	pm.isOpen = true
	pm.logger.Info("MultiPoolerManager opened database connection")

	return nil
}

// startHeartbeat starts the replication tracker and heartbeat writer if connected to a primary database
func (pm *MultiPoolerManager) startHeartbeat(ctx context.Context, shardID []byte, poolerID string) error {
	// Create the replication tracker
	pm.replTracker = heartbeat.NewReplTracker(pm.db, pm.logger, shardID, poolerID, pm.config.HeartbeatIntervalMs)

	// Check if we're connected to a primary
	isPrimary, err := pm.isPrimary(ctx)
	if err != nil {
		return fmt.Errorf("failed to check if database is primary: %w", err)
	}

	if isPrimary {
		pm.logger.InfoContext(ctx, "Starting heartbeat writer - connected to primary database")
		pm.replTracker.MakePrimary()
	} else {
		pm.logger.InfoContext(ctx, "Not starting heartbeat writer - connected to standby database")
		pm.replTracker.MakeNonPrimary()
	}

	return nil
}

// QueryServiceControl returns the query service controller.
// This follows the TabletManager pattern of exposing the controller.
func (pm *MultiPoolerManager) QueryServiceControl() poolerserver.PoolerController {
	return pm.qsc
}

// Close closes the database connection and stops the async loader.
// Safe to call multiple times and safe to call even if never opened.
func (pm *MultiPoolerManager) Close() error {
	pm.mu.Lock()
	defer pm.mu.Unlock()

	// Always cancel context to stop async loaders (even if Open() was never called)
	pm.cancel()

	return pm.closeConnectionsLocked()
}

// closeConnectionsLocked closes the database connection and query service controller
// without canceling the main context. Caller must hold pm.mu.
// This is used by reopenConnections() during auto-restore to avoid canceling
// the startup context that WaitUntilReady is waiting on.
func (pm *MultiPoolerManager) closeConnectionsLocked() error {
	if !pm.isOpen {
		pm.logger.Info("MultiPoolerManager: already closed")
		return nil
	}

	// Set isOpen to false
	pm.isOpen = false

	// Close resources (safe to call even if nil/never opened)
	if pm.replTracker != nil {
		pm.replTracker.Close()
		pm.replTracker = nil
	}

	if pm.db != nil {
		if err := pm.db.Close(); err != nil {
			return err
		}
		pm.db = nil
	}

	// Close connection pool manager
	if pm.connPoolMgr != nil {
		pm.connPoolMgr.Close()
	}

	pm.logger.Info("MultiPoolerManager: closed")
	return nil
}

// reopenConnections closes and reopens database connections without canceling
// the main context. This is used during auto-restore to restart connections
// after PostgreSQL has been restored, without disrupting the startup flow.
func (pm *MultiPoolerManager) reopenConnections(ctx context.Context) error {
	if err := func() error {
		pm.mu.Lock()
		defer pm.mu.Unlock()
		return pm.closeConnectionsLocked()
	}(); err != nil {
		return err
	}

	// Now reopen (Open() acquires its own lock)
	return pm.Open()
}

// GetState returns the current state of the manager
func (pm *MultiPoolerManager) GetState() ManagerState {
	pm.mu.Lock()
	defer pm.mu.Unlock()
	return pm.state
}

// GetStateError returns the error that caused the manager to enter error state
func (pm *MultiPoolerManager) GetStateError() error {
	pm.mu.Lock()
	defer pm.mu.Unlock()
	return pm.stateError
}

// GetMultiPooler returns the current multipooler record and state
func (pm *MultiPoolerManager) GetMultiPooler() (*topoclient.MultiPoolerInfo, ManagerState, error) {
	pm.mu.Lock()
	defer pm.mu.Unlock()
	return pm.multipooler, pm.state, pm.stateError
}

// getBackupConfigPath returns the path to the pgbackrest config file
func (pm *MultiPoolerManager) getBackupConfigPath() string {
	return filepath.Join(pm.config.PoolerDir, "pgbackrest.conf")
}

// getBackupStanza returns the pgbackrest stanza name
func (pm *MultiPoolerManager) getBackupStanza() string {
	// Use configured stanza name if set, otherwise fallback to service ID
	if pm.config.PgBackRestStanza != "" {
		return pm.config.PgBackRestStanza
	}
	return pm.serviceID.Name
}

// getPgCtldClient returns the pgctld gRPC client
func (pm *MultiPoolerManager) getPgCtldClient() pgctldpb.PgCtldClient {
	return pm.pgctldClient
}

// getTableGroup returns the table group from the config (static, set at startup)
func (pm *MultiPoolerManager) getTableGroup() string {
	return pm.config.TableGroup
}

// getShard returns the shard from the config (static, set at startup)
func (pm *MultiPoolerManager) getShard() string {
	return pm.config.Shard
}

// getPoolerType returns the pooler type from the multipooler record
func (pm *MultiPoolerManager) getPoolerType() clustermetadatapb.PoolerType {
	pm.cachedMultipooler.mu.Lock()
	defer pm.cachedMultipooler.mu.Unlock()
	if pm.cachedMultipooler.multipooler != nil && pm.cachedMultipooler.multipooler.MultiPooler != nil {
		return pm.cachedMultipooler.multipooler.Type
	}
	return clustermetadatapb.PoolerType_UNKNOWN
}

// getDatabase returns the database name from the multipooler record
func (pm *MultiPoolerManager) getDatabase() string {
	pm.cachedMultipooler.mu.Lock()
	defer pm.cachedMultipooler.mu.Unlock()
	if pm.cachedMultipooler.multipooler != nil && pm.cachedMultipooler.multipooler.MultiPooler != nil {
		return pm.cachedMultipooler.multipooler.Database
	}
	return ""
}

// getMultipoolerIDString returns the multipooler ID as a string
func (pm *MultiPoolerManager) getMultipoolerIDString() (string, error) {
	pm.cachedMultipooler.mu.Lock()
	defer pm.cachedMultipooler.mu.Unlock()
	if pm.cachedMultipooler.multipooler != nil && pm.cachedMultipooler.multipooler.Id != nil {
		return topoclient.MultiPoolerIDString(pm.cachedMultipooler.multipooler.Id), nil
	}
	return "", mterrors.New(mtrpcpb.Code_FAILED_PRECONDITION, "multipooler ID not available")
}

// getBackupLocation returns the backup location from the database topology
func (pm *MultiPoolerManager) getBackupLocation(ctx context.Context) (string, error) {
	database := pm.getDatabase()
	if database == "" {
		return "", mterrors.New(mtrpcpb.Code_FAILED_PRECONDITION, "database name not set in multipooler")
	}

	db, err := pm.topoClient.GetDatabase(ctx, database)
	if err != nil {
		return "", mterrors.Wrapf(err, "failed to get database %s from topology", database)
	}

	if db.BackupLocation == "" {
		return "", mterrors.Errorf(mtrpcpb.Code_FAILED_PRECONDITION,
			"database %s has no backup_location configured", database)
	}

	return db.BackupLocation, nil
}

// updateCachedMultipooler updates the cached multipooler info with the current multipooler
// This should be called whenever pm.multipooler is updated while holding pm.mu
func (pm *MultiPoolerManager) updateCachedMultipooler() {
	pm.cachedMultipooler.mu.Lock()
	defer pm.cachedMultipooler.mu.Unlock()
	clonedProto := proto.Clone(pm.multipooler.MultiPooler).(*clustermetadatapb.MultiPooler)
	pm.cachedMultipooler.multipooler = topoclient.NewMultiPoolerInfo(clonedProto, pm.multipooler.Version())
}

// checkReady returns an error if the manager is not in Ready state
func (pm *MultiPoolerManager) checkReady() error {
	pm.mu.Lock()
	defer pm.mu.Unlock()

	switch pm.state {
	case ManagerStateReady:
		return nil
	case ManagerStateStarting:
		return mterrors.New(mtrpcpb.Code_UNAVAILABLE, "manager is still starting up")
	case ManagerStateError:
		return mterrors.Wrap(pm.stateError, "manager is in error state")
	default:
		return mterrors.New(mtrpcpb.Code_INTERNAL, fmt.Sprintf("manager is in unknown state: %s", pm.state))
	}
}

// checkPoolerType verifies that the pooler matches the expected type
func (pm *MultiPoolerManager) checkPoolerType(expectedType clustermetadatapb.PoolerType, operationName string) error {
	pm.mu.Lock()
	poolerType := pm.multipooler.Type
	pm.mu.Unlock()

	if poolerType != expectedType {
		pm.logger.Error(fmt.Sprintf("%s called on incorrect pooler type", operationName),
			"service_id", pm.serviceID.String(),
			"pooler_type", poolerType.String(),
			"expected_type", expectedType.String())
		return mterrors.New(mtrpcpb.Code_FAILED_PRECONDITION,
			fmt.Sprintf("operation not allowed: pooler type is %s, must be %s (service_id: %s)",
				poolerType.String(), expectedType.String(), pm.serviceID.String()))
	}
	return nil
}

// getCurrentTermNumber returns the current consensus term number in a thread-safe manner
func (pm *MultiPoolerManager) getCurrentTermNumber(ctx context.Context) (int64, error) {
	pm.mu.Lock()
	defer pm.mu.Unlock()

	if pm.consensusState == nil {
		return 0, nil
	}
	return pm.consensusState.GetCurrentTermNumber(ctx)
}

// checkReplicaGuardrails verifies that the pooler is a REPLICA and PostgreSQL is in recovery mode
// This is a common guardrail for replication-related operations on standby servers
func (pm *MultiPoolerManager) checkReplicaGuardrails(ctx context.Context) error {
	// Guardrail: Check pooler type - only REPLICA poolers can perform replication operations
	if err := pm.checkPoolerType(clustermetadatapb.PoolerType_REPLICA, "Replication operation"); err != nil {
		return err
	}

	// Ensure database connection
	if err := pm.connectDB(); err != nil {
		pm.logger.ErrorContext(ctx, "Failed to connect to database", "error", err)
		return mterrors.Wrap(err, "database connection failed")
	}

	// Guardrail: Check if the PostgreSQL instance is in recovery (standby mode)
	var isInRecovery bool
	err := pm.db.QueryRowContext(ctx, "SELECT pg_is_in_recovery()").Scan(&isInRecovery)
	if err != nil {
		pm.logger.ErrorContext(ctx, "Failed to check if instance is in recovery", "error", err)
		return mterrors.Wrap(err, "failed to check recovery status")
	}

	if !isInRecovery {
		pm.logger.ErrorContext(ctx, "Replication operation called on non-standby instance", "service_id", pm.serviceID.String())
		return mterrors.New(mtrpcpb.Code_FAILED_PRECONDITION,
			fmt.Sprintf("operation not allowed: the PostgreSQL instance is not in standby mode (service_id: %s)", pm.serviceID.String()))
	}

	return nil
}

// checkPrimaryGuardrails verifies that the pooler is a PRIMARY and PostgreSQL is not in recovery mode
// This is a common guardrail for primary-only operations
func (pm *MultiPoolerManager) checkPrimaryGuardrails(ctx context.Context) error {
	// Guardrail: Check pooler type - only PRIMARY poolers can perform primary operations
	if err := pm.checkPoolerType(clustermetadatapb.PoolerType_PRIMARY, "Primary operation"); err != nil {
		return err
	}

	// Ensure database connection
	if err := pm.connectDB(); err != nil {
		pm.logger.ErrorContext(ctx, "Failed to connect to database", "error", err)
		return mterrors.Wrap(err, "database connection failed")
	}

	// Guardrail: Check if the PostgreSQL instance is in standby mode
	var isInRecovery bool
	err := pm.db.QueryRowContext(ctx, "SELECT pg_is_in_recovery()").Scan(&isInRecovery)
	if err != nil {
		pm.logger.ErrorContext(ctx, "Failed to check if instance is in recovery", "error", err)
		return mterrors.Wrap(err, "failed to check recovery status")
	}

	if isInRecovery {
		pm.logger.ErrorContext(ctx, "Primary operation called on standby instance", "service_id", pm.serviceID.String())
		return mterrors.New(mtrpcpb.Code_FAILED_PRECONDITION,
			fmt.Sprintf("operation not allowed: the PostgreSQL instance is in standby mode (service_id: %s)", pm.serviceID.String()))
	}

	return nil
}

// setStateError sets the manager state to error with the given error message
// Must be called without holding the mutex
func (pm *MultiPoolerManager) setStateError(err error) {
	pm.mu.Lock()
	defer pm.mu.Unlock()
	pm.state = ManagerStateError
	pm.stateError = err
	pm.logger.Error("Manager state changed", "state", ManagerStateError, "error", err.Error())

	// Signal that we've reached a terminal state
	select {
	case <-pm.readyChan:
		// Already closed
	default:
		close(pm.readyChan)
	}
}

// checkAndSetReady checks if all required resources are loaded and sets state to ready if so
// Must be called without holding the mutex
func (pm *MultiPoolerManager) checkAndSetReady() {
	pm.mu.Lock()
	defer pm.mu.Unlock()

	// Check that topo is loaded and consensus is loaded (if enabled)
	consensusReady := !pm.config.ConsensusEnabled || pm.consensusLoaded
	if pm.topoLoaded && consensusReady {
		pm.state = ManagerStateReady
		pm.logger.Info("Manager state changed", "state", ManagerStateReady, "service_id", pm.serviceID.String())

		// Signal that we've reached ready state
		select {
		case <-pm.readyChan:
			// Already closed
		default:
			close(pm.readyChan)
		}
	}
}

// waitForReady blocks until the manager is ready (topo loaded) or context is cancelled
func (pm *MultiPoolerManager) waitForReady(ctx context.Context) {
	select {
	case <-ctx.Done():
	case <-pm.readyChan:
	}
}

// loadMultiPoolerFromTopo loads the multipooler record from topology asynchronously
func (pm *MultiPoolerManager) loadMultiPoolerFromTopo() {
	// Validate ServiceID is not nil
	if pm.serviceID == nil {
		pm.setStateError(fmt.Errorf("ServiceID cannot be nil"))
		return
	}

	// Set timeout for the entire loading process
	timeoutCtx, timeoutCancel := context.WithTimeout(pm.ctx, pm.loadTimeout)
	defer timeoutCancel()

	r := retry.New(100*time.Millisecond, 30*time.Second)
	for _, err := range r.Attempts(timeoutCtx) {
		if err != nil {
			if errors.Is(err, context.DeadlineExceeded) {
				pm.setStateError(fmt.Errorf("timeout waiting for multipooler record to be available in topology after %v", pm.loadTimeout))
			} else {
				pm.setStateError(fmt.Errorf("manager context cancelled while loading multipooler record"))
			}
			return
		}

		ctx, cancel := context.WithTimeout(pm.ctx, 5*time.Second)
		mp, err := pm.topoClient.GetMultiPooler(ctx, pm.serviceID)
		cancel()

		if err != nil {
			continue // Will retry with backoff
		}

		// Successfully loaded multipooler record
		// Now load the backup location from the database topology
		database := mp.Database
		if database == "" {
			pm.setStateError(fmt.Errorf("database name not set in multipooler"))
			return
		}

		ctx, cancel = context.WithTimeout(pm.ctx, 5*time.Second)
		db, err := pm.topoClient.GetDatabase(ctx, database)
		cancel()
		if err != nil {
			pm.setStateError(fmt.Errorf("failed to get database %s from topology: %w", database, err))
			return
		}

		if db.BackupLocation == "" {
			pm.setStateError(fmt.Errorf("database %s has no backup_location configured", database))
			return
		}

		pm.mu.Lock()
		pm.multipooler = mp
		pm.updateCachedMultipooler()
		pm.backupLocation = db.BackupLocation
		pm.topoLoaded = true
		pm.mu.Unlock()

		pm.logger.InfoContext(pm.ctx, "Loaded multipooler record from topology", "service_id", pm.serviceID.String(), "database", mp.Database, "backup_location", db.BackupLocation, "pooler_type", mp.Type.String())

		// Note: restoring from backup (for replicas) happens in a separate goroutine

		pm.checkAndSetReady()
		return
	}
}

// validateAndUpdateTerm validates the request term against the current term following Consensus rules.
// Returns an error if the request term is stale (less than current term).
// If the request term is higher, it updates the term in pgctld and the cache.
// If force is true, validation is skipped.
func (pm *MultiPoolerManager) validateAndUpdateTerm(ctx context.Context, requestTerm int64, force bool) error {
	if force {
		return nil // Skip validation if force is set
	}

	currentTerm, err := pm.getCurrentTermNumber(ctx)
	if err != nil {
		return fmt.Errorf("failed to get current term: %w", err)
	}

	// Check if consensus term has been initialized (term 0 means uninitialized)
	if currentTerm == 0 {
		pm.logger.ErrorContext(ctx, "Consensus term not initialized",
			"service_id", pm.serviceID.String())
		return mterrors.New(mtrpcpb.Code_FAILED_PRECONDITION,
			"consensus term not initialized, must be explicitly set via SetTerm (use force=true to bypass)")
	}

	// If request term == current term: ACCEPT (same term, execute)
	// If request term < current term: REJECT (stale request)
	// If request term > current term: UPDATE term and ACCEPT (new term discovered)
	if requestTerm < currentTerm {
		// Request has stale term, reject
		pm.logger.ErrorContext(ctx, "Consensus term too old, rejecting request",
			"request_term", requestTerm,
			"current_term", currentTerm,
			"service_id", pm.serviceID.String())
		return mterrors.New(mtrpcpb.Code_FAILED_PRECONDITION,
			fmt.Sprintf("consensus term too old: request term %d is less than current term %d (use force=true to bypass)",
				requestTerm, currentTerm))
	} else if requestTerm > currentTerm {
		// Request has newer term, update our term
		pm.logger.InfoContext(ctx, "Discovered newer term, updating",
			"request_term", requestTerm,
			"old_term", currentTerm,
			"service_id", pm.serviceID.String())

		pm.mu.Lock()
		cs := pm.consensusState
		pm.mu.Unlock()

		if cs == nil {
			return mterrors.New(mtrpcpb.Code_FAILED_PRECONDITION, "consensus state not initialized")
		}

		// Update term atomically (resets accepted leader)
		if err := cs.UpdateTermAndSave(ctx, requestTerm); err != nil {
			pm.logger.ErrorContext(ctx, "Failed to update term", "error", err)
			return mterrors.Wrap(err, "failed to update consensus term")
		}

		pm.logger.InfoContext(ctx, "Consensus term updated successfully", "new_term", requestTerm)
	}
	// If requestTerm == currentCachedTerm, just continue (same term is OK)
	return nil
}

// validateTermExactMatch validates that the request term exactly matches the current term.
// Unlike validateAndUpdateTerm, this does NOT update the term automatically.
// This is used for Promote to ensure the node was properly recruited before promotion.
func (pm *MultiPoolerManager) validateTermExactMatch(ctx context.Context, requestTerm int64, force bool) error {
	if force {
		return nil // Skip validation if force is set
	}

	currentTerm, err := pm.getCurrentTermNumber(ctx)
	if err != nil {
		return fmt.Errorf("failed to get current term: %w", err)
	}

	// Check if consensus term has been initialized
	if currentTerm == 0 {
		pm.logger.ErrorContext(ctx, "Consensus term not initialized - node not recruited",
			"service_id", pm.serviceID.String())
		return mterrors.New(mtrpcpb.Code_FAILED_PRECONDITION,
			"consensus term not initialized - node must be recruited via SetTerm first")
	}

	// Require exact match - do not update term automatically
	if requestTerm != currentTerm {
		pm.logger.ErrorContext(ctx, "Promote term mismatch - node not recruited for this term",
			"request_term", requestTerm,
			"current_term", currentTerm,
			"service_id", pm.serviceID.String())
		return mterrors.New(mtrpcpb.Code_FAILED_PRECONDITION,
			fmt.Sprintf("term mismatch: node not recruited for term %d (current term is %d). "+
				"Coordinator must call SetTerm first to recruit this node",
				requestTerm, currentTerm))
	}

	return nil
}

// loadConsensusTermFromDisk loads the consensus term from local disk asynchronously
func (pm *MultiPoolerManager) loadConsensusTermFromDisk() {
	// Set timeout for the entire loading process
	timeoutCtx, timeoutCancel := context.WithTimeout(pm.ctx, pm.loadTimeout)
	defer timeoutCancel()

	r := retry.New(100*time.Millisecond, 30*time.Second)
	for _, err := range r.Attempts(timeoutCtx) {
		if err != nil {
			if errors.Is(err, context.DeadlineExceeded) {
				pm.setStateError(fmt.Errorf("timeout waiting for consensus term from disk after %v", pm.loadTimeout))
			} else {
				pm.setStateError(fmt.Errorf("manager context cancelled while loading consensus term"))
			}
			return
		}

		// Initialize consensus state if not already done
		pm.mu.Lock()
		if pm.consensusState == nil {
			pm.consensusState = NewConsensusState(pm.config.PoolerDir, pm.serviceID)
		}
		cs := pm.consensusState
		pm.mu.Unlock()

		// Load term from local disk using the ConsensusState
		var currentTerm int64
		if currentTerm, err = cs.Load(); err != nil {
			pm.logger.Debug("Failed to load consensus term from disk, retrying", "error", err)
			continue // Will retry with backoff
		}

		// Successfully loaded (nil/empty term is OK)
		pm.mu.Lock()
		pm.consensusLoaded = true
		pm.mu.Unlock()

		pm.logger.Info("Loaded consensus term from disk", "current_term", currentTerm)
		pm.checkAndSetReady()
		return
	}
}

// checkDemotionState checks the current state to determine what steps remain
func (pm *MultiPoolerManager) checkDemotionState(ctx context.Context) (*demotionState, error) {
	state := &demotionState{}

	// Check topology state
	pm.mu.Lock()
	poolerType := pm.multipooler.Type
	servingStatus := pm.multipooler.ServingStatus
	pm.mu.Unlock()

	state.isReplicaInTopology = (poolerType == clustermetadatapb.PoolerType_REPLICA)
	state.isServingReadOnly = (servingStatus == clustermetadatapb.PoolerServingStatus_SERVING_RDONLY)

	// Check if PostgreSQL is in recovery mode (canonical way to check if read-only)
	isPrimary, err := pm.isPrimary(ctx)
	if err != nil {
		pm.logger.ErrorContext(ctx, "Failed to check recovery status", "error", err)
		return nil, mterrors.Wrap(err, "failed to check recovery status")
	}
	state.isReadOnly = !isPrimary

	// Capture current LSN
	state.finalLSN, err = pm.getWALPosition(ctx)
	if err != nil {
		pm.logger.ErrorContext(ctx, "Failed to get LSN", "error", err)
		return nil, mterrors.Wrap(err, "failed to get LSN")
	}

	pm.logger.InfoContext(ctx, "Checked demotion state",
		"is_serving_read_only", state.isServingReadOnly,
		"is_replica_in_topology", state.isReplicaInTopology,
		"is_read_only", state.isReadOnly,
		"is_primary", isPrimary,
		"pooler_type", poolerType,
		"serving_status", servingStatus)

	return state, nil
}

// setServingReadOnly transitions the pooler to SERVING_RDONLY status
// Note: the following code should be refactored to be async and work
// a state transita desired state that the manager converges, makes
// the pooler converge.
// Similar to how ManagerState works today.
// At the moment, setServingReadOnly means:
// - The heartbeat writer is stopped.
// - We update the topology serving state for the pooler record.
// - TODO: QueryPooler should stop accepting write traffic.
func (pm *MultiPoolerManager) setServingReadOnly(ctx context.Context, state *demotionState) error {
	if state.isServingReadOnly {
		pm.logger.InfoContext(ctx, "Already in SERVING_RDONLY state, skipping")
		return nil
	}

	pm.logger.InfoContext(ctx, "Transitioning to SERVING_RDONLY")

	// Update serving status in topology
	updatedMultipooler, err := pm.topoClient.UpdateMultiPoolerFields(ctx, pm.serviceID, func(mp *clustermetadatapb.MultiPooler) error {
		mp.ServingStatus = clustermetadatapb.PoolerServingStatus_SERVING_RDONLY
		return nil
	})
	if err != nil {
		pm.logger.ErrorContext(ctx, "Failed to update serving status in topology", "error", err)
		return mterrors.Wrap(err, "failed to transition to SERVING_RDONLY")
	}

	pm.mu.Lock()
	pm.multipooler.MultiPooler = updatedMultipooler
	pm.updateCachedMultipooler()
	pm.queryServingState = clustermetadatapb.PoolerServingStatus_SERVING_RDONLY
	pm.mu.Unlock()

	// Stop heartbeat writer
	if pm.replTracker != nil {
		pm.logger.InfoContext(ctx, "Stopping heartbeat writer")
		pm.replTracker.MakeNonPrimary()
	}

	// TODO: Configure QueryService to reject writes

	pm.logger.InfoContext(ctx, "Transitioned to SERVING_RDONLY successfully")
	return nil
}

// runCheckpointAsync runs a CHECKPOINT in a background goroutine
func (pm *MultiPoolerManager) runCheckpointAsync(ctx context.Context) chan error {
	checkpointDone := make(chan error, 1)
	go func() {
		pm.logger.InfoContext(ctx, "Starting checkpoint")
		_, err := pm.db.ExecContext(ctx, "CHECKPOINT")
		if err != nil {
			pm.logger.WarnContext(ctx, "Checkpoint failed", "error", err)
			checkpointDone <- err
		} else {
			pm.logger.InfoContext(ctx, "Checkpoint completed")
			checkpointDone <- nil
		}
	}()
	return checkpointDone
}

// restartPostgresAsStandby restarts PostgreSQL as a standby server
// This creates standby.signal and restarts PostgreSQL via pgctld
func (pm *MultiPoolerManager) restartPostgresAsStandby(ctx context.Context, state *demotionState) error {
	if state.isReadOnly {
		pm.logger.InfoContext(ctx, "PostgreSQL already running as standby, skipping")
		return nil
	}

	if pm.pgctldClient == nil {
		return mterrors.New(mtrpcpb.Code_FAILED_PRECONDITION, "pgctld client not initialized")
	}

	pm.logger.InfoContext(ctx, "Restarting PostgreSQL as standby")

	// Call pgctld to restart as standby
	// This will create standby.signal and restart the server
	req := &pgctldpb.RestartRequest{
		Mode:      "fast",
		Timeout:   nil, // Use default timeout
		Port:      0,   // Use default port
		ExtraArgs: nil,
		AsStandby: true, // Create standby.signal before restart
	}

	// Close the query service controller to release its stale database connection
	if err := pm.Close(); err != nil {
		pm.logger.WarnContext(ctx, "Failed to close query service controller after restart", "error", err)
		// Continue - we'll try to reconnect anyway
	}

	resp, err := pm.pgctldClient.Restart(ctx, req)
	if err != nil {
		pm.logger.ErrorContext(ctx, "Failed to restart PostgreSQL as standby", "error", err)
		return mterrors.Wrap(err, "failed to restart as standby")
	}

	pm.logger.InfoContext(ctx, "PostgreSQL restarted as standby",
		"pid", resp.Pid,
		"message", resp.Message)

	// Reopen the manager
	if err := pm.Open(); err != nil {
		pm.logger.ErrorContext(ctx, "Failed to reopen query service controller after restart", "error", err)
		return mterrors.Wrap(err, "failed to reopen query service controller")
	}

	// Verify server is in recovery mode (standby)
	var inRecovery bool
	err = pm.db.QueryRowContext(ctx, "SELECT pg_is_in_recovery()").Scan(&inRecovery)
	if err != nil {
		pm.logger.ErrorContext(ctx, "Failed to verify recovery status", "error", err)
		return mterrors.Wrap(err, "failed to verify standby status")
	}

	if !inRecovery {
		pm.logger.ErrorContext(ctx, "PostgreSQL not in recovery mode after restart")
		return mterrors.New(mtrpcpb.Code_INTERNAL, "server not in recovery mode after restart as standby")
	}

	pm.logger.InfoContext(ctx, "PostgreSQL is now running as a standby")
	return nil
}

// updateTopologyAfterDemotion updates the pooler type in topology from PRIMARY to REPLICA
func (pm *MultiPoolerManager) updateTopologyAfterDemotion(ctx context.Context, state *demotionState) error {
	if state.isReplicaInTopology {
		pm.logger.InfoContext(ctx, "Topology already updated to REPLICA, skipping")
		return nil
	}

	pm.logger.InfoContext(ctx, "Updating pooler type in topology to REPLICA")
	updatedMultipooler, err := pm.topoClient.UpdateMultiPoolerFields(ctx, pm.serviceID, func(mp *clustermetadatapb.MultiPooler) error {
		mp.Type = clustermetadatapb.PoolerType_REPLICA
		return nil
	})
	if err != nil {
		pm.logger.ErrorContext(ctx, "Failed to update pooler type in topology", "error", err)
		return mterrors.Wrap(err, "demotion succeeded but failed to update topology")
	}

	pm.mu.Lock()
	pm.multipooler.MultiPooler = updatedMultipooler
	pm.updateCachedMultipooler()
	pm.mu.Unlock()

	pm.logger.InfoContext(ctx, "Topology updated to REPLICA successfully")
	return nil
}

// getActiveWriteConnections returns connections that are performing write operations
func (pm *MultiPoolerManager) getActiveWriteConnections(ctx context.Context) ([]int32, error) {
	// Query for connections doing write operations
	// Note: this is temporary, we can refactor this once we
	// have the query pool. Thinking that we should have a
	// specific user for the write pool and we can kill all connections
	// associated with that user.
	query := `
		SELECT COALESCE(array_agg(pid), ARRAY[]::integer[])
		FROM pg_stat_activity
		WHERE pid != pg_backend_pid()
		  AND datname IS NOT NULL
		  AND backend_type = 'client backend'
		  AND state = 'active'
		  AND query NOT ILIKE 'SELECT%'
		  AND query NOT ILIKE 'SHOW%'
		  AND query NOT ILIKE 'BEGIN%'
		  AND query NOT ILIKE 'COMMIT%'
		  AND query NOT ILIKE 'ROLLBACK%'
		  AND query != '<IDLE>'`

	var pids []int32
	err := pm.db.QueryRowContext(ctx, query).Scan(pq.Array(&pids))
	if err != nil {
		return nil, err
	}

	return pids, nil
}

// terminateWriteConnections terminates connections performing write operations
func (pm *MultiPoolerManager) terminateWriteConnections(ctx context.Context) (int32, error) {
	pids, err := pm.getActiveWriteConnections(ctx)
	if err != nil {
		pm.logger.ErrorContext(ctx, "Failed to get active write connections", "error", err)
		return 0, mterrors.Wrap(err, "failed to get active write connections")
	}

	if len(pids) == 0 {
		pm.logger.InfoContext(ctx, "No active write connections to terminate")
		return 0, nil
	}

	pm.logger.WarnContext(ctx, "Terminating connections still performing writes after drain",
		"count", len(pids),
		"pids", pids)

	// Terminate each write connection
	for _, pid := range pids {
		_, err := pm.db.ExecContext(ctx, "SELECT pg_terminate_backend($1)", pid)
		if err != nil {
			pm.logger.WarnContext(ctx, "Failed to terminate write connection", "pid", pid, "error", err)
		}
	}

	return int32(len(pids)), nil
}

// drainAndCheckpoint handles the drain timeout and checkpoint in parallel
// During the drain, it monitors for write activity every 100ms
// If 2 consecutive checks show no writes, exits early
func (pm *MultiPoolerManager) drainAndCheckpoint(ctx context.Context, drainTimeout time.Duration) error {
	// Start checkpoint in background
	checkpointDone := pm.runCheckpointAsync(ctx)

	// Monitor for write activity during drain
	pm.logger.InfoContext(ctx, "Monitoring for write activity during drain", "duration", drainTimeout)
	drainCtx, cancel := context.WithTimeout(ctx, drainTimeout)
	defer cancel()

	monitorTicker := time.NewTicker(100 * time.Millisecond)
	defer monitorTicker.Stop()

	consecutiveNoWrites := 0
	drainComplete := false

	for !drainComplete {
		select {
		case <-drainCtx.Done():
			pm.logger.InfoContext(ctx, "Drain timeout completed")
			drainComplete = true

		case err := <-checkpointDone:
			if err != nil {
				pm.logger.WarnContext(ctx, "Checkpoint completed with error during drain", "error", err)
			} else {
				pm.logger.InfoContext(ctx, "Checkpoint completed during drain")
			}

		case <-monitorTicker.C:
			// Check for write activity
			pids, err := pm.getActiveWriteConnections(ctx)
			if err != nil {
				pm.logger.WarnContext(ctx, "Failed to check for write activity during drain", "error", err)
				consecutiveNoWrites = 0 // Reset on error
			} else if len(pids) > 0 {
				pm.logger.WarnContext(ctx, "Detected write activity during drain",
					"count", len(pids),
					"pids", pids)
				consecutiveNoWrites = 0 // Reset counter
			} else {
				// No writes detected
				consecutiveNoWrites++
				if consecutiveNoWrites >= 2 {
					pm.logger.InfoContext(ctx, "No write activity detected for 2 consecutive checks, exiting drain early")
					drainComplete = true
				}
			}
		}
	}

	// Wait for checkpoint if it's still running
	select {
	case err := <-checkpointDone:
		if err != nil {
			pm.logger.WarnContext(ctx, "Checkpoint failed", "error", err)
			// Don't fail - checkpoint is an optimization
		}
	default:
		// Checkpoint still running, continue
		pm.logger.InfoContext(ctx, "Checkpoint still running, continuing with demotion")
	}

	return nil
}

// checkPromotionState checks the current state to determine what steps remain
func (pm *MultiPoolerManager) checkPromotionState(ctx context.Context, syncReplicationConfig *multipoolermanagerdatapb.ConfigureSynchronousReplicationRequest) (*promotionState, error) {
	state := &promotionState{}

	// Check PostgreSQL promotion state
	var isInRecovery bool
	err := pm.db.QueryRowContext(ctx, "SELECT pg_is_in_recovery()").Scan(&isInRecovery)
	if err != nil {
		pm.logger.ErrorContext(ctx, "Failed to check recovery status", "error", err)
		return nil, mterrors.Wrap(err, "failed to check recovery status")
	}

	state.isPrimaryInPostgres = !isInRecovery

	if state.isPrimaryInPostgres {
		// Get current primary LSN
		state.currentLSN, err = pm.getPrimaryLSN(ctx)
		if err != nil {
			pm.logger.ErrorContext(ctx, "Failed to get current LSN", "error", err)
			return nil, err
		}
	}

	// Check topology state
	pm.mu.Lock()
	poolerType := pm.multipooler.Type
	pm.mu.Unlock()

	state.isPrimaryInTopology = (poolerType == clustermetadatapb.PoolerType_PRIMARY)

	// Default: if no sync config requested, consider it as matching (no requirements to check)
	state.syncReplicationMatches = true

	// Check sync replication state if config was provided
	if syncReplicationConfig != nil && state.isPrimaryInPostgres {
		state.syncReplicationMatches = false
		currentConfig, err := pm.getSynchronousReplicationConfig(ctx)
		if err != nil {
			pm.logger.WarnContext(ctx, "Failed to get current sync replication config", "error", err)
		}
		if err == nil {
			state.syncReplicationMatches = pm.syncReplicationConfigMatches(currentConfig, syncReplicationConfig)
		}
	}

	pm.logger.InfoContext(ctx, "Checked promotion state",
		"is_primary_in_postgres", state.isPrimaryInPostgres,
		"is_primary_in_topology", state.isPrimaryInTopology,
		"sync_replication_matches", state.syncReplicationMatches)

	return state, nil
}

// promoteStandbyToPrimary calls pg_promote() and waits for promotion to complete
func (pm *MultiPoolerManager) promoteStandbyToPrimary(ctx context.Context, state *promotionState) error {
	// Return early if already promoted
	if state.isPrimaryInPostgres {
		pm.logger.InfoContext(ctx, "PostgreSQL already promoted, skipping")
		return nil
	}

	// Call pg_promote() to promote standby to primary
	pm.logger.InfoContext(ctx, "PostgreSQL promotion needed")
	pm.logger.InfoContext(ctx, "Calling pg_promote() to promote standby to primary")
	_, err := pm.db.ExecContext(ctx, "SELECT pg_promote()")
	if err != nil {
		pm.logger.ErrorContext(ctx, "Failed to call pg_promote()", "error", err)
		return mterrors.Wrap(err, "failed to promote standby")
	}

	// Wait for promotion to complete by polling pg_is_in_recovery()
	pm.logger.InfoContext(ctx, "Waiting for promotion to complete")
	return pm.waitForPromotionComplete(ctx)
}

// waitForPromotionComplete polls pg_is_in_recovery() until promotion is complete
func (pm *MultiPoolerManager) waitForPromotionComplete(ctx context.Context) error {
	ticker := time.NewTicker(100 * time.Millisecond)
	defer ticker.Stop()

	promotionTimeout := 30 * time.Second
	promotionCtx, cancel := context.WithTimeout(ctx, promotionTimeout)
	defer cancel()

	for {
		select {
		case <-promotionCtx.Done():
			pm.logger.ErrorContext(ctx, "Timeout waiting for promotion to complete")
			return mterrors.New(mtrpcpb.Code_DEADLINE_EXCEEDED,
				fmt.Sprintf("timeout waiting for promotion to complete after %v", promotionTimeout))

		case <-ticker.C:
			var isInRecovery bool
			err := pm.db.QueryRowContext(promotionCtx, "SELECT pg_is_in_recovery()").Scan(&isInRecovery)
			if err != nil {
				pm.logger.ErrorContext(ctx, "Failed to check recovery status during promotion", "error", err)
				return mterrors.Wrap(err, "failed to check recovery status")
			}

			if !isInRecovery {
				pm.logger.InfoContext(ctx, "Promotion completed successfully - node is now primary")
				return nil
			}
		}
	}
}

// updateTopologyAfterPromotion updates the pooler type in topology from REPLICA to PRIMARY
func (pm *MultiPoolerManager) updateTopologyAfterPromotion(ctx context.Context, state *promotionState) error {
	// Return early if already updated
	if state.isPrimaryInTopology {
		pm.logger.InfoContext(ctx, "Topology already updated, skipping")
		return nil
	}

	pm.logger.InfoContext(ctx, "Topology update needed")
	pm.logger.InfoContext(ctx, "Updating pooler type in topology to PRIMARY")
	updatedMultipooler, err := pm.topoClient.UpdateMultiPoolerFields(ctx, pm.serviceID, func(mp *clustermetadatapb.MultiPooler) error {
		mp.Type = clustermetadatapb.PoolerType_PRIMARY
		return nil
	})
	if err != nil {
		pm.logger.ErrorContext(ctx, "Failed to update pooler type in topology", "error", err)
		return mterrors.Wrap(err, "promotion succeeded but failed to update topology")
	}

	pm.mu.Lock()
	pm.multipooler.MultiPooler = updatedMultipooler
	pm.updateCachedMultipooler()
	pm.mu.Unlock()

	// Update heartbeat tracker to primary mode
	if pm.replTracker != nil {
		pm.logger.InfoContext(ctx, "Updating heartbeat tracker to primary mode")
		pm.replTracker.MakePrimary()
	}

	return nil
}

// configureReplicationAfterPromotion applies synchronous replication configuration
func (pm *MultiPoolerManager) configureReplicationAfterPromotion(ctx context.Context, state *promotionState, syncReplicationConfig *multipoolermanagerdatapb.ConfigureSynchronousReplicationRequest) error {
	if syncReplicationConfig == nil {
		return nil // No configuration requested
	}

	// Return early if already configured
	if state.syncReplicationMatches {
		pm.logger.InfoContext(ctx, "Sync replication already configured, skipping")
		return nil
	}

	pm.logger.InfoContext(ctx, "Sync replication configuration needed")
	pm.logger.InfoContext(ctx, "Configuring synchronous replication for new cohort")
	err := pm.ConfigureSynchronousReplication(ctx,
		syncReplicationConfig.SynchronousCommit,
		syncReplicationConfig.SynchronousMethod,
		syncReplicationConfig.NumSync,
		syncReplicationConfig.StandbyIds,
		syncReplicationConfig.ReloadConfig)
	if err != nil {
		pm.logger.ErrorContext(ctx, "Failed to configure synchronous replication", "error", err)
		return mterrors.Wrap(err, "promotion succeeded but failed to configure synchronous replication")
	}

	return nil
}

// ReplicationLag returns the current replication lag from the heartbeat reader
func (pm *MultiPoolerManager) ReplicationLag(ctx context.Context) (time.Duration, error) {
	if err := pm.checkReady(); err != nil {
		return 0, err
	}

	if pm.replTracker == nil {
		return 0, mterrors.New(mtrpcpb.Code_UNAVAILABLE, "replication tracker not initialized")
	}

	return pm.replTracker.HeartbeatReader().Status()
}

// Start initializes the MultiPoolerManager
func (pm *MultiPoolerManager) Start(senv *servenv.ServEnv) {
	// Start loading multipooler record from topology asynchronously
	go pm.loadMultiPoolerFromTopo()
	// Start loading consensus term from local disk asynchronously (only if consensus is enabled)
	if pm.config.ConsensusEnabled {
		go pm.loadConsensusTermFromDisk()
	}
	// Start background restore from backup, for replica poolers
	go pm.tryAutoRestoreFromBackup(pm.ctx)

	// Open connection pool manager with connection settings from config
	if pm.connPoolMgr != nil {
		connConfig := &connpoolmanager.ConnectionConfig{
			SocketFile: pm.config.SocketFilePath,
			Port:       pm.config.PgPort,
			Database:   pm.config.Database,
		}
		pm.connPoolMgr.Open(pm.ctx, pm.logger, connConfig)
		pm.logger.Info("Connection pool manager opened")
	}

	// Open the database connections and start background operations
	// This calls connectDB() internally
	// TODO: This should be managed by a proper state manager (like tm_state.go)
	if err := pm.Open(); err != nil {
		pm.logger.Error("Failed to open manager during startup", "error", err)
		// Don't fail startup if Open fails - will retry on demand
	}

	senv.OnRunE(func() error {
		// Block until manager is ready or error before registering gRPC services
		// Use load timeout from manager configuration
		waitCtx, cancel := context.WithTimeout(pm.ctx, pm.loadTimeout)
		defer cancel()

		pm.logger.Info("Waiting for manager to reach ready state before registering gRPC services")
		if err := pm.WaitUntilReady(waitCtx); err != nil {
			pm.logger.Error("Manager failed to reach ready state during startup", "error", err)
			return fmt.Errorf("manager failed to reach ready state: %w", err)
		}
		pm.logger.Info("Manager reached ready state, will register gRPC services")

		pm.logger.Info("MultiPoolerManager started")
		pm.qsc.RegisterGRPCServices()
		pm.logger.Info("Query service controller registered")

		// Register manager gRPC services
		pm.registerGRPCServices()
		pm.logger.Info("MultiPoolerManager gRPC services registered")
		return nil
	})
}

// WaitUntilReady blocks until the manager reaches Ready or Error state, or
// the context is cancelled. Returns nil if Ready, or an error if Error state
// or context cancelled. This should be called after Start() to ensure
// initialization is complete before accepting RPC requests.
//
// Thread-safety: This method waits on a channel that is closed when the state
// changes to Ready or Error, allowing efficient notification without polling.
func (pm *MultiPoolerManager) WaitUntilReady(ctx context.Context) error {
	select {
	case <-ctx.Done():
		return fmt.Errorf("waiting for manager ready cancelled: %w", ctx.Err())
	case <-pm.readyChan:
		// State has changed to Ready or Error, check which one
		pm.mu.Lock()
		state := pm.state
		stateError := pm.stateError
		pm.mu.Unlock()

		switch state {
		case ManagerStateReady:
			pm.logger.InfoContext(ctx, "Manager is ready")
			return nil
		case ManagerStateError:
			pm.logger.ErrorContext(ctx, "Manager failed to initialize", "error", stateError)
			return fmt.Errorf("manager is in error state: %w", stateError)
		default:
			// This shouldn't happen - channel was closed but state isn't terminal
			return fmt.Errorf("unexpected state after ready signal: %s", state)
		}
	}
}<|MERGE_RESOLUTION|>--- conflicted
+++ resolved
@@ -194,21 +194,6 @@
 	}
 
 	pm := &MultiPoolerManager{
-<<<<<<< HEAD
-		logger:            logger,
-		config:            config,
-		topoClient:        config.TopoClient,
-		serviceID:         config.ServiceID,
-		actionLock:        NewActionLock(),
-		state:             ManagerStateStarting,
-		ctx:               ctx,
-		cancel:            cancel,
-		loadTimeout:       loadTimeout,
-		queryServingState: clustermetadatapb.PoolerServingStatus_NOT_SERVING,
-		pgctldClient:      pgctldClient,
-		connPoolMgr:       connPoolMgr,
-		readyChan:         make(chan struct{}),
-=======
 		logger:                   logger,
 		config:                   config,
 		topoClient:               config.TopoClient,
@@ -221,8 +206,8 @@
 		autoRestoreRetryInterval: 1 * time.Second,
 		queryServingState:        clustermetadatapb.PoolerServingStatus_NOT_SERVING,
 		pgctldClient:             pgctldClient,
+		connPoolMgr:              connPoolMgr,
 		readyChan:                make(chan struct{}),
->>>>>>> eb80a3f7
 	}
 
 	// Create the query service controller with the pool manager
