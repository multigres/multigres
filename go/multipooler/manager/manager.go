--- conflicted
+++ resolved
@@ -78,11 +78,7 @@
 	multipooler     *topo.MultiPoolerInfo
 	state           ManagerState
 	stateError      error
-<<<<<<< HEAD
 	consensusState  *ConsensusState
-=======
-	consensusTerm   *multipoolermanagerdatapb.ConsensusTerm
->>>>>>> 4f343342
 	topoLoaded      bool
 	consensusLoaded bool
 	ctx             context.Context
@@ -593,22 +589,9 @@
 			"old_term", currentTerm,
 			"service_id", pm.serviceID.String())
 
-<<<<<<< HEAD
 		// Update consensus state (resets vote for new term)
 		if err := pm.consensusState.UpdateTerm(requestTerm, ""); err != nil {
 			pm.logger.Error("Failed to update term in consensus state", "error", err)
-=======
-		newTerm := &multipoolermanagerdatapb.ConsensusTerm{
-			CurrentTerm:  requestTerm,
-			VotedFor:     nil,
-			LastVoteTime: nil,
-			LeaderId:     nil,
-		}
-
-		// Update term to local disk using the term_storage functions
-		if err := SetTerm(pm.config.PoolerDir, newTerm); err != nil {
-			pm.logger.Error("Failed to update term to disk", "error", err)
->>>>>>> 4f343342
 			return mterrors.Wrap(err, "failed to update consensus term")
 		}
 
