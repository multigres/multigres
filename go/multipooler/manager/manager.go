--- conflicted
+++ resolved
@@ -405,7 +405,6 @@
 	return clustermetadatapb.PoolerType_UNKNOWN
 }
 
-<<<<<<< HEAD
 // getDatabase returns the database name from the multipooler record
 func (pm *MultiPoolerManager) getDatabase() string {
 	pm.cachedMultipooler.mu.Lock()
@@ -446,8 +445,6 @@
 	return db.BackupLocation, nil
 }
 
-=======
->>>>>>> d38d0f09
 // updateCachedMultipooler updates the cached multipooler info with the current multipooler
 // This should be called whenever pm.multipooler is updated while holding pm.mu
 func (pm *MultiPoolerManager) updateCachedMultipooler() {
