--- conflicted
+++ resolved
@@ -450,12 +450,8 @@
 }
 
 // Start initializes the MultiPoolerManager
-<<<<<<< HEAD
 // This method follows the Vitess pattern similar to TabletManager.Start() in tm_init.go
 func (pm *MultiPoolerManager) Start(senv *servenv.ServEnv) {
-=======
-func (pm *MultiPoolerManager) Start() {
->>>>>>> 52057e1c
 	// Start loading multipooler record from topology asynchronously
 	go pm.loadMultiPoolerFromTopo()
 
