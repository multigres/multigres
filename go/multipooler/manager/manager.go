// Copyright 2025 Supabase, Inc.
//
// Licensed under the Apache License, Version 2.0 (the "License");
// you may not use this file except in compliance with the License.
// You may obtain a copy of the License at
//
// http://www.apache.org/licenses/LICENSE-2.0
//
// Unless required by applicable law or agreed to in writing, software
// distributed under the License is distributed on an "AS IS" BASIS,
// WITHOUT WARRANTIES OR CONDITIONS OF ANY KIND, either express or implied.
// See the License for the specific language governing permissions and
// limitations under the License.

package manager

import (
	"context"
	"database/sql"
	"errors"
	"fmt"
	"log/slog"
	"sync"
	"time"

	"github.com/lib/pq"

	"github.com/multigres/multigres/go/clustermetadata/topo"
	"github.com/multigres/multigres/go/mterrors"
	"github.com/multigres/multigres/go/multipooler/heartbeat"
	"github.com/multigres/multigres/go/servenv"
	"github.com/multigres/multigres/go/tools/retry"

	"golang.org/x/sync/semaphore"

	"google.golang.org/grpc"
	"google.golang.org/grpc/credentials/insecure"

	clustermetadatapb "github.com/multigres/multigres/go/pb/clustermetadata"
	mtrpcpb "github.com/multigres/multigres/go/pb/mtrpc"
	multipoolermanagerdatapb "github.com/multigres/multigres/go/pb/multipoolermanagerdata"
	pgctldpb "github.com/multigres/multigres/go/pb/pgctldservice"
)

// ManagerState represents the state of the MultiPoolerManager
type ManagerState string

const (
	// ManagerStateStarting indicates the manager is starting and loading the multipooler record
	ManagerStateStarting ManagerState = "starting"
	// ManagerStateReady indicates the manager has successfully loaded the multipooler record
	ManagerStateReady ManagerState = "ready"
	// ManagerStateError indicates the manager failed to load the multipooler record
	ManagerStateError ManagerState = "error"
)

// MultiPoolerManager manages the pooler lifecycle and PostgreSQL operations
type MultiPoolerManager struct {
	logger       *slog.Logger
	config       *Config
	db           *sql.DB
	topoClient   topo.Store
	serviceID    *clustermetadatapb.ID
	replTracker  *heartbeat.ReplTracker
	pgctldClient pgctldpb.PgCtldClient

	// actionSema is there to run only one action at a time.
	// This semaphore can be held for long periods of time (hours),
	// like in the case of a restore. This semaphore must be obtained
	// first before other mutexes.
	actionSema *semaphore.Weighted

	// Multipooler record from topology and startup state
	mu              sync.Mutex
	multipooler     *topo.MultiPoolerInfo
	state           ManagerState
	stateError      error
	consensusState  *ConsensusState
	topoLoaded      bool
	consensusLoaded bool
	ctx             context.Context
	cancel          context.CancelFunc
	loadTimeout     time.Duration

	// TODO: Implement async query serving state management system
	// This should include: target state, current state, convergence goroutine,
	// and state-specific handlers (setServing, setServingReadOnly, setNotServing, setDrained)
	// See design discussion for full details.
	queryServingState clustermetadatapb.PoolerServingStatus
}

// promotionState tracks which parts of the promotion are complete
type promotionState struct {
	isPrimaryInPostgres    bool
	isPrimaryInTopology    bool
	syncReplicationMatches bool
	currentLSN             string
}

// demotionState tracks which parts of the demotion are complete
type demotionState struct {
	isServingReadOnly   bool   // PoolerServingStatus == SERVING_RDONLY (includes heartbeat stopped)
	isReplicaInTopology bool   // PoolerType == REPLICA
	isReadOnly          bool   // default_transaction_read_only = on
	finalLSN            string // Captured LSN before demotion
}

// NewMultiPoolerManager creates a new MultiPoolerManager instance
func NewMultiPoolerManager(logger *slog.Logger, config *Config) *MultiPoolerManager {
	return NewMultiPoolerManagerWithTimeout(logger, config, 5*time.Minute)
}

// NewMultiPoolerManagerWithTimeout creates a new MultiPoolerManager instance with a custom load timeout
func NewMultiPoolerManagerWithTimeout(logger *slog.Logger, config *Config, loadTimeout time.Duration) *MultiPoolerManager {
	ctx, cancel := context.WithCancel(context.Background())

	// Create pgctld gRPC client
	var pgctldClient pgctldpb.PgCtldClient
	if config.PgctldAddr != "" {
		conn, err := grpc.NewClient(config.PgctldAddr, grpc.WithTransportCredentials(insecure.NewCredentials()))
		if err != nil {
			logger.ErrorContext(ctx, "Failed to create pgctld gRPC client", "error", err, "addr", config.PgctldAddr)
			// Continue without client - operations that need it will fail gracefully
		} else {
			pgctldClient = pgctldpb.NewPgCtldClient(conn)
			logger.InfoContext(ctx, "Created pgctld gRPC client", "addr", config.PgctldAddr)
		}
	}

	return &MultiPoolerManager{
		logger:            logger,
		config:            config,
		topoClient:        config.TopoClient,
		serviceID:         config.ServiceID,
		actionSema:        semaphore.NewWeighted(1),
		state:             ManagerStateStarting,
		ctx:               ctx,
		cancel:            cancel,
		loadTimeout:       loadTimeout,
		queryServingState: clustermetadatapb.PoolerServingStatus_NOT_SERVING,
		pgctldClient:      pgctldClient,
	}
}

// lock is used at the beginning of an RPC call, to acquire the
// action semaphore. It returns ctx.Err() if the context expires.
func (pm *MultiPoolerManager) lock(ctx context.Context) error {
	if err := pm.actionSema.Acquire(ctx, 1); err != nil {
		return mterrors.Wrap(err, "failed to acquire action lock")
	}
	return nil
}

// unlock is the symmetrical action to lock.
func (pm *MultiPoolerManager) unlock() {
	pm.actionSema.Release(1)
}

// connectDB establishes a connection to PostgreSQL (reuses the shared logic)
func (pm *MultiPoolerManager) connectDB() error {
	if pm.db != nil {
		return nil // Already connected
	}

	db, err := CreateDBConnection(pm.logger, pm.config)
	if err != nil {
		return err
	}
	pm.db = db

	// Test the connection
	if err := pm.db.Ping(); err != nil {
		pm.db.Close()
		pm.db = nil
		return fmt.Errorf("failed to ping database: %w", err)
	}

	pm.logger.Info("MultiPoolerManager: Connected to PostgreSQL", "socket_path", pm.config.SocketFilePath, "database", pm.config.Database)

	// Start heartbeat tracking if not already started
	if pm.replTracker == nil {
		pm.logger.Info("MultiPoolerManager: Starting database heartbeat")
		ctx := context.Background()
		// TODO: populate shard ID
		shardID := []byte("0") // default shard ID

		// Use the multipooler name from serviceID as the pooler ID
		poolerID := pm.serviceID.Name

		// Check if connected to a primary database
		isPrimary, err := pm.isPrimary(ctx)
		if err != nil {
			pm.logger.ErrorContext(ctx, "Failed to check if database is primary", "error", err)
			// Don't fail the connection if primary check fails
		} else if isPrimary {
			// Only create the sidecar schema on primary databases
			pm.logger.InfoContext(ctx, "MultiPoolerManager: Creating sidecar schema on primary database")
			if err := CreateSidecarSchema(pm.db); err != nil {
				return fmt.Errorf("failed to create sidecar schema: %w", err)
			}
		} else {
			pm.logger.InfoContext(ctx, "MultiPoolerManager: Skipping sidecar schema creation on replica")
		}

		if err := pm.startHeartbeat(ctx, shardID, poolerID); err != nil {
			pm.logger.ErrorContext(ctx, "Failed to start heartbeat", "error", err)
			// Don't fail the connection if heartbeat fails
		}
	}

	return nil
}

// startHeartbeat starts the replication tracker and heartbeat writer if connected to a primary database
func (pm *MultiPoolerManager) startHeartbeat(ctx context.Context, shardID []byte, poolerID string) error {
	// Create the replication tracker
	pm.replTracker = heartbeat.NewReplTracker(pm.db, pm.logger, shardID, poolerID, pm.config.HeartbeatIntervalMs)

	// Check if we're connected to a primary
	isPrimary, err := pm.isPrimary(ctx)
	if err != nil {
		return fmt.Errorf("failed to check if database is primary: %w", err)
	}

	if isPrimary {
		pm.logger.InfoContext(ctx, "Starting heartbeat writer - connected to primary database")
		pm.replTracker.MakePrimary()
	} else {
		pm.logger.InfoContext(ctx, "Not starting heartbeat writer - connected to standby database")
		pm.replTracker.MakeNonPrimary()
	}

	return nil
}

// Close closes the database connection and stops the async loader
func (pm *MultiPoolerManager) Close() error {
	pm.cancel()
	if pm.replTracker != nil {
		pm.replTracker.Close()
	}
	if pm.db != nil {
		return pm.db.Close()
	}
	return nil
}

// GetState returns the current state of the manager
func (pm *MultiPoolerManager) GetState() ManagerState {
	pm.mu.Lock()
	defer pm.mu.Unlock()
	return pm.state
}

// GetStateError returns the error that caused the manager to enter error state
func (pm *MultiPoolerManager) GetStateError() error {
	pm.mu.Lock()
	defer pm.mu.Unlock()
	return pm.stateError
}

// GetMultiPooler returns the current multipooler record and state
func (pm *MultiPoolerManager) GetMultiPooler() (*topo.MultiPoolerInfo, ManagerState, error) {
	pm.mu.Lock()
	defer pm.mu.Unlock()
	return pm.multipooler, pm.state, pm.stateError
}

// checkReady returns an error if the manager is not in Ready state
func (pm *MultiPoolerManager) checkReady() error {
	pm.mu.Lock()
	defer pm.mu.Unlock()

	switch pm.state {
	case ManagerStateReady:
		return nil
	case ManagerStateStarting:
		return mterrors.New(mtrpcpb.Code_UNAVAILABLE, "manager is still starting up")
	case ManagerStateError:
		return mterrors.Wrap(pm.stateError, "manager is in error state")
	default:
		return mterrors.New(mtrpcpb.Code_INTERNAL, fmt.Sprintf("manager is in unknown state: %s", pm.state))
	}
}

// checkPoolerType verifies that the pooler matches the expected type
func (pm *MultiPoolerManager) checkPoolerType(expectedType clustermetadatapb.PoolerType, operationName string) error {
	pm.mu.Lock()
	poolerType := pm.multipooler.Type
	pm.mu.Unlock()

	if poolerType != expectedType {
		pm.logger.Error(fmt.Sprintf("%s called on incorrect pooler type", operationName),
			"service_id", pm.serviceID.String(),
			"pooler_type", poolerType.String(),
			"expected_type", expectedType.String())
		return mterrors.New(mtrpcpb.Code_FAILED_PRECONDITION,
			fmt.Sprintf("operation not allowed: pooler type is %s, must be %s (service_id: %s)",
				poolerType.String(), expectedType.String(), pm.serviceID.String()))
	}
	return nil
}

// getCurrentTermNumber returns the current consensus term number in a thread-safe manner
func (pm *MultiPoolerManager) getCurrentTermNumber() int64 {
	pm.mu.Lock()
	defer pm.mu.Unlock()

	if pm.consensusState == nil {
		return 0
	}
	return pm.consensusState.GetCurrentTermNumber()
}

// checkReplicaGuardrails verifies that the pooler is a REPLICA and PostgreSQL is in recovery mode
// This is a common guardrail for replication-related operations on standby servers
func (pm *MultiPoolerManager) checkReplicaGuardrails(ctx context.Context) error {
	// Guardrail: Check pooler type - only REPLICA poolers can perform replication operations
	if err := pm.checkPoolerType(clustermetadatapb.PoolerType_REPLICA, "Replication operation"); err != nil {
		return err
	}

	// Ensure database connection
	if err := pm.connectDB(); err != nil {
		pm.logger.ErrorContext(ctx, "Failed to connect to database", "error", err)
		return mterrors.Wrap(err, "database connection failed")
	}

	// Guardrail: Check if the PostgreSQL instance is in recovery (standby mode)
	var isInRecovery bool
	err := pm.db.QueryRowContext(ctx, "SELECT pg_is_in_recovery()").Scan(&isInRecovery)
	if err != nil {
		pm.logger.ErrorContext(ctx, "Failed to check if instance is in recovery", "error", err)
		return mterrors.Wrap(err, "failed to check recovery status")
	}

	if !isInRecovery {
		pm.logger.ErrorContext(ctx, "Replication operation called on non-standby instance", "service_id", pm.serviceID.String())
		return mterrors.New(mtrpcpb.Code_FAILED_PRECONDITION,
			fmt.Sprintf("operation not allowed: the PostgreSQL instance is not in standby mode (service_id: %s)", pm.serviceID.String()))
	}

	return nil
}

// checkPrimaryGuardrails verifies that the pooler is a PRIMARY and PostgreSQL is not in recovery mode
// This is a common guardrail for primary-only operations
func (pm *MultiPoolerManager) checkPrimaryGuardrails(ctx context.Context) error {
	// Guardrail: Check pooler type - only PRIMARY poolers can perform primary operations
	if err := pm.checkPoolerType(clustermetadatapb.PoolerType_PRIMARY, "Primary operation"); err != nil {
		return err
	}

	// Ensure database connection
	if err := pm.connectDB(); err != nil {
		pm.logger.ErrorContext(ctx, "Failed to connect to database", "error", err)
		return mterrors.Wrap(err, "database connection failed")
	}

	// Guardrail: Check if the PostgreSQL instance is in standby mode
	var isInRecovery bool
	err := pm.db.QueryRowContext(ctx, "SELECT pg_is_in_recovery()").Scan(&isInRecovery)
	if err != nil {
		pm.logger.ErrorContext(ctx, "Failed to check if instance is in recovery", "error", err)
		return mterrors.Wrap(err, "failed to check recovery status")
	}

	if isInRecovery {
		pm.logger.ErrorContext(ctx, "Primary operation called on standby instance", "service_id", pm.serviceID.String())
		return mterrors.New(mtrpcpb.Code_FAILED_PRECONDITION,
			fmt.Sprintf("operation not allowed: the PostgreSQL instance is in standby mode (service_id: %s)", pm.serviceID.String()))
	}

	return nil
}

// setStateError sets the manager state to error with the given error message
// Must be called without holding the mutex
func (pm *MultiPoolerManager) setStateError(err error) {
	pm.mu.Lock()
	defer pm.mu.Unlock()
	pm.state = ManagerStateError
	pm.stateError = err
	pm.logger.Error("Manager state changed", "state", ManagerStateError, "error", err.Error())
}

// checkAndSetReady checks if all required resources are loaded and sets state to ready if so
// Must be called without holding the mutex
func (pm *MultiPoolerManager) checkAndSetReady() {
	pm.mu.Lock()
	defer pm.mu.Unlock()

	// Check that topo is loaded and consensus is loaded (if enabled)
	consensusReady := !pm.config.ConsensusEnabled || pm.consensusLoaded
	if pm.topoLoaded && consensusReady {
		pm.state = ManagerStateReady
		pm.logger.Info("Manager state changed", "state", ManagerStateReady, "service_id", pm.serviceID.String())
	}
}

// loadMultiPoolerFromTopo loads the multipooler record from topology asynchronously
func (pm *MultiPoolerManager) loadMultiPoolerFromTopo() {
	// Validate ServiceID is not nil
	if pm.serviceID == nil {
		pm.setStateError(fmt.Errorf("ServiceID cannot be nil"))
		return
	}

	// Set timeout for the entire loading process
	timeoutCtx, timeoutCancel := context.WithTimeout(pm.ctx, pm.loadTimeout)
	defer timeoutCancel()

	r := retry.New(100*time.Millisecond, 30*time.Second)
	for _, err := range r.Attempts(timeoutCtx) {
		if err != nil {
			if errors.Is(err, context.DeadlineExceeded) {
				pm.setStateError(fmt.Errorf("timeout waiting for multipooler record to be available in topology after %v", pm.loadTimeout))
			} else {
				pm.setStateError(fmt.Errorf("manager context cancelled while loading multipooler record"))
			}
			return
		}

		ctx, cancel := context.WithTimeout(pm.ctx, 5*time.Second)
		mp, err := pm.topoClient.GetMultiPooler(ctx, pm.serviceID)
		cancel()

		if err != nil {
			continue // Will retry with backoff
		}

		// Successfully loaded
		pm.mu.Lock()
		pm.multipooler = mp
		pm.topoLoaded = true
		pm.mu.Unlock()

		pm.logger.InfoContext(ctx, "Loaded multipooler record from topology", "service_id", pm.serviceID.String(), "database", mp.Database)
		pm.checkAndSetReady()
		return
	}
}

// validateAndUpdateTerm validates the request term against the current term following Consensus rules.
// Returns an error if the request term is stale (less than current term).
// If the request term is higher, it updates the term in pgctld and the cache.
// If force is true, validation is skipped.
func (pm *MultiPoolerManager) validateAndUpdateTerm(ctx context.Context, requestTerm int64, force bool) error {
	if force {
		return nil // Skip validation if force is set
	}

	currentTerm := pm.getCurrentTermNumber()

	// Check if consensus term has been initialized (term 0 means uninitialized)
	if currentTerm == 0 {
		pm.logger.ErrorContext(ctx, "Consensus term not initialized",
			"service_id", pm.serviceID.String())
		return mterrors.New(mtrpcpb.Code_FAILED_PRECONDITION,
			"consensus term not initialized, must be explicitly set via SetTerm (use force=true to bypass)")
	}

	// If request term == current term: ACCEPT (same term, execute)
	// If request term < current term: REJECT (stale request)
	// If request term > current term: UPDATE term and ACCEPT (new term discovered)
	if requestTerm < currentTerm {
		// Request has stale term, reject
		pm.logger.ErrorContext(ctx, "Consensus term too old, rejecting request",
			"request_term", requestTerm,
			"current_term", currentTerm,
			"service_id", pm.serviceID.String())
		return mterrors.New(mtrpcpb.Code_FAILED_PRECONDITION,
			fmt.Sprintf("consensus term too old: request term %d is less than current term %d (use force=true to bypass)",
				requestTerm, currentTerm))
	} else if requestTerm > currentTerm {
		// Request has newer term, update our term
		pm.logger.InfoContext(ctx, "Discovered newer term, updating",
			"request_term", requestTerm,
			"old_term", currentTerm,
			"service_id", pm.serviceID.String())

		pm.mu.Lock()
		cs := pm.consensusState
		pm.mu.Unlock()

		if cs == nil {
			return mterrors.New(mtrpcpb.Code_FAILED_PRECONDITION, "consensus state not initialized")
		}

<<<<<<< HEAD
		// Update term atomically (resets accepted leader)
		if err := cs.UpdateTermAndSave(requestTerm); err != nil {
			pm.logger.Error("Failed to update term", "error", err)
=======
		// Update term to local disk using the term_storage functions
		if err := SetTerm(pm.config.PoolerDir, newTerm); err != nil {
			pm.logger.ErrorContext(ctx, "Failed to update term to disk", "error", err)
>>>>>>> 02c5d0ff
			return mterrors.Wrap(err, "failed to update consensus term")
		}

		// Synchronize term to heartbeat writer if it exists
		if pm.replTracker != nil {
<<<<<<< HEAD
			pm.replTracker.HeartbeatWriter().SetLeaderTerm(requestTerm)
			pm.logger.Info("Synchronized term to heartbeat writer", "term", requestTerm)
=======
			pm.replTracker.HeartbeatWriter().SetLeaderTerm(newTerm.GetCurrentTerm())
			pm.logger.InfoContext(ctx, "Synchronized term to heartbeat writer", "term", newTerm.GetCurrentTerm())
>>>>>>> 02c5d0ff
		}

		pm.logger.InfoContext(ctx, "Consensus term updated successfully", "new_term", requestTerm)
	}
	// If requestTerm == currentCachedTerm, just continue (same term is OK)
	return nil
}

// validateTermExactMatch validates that the request term exactly matches the current term.
// Unlike validateAndUpdateTerm, this does NOT update the term automatically.
// This is used for Promote to ensure the node was properly recruited before promotion.
func (pm *MultiPoolerManager) validateTermExactMatch(ctx context.Context, requestTerm int64, force bool) error {
	if force {
		return nil // Skip validation if force is set
	}

	currentTerm := pm.getCurrentTermNumber()

	// Check if consensus term has been initialized
	if currentTerm == 0 {
		pm.logger.ErrorContext(ctx, "Consensus term not initialized - node not recruited",
			"service_id", pm.serviceID.String())
		return mterrors.New(mtrpcpb.Code_FAILED_PRECONDITION,
			"consensus term not initialized - node must be recruited via SetTerm first")
	}

	// Require exact match - do not update term automatically
	if requestTerm != currentTerm {
		pm.logger.ErrorContext(ctx, "Promote term mismatch - node not recruited for this term",
			"request_term", requestTerm,
			"current_term", currentTerm,
			"service_id", pm.serviceID.String())
		return mterrors.New(mtrpcpb.Code_FAILED_PRECONDITION,
			fmt.Sprintf("term mismatch: node not recruited for term %d (current term is %d). "+
				"Coordinator must call SetTerm first to recruit this node",
				requestTerm, currentTerm))
	}

	return nil
}

// loadConsensusTermFromDisk loads the consensus term from local disk asynchronously
func (pm *MultiPoolerManager) loadConsensusTermFromDisk() {
	// Set timeout for the entire loading process
	timeoutCtx, timeoutCancel := context.WithTimeout(pm.ctx, pm.loadTimeout)
	defer timeoutCancel()

	r := retry.New(100*time.Millisecond, 30*time.Second)
	for _, err := range r.Attempts(timeoutCtx) {
		if err != nil {
			if errors.Is(err, context.DeadlineExceeded) {
				pm.setStateError(fmt.Errorf("timeout waiting for consensus term from disk after %v", pm.loadTimeout))
			} else {
				pm.setStateError(fmt.Errorf("manager context cancelled while loading consensus term"))
			}
			return
		}

		// Initialize consensus state if not already done
		pm.mu.Lock()
		if pm.consensusState == nil {
			pm.consensusState = NewConsensusState(pm.config.PoolerDir, pm.serviceID)
		}
		cs := pm.consensusState
		pm.mu.Unlock()

		// Load term from local disk using the ConsensusState
		if err := cs.Load(); err != nil {
			pm.logger.Debug("Failed to load consensus term from disk, retrying", "error", err)
			continue // Will retry with backoff
		}

		// Successfully loaded (nil/empty term is OK)
		pm.mu.Lock()
		pm.consensusLoaded = true
		pm.mu.Unlock()

		currentTerm := cs.GetCurrentTermNumber()

		// Synchronize term to heartbeat writer if it exists
		if pm.replTracker != nil && currentTerm > 0 {
			pm.replTracker.HeartbeatWriter().SetLeaderTerm(currentTerm)
			pm.logger.Info("Synchronized loaded term to heartbeat writer", "term", currentTerm)
		}

		pm.logger.Info("Loaded consensus term from disk", "current_term", currentTerm)
		pm.checkAndSetReady()
		return
	}
}

// checkDemotionState checks the current state to determine what steps remain
func (pm *MultiPoolerManager) checkDemotionState(ctx context.Context) (*demotionState, error) {
	state := &demotionState{}

	// Check topology state
	pm.mu.Lock()
	poolerType := pm.multipooler.Type
	servingStatus := pm.multipooler.ServingStatus
	pm.mu.Unlock()

	state.isReplicaInTopology = (poolerType == clustermetadatapb.PoolerType_REPLICA)
	state.isServingReadOnly = (servingStatus == clustermetadatapb.PoolerServingStatus_SERVING_RDONLY)

	// Check if PostgreSQL is in recovery mode (canonical way to check if read-only)
	var inRecovery bool
	err := pm.db.QueryRowContext(ctx, "SELECT pg_is_in_recovery()").Scan(&inRecovery)
	if err != nil {
		pm.logger.ErrorContext(ctx, "Failed to check recovery status", "error", err)
		return nil, mterrors.Wrap(err, "failed to check recovery status")
	}
	state.isReadOnly = inRecovery

	// Capture current LSN - this method needs to be idempotent, so it's possible
	// it's called on a host where the primary was already changed to a standby.
	// Therefore, we try both LSN retrieval methods and use whichever succeeds.

	// Try getting current WAL LSN (works on primary)
	state.finalLSN, err = pm.getPrimaryLSN(ctx)
	if err != nil {
		// If that fails, try getting replay LSN (works on standby)
		state.finalLSN, err = pm.getStandbyReplayLSN(ctx)
		if err != nil {
			pm.logger.ErrorContext(ctx, "Failed to get LSN (tried both primary and standby methods)", "error", err)
			return nil, mterrors.Wrap(err, "failed to get LSN")
		}
	}

	pm.logger.InfoContext(ctx, "Checked demotion state",
		"is_serving_read_only", state.isServingReadOnly,
		"is_replica_in_topology", state.isReplicaInTopology,
		"is_read_only", state.isReadOnly,
		"in_recovery", inRecovery,
		"pooler_type", poolerType,
		"serving_status", servingStatus)

	return state, nil
}

// setServingReadOnly transitions the pooler to SERVING_RDONLY status
// Note: the following code should be refactored to be async and work
// a state transita desired state that the manager converges, makes
// the pooler converge.
// Similar to how ManagerState works today.
// At the moment, setServingReadOnly means:
// - The heartbeat writer is stopped.
// - We update the topology serving state for the pooler record.
// - TODO: QueryPooler should stop accepting write traffic.
func (pm *MultiPoolerManager) setServingReadOnly(ctx context.Context, state *demotionState) error {
	if state.isServingReadOnly {
		pm.logger.InfoContext(ctx, "Already in SERVING_RDONLY state, skipping")
		return nil
	}

	pm.logger.InfoContext(ctx, "Transitioning to SERVING_RDONLY")

	// Update serving status in topology
	updatedMultipooler, err := pm.topoClient.UpdateMultiPoolerFields(ctx, pm.serviceID, func(mp *clustermetadatapb.MultiPooler) error {
		mp.ServingStatus = clustermetadatapb.PoolerServingStatus_SERVING_RDONLY
		return nil
	})
	if err != nil {
		pm.logger.ErrorContext(ctx, "Failed to update serving status in topology", "error", err)
		return mterrors.Wrap(err, "failed to transition to SERVING_RDONLY")
	}

	pm.mu.Lock()
	pm.multipooler.MultiPooler = updatedMultipooler
	pm.queryServingState = clustermetadatapb.PoolerServingStatus_SERVING_RDONLY
	pm.mu.Unlock()

	// Stop heartbeat writer
	if pm.replTracker != nil {
		pm.logger.InfoContext(ctx, "Stopping heartbeat writer")
		pm.replTracker.MakeNonPrimary()
	}

	// TODO: Configure QueryService to reject writes

	pm.logger.InfoContext(ctx, "Transitioned to SERVING_RDONLY successfully")
	return nil
}

// runCheckpointAsync runs a CHECKPOINT in a background goroutine
func (pm *MultiPoolerManager) runCheckpointAsync(ctx context.Context) chan error {
	checkpointDone := make(chan error, 1)
	go func() {
		pm.logger.InfoContext(ctx, "Starting checkpoint")
		_, err := pm.db.ExecContext(ctx, "CHECKPOINT")
		if err != nil {
			pm.logger.WarnContext(ctx, "Checkpoint failed", "error", err)
			checkpointDone <- err
		} else {
			pm.logger.InfoContext(ctx, "Checkpoint completed")
			checkpointDone <- nil
		}
	}()
	return checkpointDone
}

// restartPostgresAsStandby restarts PostgreSQL as a standby server
// This creates standby.signal and restarts PostgreSQL via pgctld
func (pm *MultiPoolerManager) restartPostgresAsStandby(ctx context.Context, state *demotionState) error {
	if state.isReadOnly {
		pm.logger.InfoContext(ctx, "PostgreSQL already running as standby, skipping")
		return nil
	}

	if pm.pgctldClient == nil {
		return mterrors.New(mtrpcpb.Code_FAILED_PRECONDITION, "pgctld client not initialized")
	}

	pm.logger.InfoContext(ctx, "Restarting PostgreSQL as standby")

	// Call pgctld to restart as standby
	// This will create standby.signal and restart the server
	req := &pgctldpb.RestartRequest{
		Mode:      "fast",
		Timeout:   nil, // Use default timeout
		Port:      0,   // Use default port
		ExtraArgs: nil,
		AsStandby: true, // Create standby.signal before restart
	}

	resp, err := pm.pgctldClient.Restart(ctx, req)
	if err != nil {
		pm.logger.ErrorContext(ctx, "Failed to restart PostgreSQL as standby", "error", err)
		return mterrors.Wrap(err, "failed to restart as standby")
	}

	pm.logger.InfoContext(ctx, "PostgreSQL restarted as standby",
		"pid", resp.Pid,
		"message", resp.Message)

	// Close database connection since PostgreSQL restarted
	if pm.db != nil {
		pm.db.Close()
		pm.db = nil
	}

	// Reconnect to PostgreSQL
	if err := pm.connectDB(); err != nil {
		pm.logger.ErrorContext(ctx, "Failed to reconnect to database after restart", "error", err)
		return mterrors.Wrap(err, "failed to reconnect to database")
	}

	// Verify server is in recovery mode (standby)
	var inRecovery bool
	err = pm.db.QueryRowContext(ctx, "SELECT pg_is_in_recovery()").Scan(&inRecovery)
	if err != nil {
		pm.logger.ErrorContext(ctx, "Failed to verify recovery status", "error", err)
		return mterrors.Wrap(err, "failed to verify standby status")
	}

	if !inRecovery {
		pm.logger.ErrorContext(ctx, "PostgreSQL not in recovery mode after restart")
		return mterrors.New(mtrpcpb.Code_INTERNAL, "server not in recovery mode after restart as standby")
	}

	pm.logger.InfoContext(ctx, "PostgreSQL is now running as a standby")
	return nil
}

// updateTopologyAfterDemotion updates the pooler type in topology from PRIMARY to REPLICA
func (pm *MultiPoolerManager) updateTopologyAfterDemotion(ctx context.Context, state *demotionState) error {
	if state.isReplicaInTopology {
		pm.logger.InfoContext(ctx, "Topology already updated to REPLICA, skipping")
		return nil
	}

	pm.logger.InfoContext(ctx, "Updating pooler type in topology to REPLICA")
	updatedMultipooler, err := pm.topoClient.UpdateMultiPoolerFields(ctx, pm.serviceID, func(mp *clustermetadatapb.MultiPooler) error {
		mp.Type = clustermetadatapb.PoolerType_REPLICA
		return nil
	})
	if err != nil {
		pm.logger.ErrorContext(ctx, "Failed to update pooler type in topology", "error", err)
		return mterrors.Wrap(err, "demotion succeeded but failed to update topology")
	}

	pm.mu.Lock()
	pm.multipooler.MultiPooler = updatedMultipooler
	pm.mu.Unlock()

	pm.logger.InfoContext(ctx, "Topology updated to REPLICA successfully")
	return nil
}

// getActiveWriteConnections returns connections that are performing write operations
func (pm *MultiPoolerManager) getActiveWriteConnections(ctx context.Context) ([]int32, error) {
	// Query for connections doing write operations
	// Note: this is temporary, we can refactor this once we
	// have the query pool. Thinking that we should have a
	// specific user for the write pool and we can kill all connections
	// associated with that user.
	query := `
		SELECT COALESCE(array_agg(pid), ARRAY[]::integer[])
		FROM pg_stat_activity
		WHERE pid != pg_backend_pid()
		  AND datname IS NOT NULL
		  AND backend_type = 'client backend'
		  AND state = 'active'
		  AND query NOT ILIKE 'SELECT%'
		  AND query NOT ILIKE 'SHOW%'
		  AND query NOT ILIKE 'BEGIN%'
		  AND query NOT ILIKE 'COMMIT%'
		  AND query NOT ILIKE 'ROLLBACK%'
		  AND query != '<IDLE>'`

	var pids []int32
	err := pm.db.QueryRowContext(ctx, query).Scan(pq.Array(&pids))
	if err != nil {
		return nil, err
	}

	return pids, nil
}

// terminateWriteConnections terminates connections performing write operations
func (pm *MultiPoolerManager) terminateWriteConnections(ctx context.Context) (int32, error) {
	pids, err := pm.getActiveWriteConnections(ctx)
	if err != nil {
		pm.logger.ErrorContext(ctx, "Failed to get active write connections", "error", err)
		return 0, mterrors.Wrap(err, "failed to get active write connections")
	}

	if len(pids) == 0 {
		pm.logger.InfoContext(ctx, "No active write connections to terminate")
		return 0, nil
	}

	pm.logger.WarnContext(ctx, "Terminating connections still performing writes after drain",
		"count", len(pids),
		"pids", pids)

	// Terminate each write connection
	for _, pid := range pids {
		_, err := pm.db.ExecContext(ctx, "SELECT pg_terminate_backend($1)", pid)
		if err != nil {
			pm.logger.WarnContext(ctx, "Failed to terminate write connection", "pid", pid, "error", err)
		}
	}

	return int32(len(pids)), nil
}

// drainAndCheckpoint handles the drain timeout and checkpoint in parallel
// During the drain, it monitors for write activity every 100ms
// If 2 consecutive checks show no writes, exits early
func (pm *MultiPoolerManager) drainAndCheckpoint(ctx context.Context, drainTimeout time.Duration) error {
	// Start checkpoint in background
	checkpointDone := pm.runCheckpointAsync(ctx)

	// Monitor for write activity during drain
	pm.logger.InfoContext(ctx, "Monitoring for write activity during drain", "duration", drainTimeout)
	drainCtx, cancel := context.WithTimeout(ctx, drainTimeout)
	defer cancel()

	monitorTicker := time.NewTicker(100 * time.Millisecond)
	defer monitorTicker.Stop()

	consecutiveNoWrites := 0
	drainComplete := false

	for !drainComplete {
		select {
		case <-drainCtx.Done():
			pm.logger.InfoContext(ctx, "Drain timeout completed")
			drainComplete = true

		case err := <-checkpointDone:
			if err != nil {
				pm.logger.WarnContext(ctx, "Checkpoint completed with error during drain", "error", err)
			} else {
				pm.logger.InfoContext(ctx, "Checkpoint completed during drain")
			}

		case <-monitorTicker.C:
			// Check for write activity
			pids, err := pm.getActiveWriteConnections(ctx)
			if err != nil {
				pm.logger.WarnContext(ctx, "Failed to check for write activity during drain", "error", err)
				consecutiveNoWrites = 0 // Reset on error
			} else if len(pids) > 0 {
				pm.logger.WarnContext(ctx, "Detected write activity during drain",
					"count", len(pids),
					"pids", pids)
				consecutiveNoWrites = 0 // Reset counter
			} else {
				// No writes detected
				consecutiveNoWrites++
				if consecutiveNoWrites >= 2 {
					pm.logger.InfoContext(ctx, "No write activity detected for 2 consecutive checks, exiting drain early")
					drainComplete = true
				}
			}
		}
	}

	// Wait for checkpoint if it's still running
	select {
	case err := <-checkpointDone:
		if err != nil {
			pm.logger.WarnContext(ctx, "Checkpoint failed", "error", err)
			// Don't fail - checkpoint is an optimization
		}
	default:
		// Checkpoint still running, continue
		pm.logger.InfoContext(ctx, "Checkpoint still running, continuing with demotion")
	}

	return nil
}

// checkPromotionState checks the current state to determine what steps remain
func (pm *MultiPoolerManager) checkPromotionState(ctx context.Context, syncReplicationConfig *multipoolermanagerdatapb.ConfigureSynchronousReplicationRequest) (*promotionState, error) {
	state := &promotionState{}

	// Check PostgreSQL promotion state
	var isInRecovery bool
	err := pm.db.QueryRowContext(ctx, "SELECT pg_is_in_recovery()").Scan(&isInRecovery)
	if err != nil {
		pm.logger.ErrorContext(ctx, "Failed to check recovery status", "error", err)
		return nil, mterrors.Wrap(err, "failed to check recovery status")
	}

	state.isPrimaryInPostgres = !isInRecovery

	if state.isPrimaryInPostgres {
		// Get current primary LSN
		state.currentLSN, err = pm.getPrimaryLSN(ctx)
		if err != nil {
			pm.logger.ErrorContext(ctx, "Failed to get current LSN", "error", err)
			return nil, err
		}
	}

	// Check topology state
	pm.mu.Lock()
	poolerType := pm.multipooler.Type
	pm.mu.Unlock()

	state.isPrimaryInTopology = (poolerType == clustermetadatapb.PoolerType_PRIMARY)

	// Default: if no sync config requested, consider it as matching (no requirements to check)
	state.syncReplicationMatches = true

	// Check sync replication state if config was provided
	if syncReplicationConfig != nil && state.isPrimaryInPostgres {
		state.syncReplicationMatches = false
		currentConfig, err := pm.getSynchronousReplicationConfig(ctx)
		if err != nil {
			pm.logger.WarnContext(ctx, "Failed to get current sync replication config", "error", err)
		}
		if err == nil {
			state.syncReplicationMatches = pm.syncReplicationConfigMatches(currentConfig, syncReplicationConfig)
		}
	}

	pm.logger.InfoContext(ctx, "Checked promotion state",
		"is_primary_in_postgres", state.isPrimaryInPostgres,
		"is_primary_in_topology", state.isPrimaryInTopology,
		"sync_replication_matches", state.syncReplicationMatches)

	return state, nil
}

// promoteStandbyToPrimary calls pg_promote() and waits for promotion to complete
func (pm *MultiPoolerManager) promoteStandbyToPrimary(ctx context.Context, state *promotionState) error {
	// Return early if already promoted
	if state.isPrimaryInPostgres {
		pm.logger.InfoContext(ctx, "PostgreSQL already promoted, skipping")
		return nil
	}

	// Call pg_promote() to promote standby to primary
	pm.logger.InfoContext(ctx, "PostgreSQL promotion needed")
	pm.logger.InfoContext(ctx, "Calling pg_promote() to promote standby to primary")
	_, err := pm.db.ExecContext(ctx, "SELECT pg_promote()")
	if err != nil {
		pm.logger.ErrorContext(ctx, "Failed to call pg_promote()", "error", err)
		return mterrors.Wrap(err, "failed to promote standby")
	}

	// Wait for promotion to complete by polling pg_is_in_recovery()
	pm.logger.InfoContext(ctx, "Waiting for promotion to complete")
	return pm.waitForPromotionComplete(ctx)
}

// waitForPromotionComplete polls pg_is_in_recovery() until promotion is complete
func (pm *MultiPoolerManager) waitForPromotionComplete(ctx context.Context) error {
	ticker := time.NewTicker(100 * time.Millisecond)
	defer ticker.Stop()

	promotionTimeout := 30 * time.Second
	promotionCtx, cancel := context.WithTimeout(ctx, promotionTimeout)
	defer cancel()

	for {
		select {
		case <-promotionCtx.Done():
			pm.logger.ErrorContext(ctx, "Timeout waiting for promotion to complete")
			return mterrors.New(mtrpcpb.Code_DEADLINE_EXCEEDED,
				fmt.Sprintf("timeout waiting for promotion to complete after %v", promotionTimeout))

		case <-ticker.C:
			var isInRecovery bool
			err := pm.db.QueryRowContext(promotionCtx, "SELECT pg_is_in_recovery()").Scan(&isInRecovery)
			if err != nil {
				pm.logger.ErrorContext(ctx, "Failed to check recovery status during promotion", "error", err)
				return mterrors.Wrap(err, "failed to check recovery status")
			}

			if !isInRecovery {
				pm.logger.InfoContext(ctx, "Promotion completed successfully - node is now primary")
				return nil
			}
		}
	}
}

// updateTopologyAfterPromotion updates the pooler type in topology from REPLICA to PRIMARY
func (pm *MultiPoolerManager) updateTopologyAfterPromotion(ctx context.Context, state *promotionState) error {
	// Return early if already updated
	if state.isPrimaryInTopology {
		pm.logger.InfoContext(ctx, "Topology already updated, skipping")
		return nil
	}

	pm.logger.InfoContext(ctx, "Topology update needed")
	pm.logger.InfoContext(ctx, "Updating pooler type in topology to PRIMARY")
	updatedMultipooler, err := pm.topoClient.UpdateMultiPoolerFields(ctx, pm.serviceID, func(mp *clustermetadatapb.MultiPooler) error {
		mp.Type = clustermetadatapb.PoolerType_PRIMARY
		return nil
	})
	if err != nil {
		pm.logger.ErrorContext(ctx, "Failed to update pooler type in topology", "error", err)
		return mterrors.Wrap(err, "promotion succeeded but failed to update topology")
	}

	pm.mu.Lock()
	pm.multipooler.MultiPooler = updatedMultipooler
	pm.mu.Unlock()

	// Update heartbeat tracker to primary mode
	if pm.replTracker != nil {
		pm.logger.InfoContext(ctx, "Updating heartbeat tracker to primary mode")
		pm.replTracker.MakePrimary()
	}

	return nil
}

// configureReplicationAfterPromotion applies synchronous replication configuration
func (pm *MultiPoolerManager) configureReplicationAfterPromotion(ctx context.Context, state *promotionState, syncReplicationConfig *multipoolermanagerdatapb.ConfigureSynchronousReplicationRequest) error {
	if syncReplicationConfig == nil {
		return nil // No configuration requested
	}

	// Return early if already configured
	if state.syncReplicationMatches {
		pm.logger.InfoContext(ctx, "Sync replication already configured, skipping")
		return nil
	}

	pm.logger.InfoContext(ctx, "Sync replication configuration needed")
	pm.logger.InfoContext(ctx, "Configuring synchronous replication for new cohort")
	err := pm.ConfigureSynchronousReplication(ctx,
		syncReplicationConfig.SynchronousCommit,
		syncReplicationConfig.SynchronousMethod,
		syncReplicationConfig.NumSync,
		syncReplicationConfig.StandbyIds,
		syncReplicationConfig.ReloadConfig)
	if err != nil {
		pm.logger.ErrorContext(ctx, "Failed to configure synchronous replication", "error", err)
		return mterrors.Wrap(err, "promotion succeeded but failed to configure synchronous replication")
	}

	return nil
}

// ReplicationLag returns the current replication lag from the heartbeat reader
func (pm *MultiPoolerManager) ReplicationLag(ctx context.Context) (time.Duration, error) {
	if err := pm.checkReady(); err != nil {
		return 0, err
	}

	if pm.replTracker == nil {
		return 0, mterrors.New(mtrpcpb.Code_UNAVAILABLE, "replication tracker not initialized")
	}

	return pm.replTracker.HeartbeatReader().Status()
}

// Start initializes the MultiPoolerManager
// This method follows the Vitess pattern similar to TabletManager.Start() in tm_init.go
func (pm *MultiPoolerManager) Start(senv *servenv.ServEnv) {
	// Start loading multipooler record from topology asynchronously
	go pm.loadMultiPoolerFromTopo()
	// Start loading consensus term from local disk asynchronously (only if consensus is enabled)
	if pm.config.ConsensusEnabled {
		go pm.loadConsensusTermFromDisk()
	}

	senv.OnRun(func() {
		pm.logger.Info("MultiPoolerManager started")
		// Additional manager-specific initialization can happen here

		// Connect to database and start heartbeats
		if err := pm.connectDB(); err != nil {
			pm.logger.Error("Failed to connect to database during startup", "error", err)
			// Don't fail startup if DB connection fails - will retry on demand
		}

		// Register all gRPC services that have registered themselves
		pm.registerGRPCServices()
		pm.logger.Info("MultiPoolerManager gRPC services registered")
	})
}<|MERGE_RESOLUTION|>--- conflicted
+++ resolved
@@ -487,27 +487,16 @@
 			return mterrors.New(mtrpcpb.Code_FAILED_PRECONDITION, "consensus state not initialized")
 		}
 
-<<<<<<< HEAD
 		// Update term atomically (resets accepted leader)
 		if err := cs.UpdateTermAndSave(requestTerm); err != nil {
-			pm.logger.Error("Failed to update term", "error", err)
-=======
-		// Update term to local disk using the term_storage functions
-		if err := SetTerm(pm.config.PoolerDir, newTerm); err != nil {
-			pm.logger.ErrorContext(ctx, "Failed to update term to disk", "error", err)
->>>>>>> 02c5d0ff
+			pm.logger.ErrorContext(ctx, "Failed to update term", "error", err)
 			return mterrors.Wrap(err, "failed to update consensus term")
 		}
 
 		// Synchronize term to heartbeat writer if it exists
 		if pm.replTracker != nil {
-<<<<<<< HEAD
 			pm.replTracker.HeartbeatWriter().SetLeaderTerm(requestTerm)
-			pm.logger.Info("Synchronized term to heartbeat writer", "term", requestTerm)
-=======
-			pm.replTracker.HeartbeatWriter().SetLeaderTerm(newTerm.GetCurrentTerm())
-			pm.logger.InfoContext(ctx, "Synchronized term to heartbeat writer", "term", newTerm.GetCurrentTerm())
->>>>>>> 02c5d0ff
+			pm.logger.InfoContext(ctx, "Synchronized term to heartbeat writer", "term", requestTerm)
 		}
 
 		pm.logger.InfoContext(ctx, "Consensus term updated successfully", "new_term", requestTerm)
