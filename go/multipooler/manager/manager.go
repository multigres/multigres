--- conflicted
+++ resolved
@@ -285,33 +285,15 @@
 	return nil
 }
 
-<<<<<<< HEAD
-// getCurrentTerm returns the current consensus term in a thread-safe manner.
-// This method must only be called while holding the action lock.
-func (pm *MultiPoolerManager) getCurrentTerm(ctx context.Context) (int64, error) {
-	// Assert that the action lock is held by the caller
-	if err := AssertActionLockHeld(ctx); err != nil {
-		return 0, fmt.Errorf("getCurrentTerm called without holding action lock: %w", err)
-	}
-
+// getCurrentTermNumber returns the current consensus term number in a thread-safe manner
+func (pm *MultiPoolerManager) getCurrentTermNumber(ctx context.Context) (int64, error) {
 	pm.mu.Lock()
 	defer pm.mu.Unlock()
 
-	if pm.consensusTerm == nil {
+	if pm.consensusState == nil {
 		return 0, nil
 	}
-	return pm.consensusTerm.GetCurrentTerm(), nil
-=======
-// getCurrentTermNumber returns the current consensus term number in a thread-safe manner
-func (pm *MultiPoolerManager) getCurrentTermNumber() int64 {
-	pm.mu.Lock()
-	defer pm.mu.Unlock()
-
-	if pm.consensusState == nil {
-		return 0
-	}
-	return pm.consensusState.GetCurrentTermNumber()
->>>>>>> 59d19437
+	return pm.consensusState.GetCurrentTermNumber(ctx)
 }
 
 // checkReplicaGuardrails verifies that the pooler is a REPLICA and PostgreSQL is in recovery mode
@@ -452,14 +434,10 @@
 		return nil // Skip validation if force is set
 	}
 
-<<<<<<< HEAD
-	currentTerm, err := pm.getCurrentTerm(ctx)
-	if err != nil {
-		return err
-	}
-=======
-	currentTerm := pm.getCurrentTermNumber()
->>>>>>> 59d19437
+	currentTerm, err := pm.getCurrentTermNumber(ctx)
+	if err != nil {
+		return fmt.Errorf("failed to get current term: %w", err)
+	}
 
 	// Check if consensus term has been initialized (term 0 means uninitialized)
 	if currentTerm == 0 {
@@ -497,7 +475,7 @@
 		}
 
 		// Update term atomically (resets accepted leader)
-		if err := cs.UpdateTermAndSave(requestTerm); err != nil {
+		if err := cs.UpdateTermAndSave(ctx, requestTerm); err != nil {
 			pm.logger.ErrorContext(ctx, "Failed to update term", "error", err)
 			return mterrors.Wrap(err, "failed to update consensus term")
 		}
@@ -522,14 +500,10 @@
 		return nil // Skip validation if force is set
 	}
 
-<<<<<<< HEAD
-	currentTerm, err := pm.getCurrentTerm(ctx)
-	if err != nil {
-		return err
-	}
-=======
-	currentTerm := pm.getCurrentTermNumber()
->>>>>>> 59d19437
+	currentTerm, err := pm.getCurrentTermNumber(ctx)
+	if err != nil {
+		return fmt.Errorf("failed to get current term: %w", err)
+	}
 
 	// Check if consensus term has been initialized
 	if currentTerm == 0 {
@@ -590,7 +564,20 @@
 		pm.consensusLoaded = true
 		pm.mu.Unlock()
 
-		currentTerm := cs.GetCurrentTermNumber()
+		lockCtx, err := pm.actionLock.Acquire(timeoutCtx, "loadConsensusTermFromDisk")
+		if err != nil {
+			pm.logger.Debug("Failed to get action lock to load consensus term from disk, retrying", "error", err)
+			continue
+		}
+
+		currentTerm, err := cs.GetCurrentTermNumber(lockCtx)
+		pm.actionLock.Release(lockCtx)
+
+		if err != nil {
+			pm.logger.ErrorContext(timeoutCtx, "Failed to get current term number after loading", "error", err)
+			pm.setStateError(fmt.Errorf("failed to get current term: %w", err))
+			return
+		}
 
 		// Synchronize term to heartbeat writer if it exists
 		if pm.replTracker != nil && currentTerm > 0 {
