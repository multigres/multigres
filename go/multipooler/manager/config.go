--- conflicted
+++ resolved
@@ -26,15 +26,10 @@
 	SocketFilePath      string
 	PoolerDir           string
 	PgPort              int
-<<<<<<< HEAD
 	Database            string // Database name this multipooler connects to (static, set at startup)
 	TableGroup          string // Tablegroup this multipooler serves (static, set at startup)
 	Shard               string // Shard this multipooler serves (static, set at startup)
-	TopoClient          topo.Store
-=======
-	Database            string
 	TopoClient          topoclient.Store
->>>>>>> 9c8cfb4b
 	ServiceID           *clustermetadatapb.ID
 	HeartbeatIntervalMs int
 	PgctldAddr          string // Address of pgctld gRPC service
