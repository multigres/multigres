// Copyright 2025 Supabase, Inc.
//
// Licensed under the Apache License, Version 2.0 (the "License");
// you may not use this file except in compliance with the License.
// You may obtain a copy of the License at
//
// http://www.apache.org/licenses/LICENSE-2.0
//
// Unless required by applicable law or agreed to in writing, software
// distributed under the License is distributed on an "AS IS" BASIS,
// WITHOUT WARRANTIES OR CONDITIONS OF ANY KIND, either express or implied.
// See the License for the specific language governing permissions and
// limitations under the License.

// Package manager implements the core MultiPoolerManager business logic
package manager

import (
	"github.com/multigres/multigres/go/clustermetadata/topo"

	clustermetadatapb "github.com/multigres/multigres/go/pb/clustermetadata"
)

// Config holds configuration for the MultiPoolerManager
type Config struct {
<<<<<<< HEAD
	SocketFilePath      string
	PoolerDir           string
	PgPort              int
	Database            string
	TopoClient          topo.Store
	ServiceID           *clustermetadatapb.ID
	HeartbeatIntervalMs int
=======
	SocketFilePath string
	PoolerDir      string
	PgPort         int
	Database       string
	TopoClient     topo.Store
	ServiceID      *clustermetadatapb.ID
	PgctldAddr     string // Address of pgctld gRPC service
>>>>>>> d85c79a9
}<|MERGE_RESOLUTION|>--- conflicted
+++ resolved
@@ -23,7 +23,6 @@
 
 // Config holds configuration for the MultiPoolerManager
 type Config struct {
-<<<<<<< HEAD
 	SocketFilePath      string
 	PoolerDir           string
 	PgPort              int
@@ -31,13 +30,5 @@
 	TopoClient          topo.Store
 	ServiceID           *clustermetadatapb.ID
 	HeartbeatIntervalMs int
-=======
-	SocketFilePath string
-	PoolerDir      string
-	PgPort         int
-	Database       string
-	TopoClient     topo.Store
-	ServiceID      *clustermetadatapb.ID
-	PgctldAddr     string // Address of pgctld gRPC service
->>>>>>> d85c79a9
+	PgctldAddr          string // Address of pgctld gRPC service
 }