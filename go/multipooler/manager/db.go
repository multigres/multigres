// Copyright 2025 Supabase, Inc.
//
// Licensed under the Apache License, Version 2.0 (the "License");
// you may not use this file except in compliance with the License.
// You may obtain a copy of the License at
//
// http://www.apache.org/licenses/LICENSE-2.0
//
// Unless required by applicable law or agreed to in writing, software
// distributed under the License is distributed on an "AS IS" BASIS,
// WITHOUT WARRANTIES OR CONDITIONS OF ANY KIND, either express or implied.
// See the License for the specific language governing permissions and
// limitations under the License.

package manager

import (
	"database/sql"
	"fmt"
	"log/slog"
	"path/filepath"
	"strings"

	_ "github.com/lib/pq" // PostgreSQL driver
)

// CreateDBConnection establishes a new connection to PostgreSQL using the config
func CreateDBConnection(logger *slog.Logger, config *Config) (*sql.DB, error) {
	// Debug: Log the configuration we received
	logger.Info("createDBConnection: Configuration received",
		"pooler_dir", config.PoolerDir,
		"pg_port", config.PgPort,
		"socket_file_path", config.SocketFilePath,
		"database", config.Database)

	var dsn string
	if config.PoolerDir != "" && config.PgPort != 0 {
		// Use pooler directory and port to construct socket path
		// PostgreSQL creates socket files as: {poolerDir}/pg_sockets/.s.PGSQL.{port}
		socketDir := filepath.Join(config.PoolerDir, "pg_sockets")
		port := fmt.Sprintf("%d", config.PgPort)

		// Use connect_timeout to prevent indefinite blocking on connection attempts.
		// This is necessary because Go's sql.Open() and db.Ping() don't support
		// context-based timeouts without changing function signatures to use PingContext().
		// The 2-second timeout allows quick failure for retry logic while being generous
		// enough for Unix socket connections which should be nearly instant.
		// NOTE: This will be replaced with connection pooling soon, so it's not worth
		// refactoring to pass in a context parameter at this time.
		dsn = fmt.Sprintf("user=postgres dbname=%s host=%s port=%s sslmode=disable connect_timeout=2",
			config.Database, socketDir, port)

		logger.Info("Unix socket connection via pooler directory",
			"pooler_dir", config.PoolerDir,
			"socket_dir", socketDir,
			"pg_port", config.PgPort,
			"dsn", dsn)
	} else if config.SocketFilePath != "" {
		// Fallback: use socket file path directly
		socketDir := filepath.Dir(config.SocketFilePath)
		socketFile := filepath.Base(config.SocketFilePath)

		// Extract port from socket filename (.s.PGSQL.PORT)
		port := "5432" // default
		if after, ok := strings.CutPrefix(socketFile, ".s.PGSQL."); ok {
			if portStr := after; portStr != "" {
				port = portStr
			}
		}

		dsn = fmt.Sprintf("user=postgres dbname=%s host=%s port=%s sslmode=disable",
			config.Database, socketDir, port)

		logger.Info("Unix socket connection via socket file path (fallback)",
			"original_socket_path", config.SocketFilePath,
			"socket_dir", socketDir,
			"socket_file", socketFile,
			"extracted_port", port,
			"dsn", dsn)
	} else {
		// Use TCP connection (fallback)
		dsn = fmt.Sprintf("user=postgres dbname=%s host=localhost port=5432 sslmode=disable",
			config.Database)
	}

	db, err := sql.Open("postgres", dsn)
	if err != nil {
		return nil, fmt.Errorf("failed to open database connection: %w", err)
	}

	// Test the connection
	if err := db.PingContext(context.TODO()); err != nil {
		db.Close()
		return nil, fmt.Errorf("failed to ping database: %w", err)
	}

	logger.Info("Connected to PostgreSQL", "socket_path", config.SocketFilePath, "database", config.Database)
	return db, nil
<<<<<<< HEAD
}

// CreateSidecarSchema creates the multigres sidecar schema and heartbeat table if they don't exist
func CreateSidecarSchema(db *sql.DB) error {
	_, err := db.ExecContext(context.TODO(), "CREATE SCHEMA IF NOT EXISTS multigres")
	if err != nil {
		return fmt.Errorf("failed to create multigres schema: %w", err)
	}

	// Create the heartbeat table
	_, err = db.ExecContext(context.TODO(), `
		CREATE TABLE IF NOT EXISTS multigres.heartbeat (
			shard_id BYTEA PRIMARY KEY,
			leader_id TEXT NOT NULL,
			ts BIGINT NOT NULL
		)
	`)
	if err != nil {
		return fmt.Errorf("failed to create heartbeat table: %w", err)
	}

	// Create the durability_policy table
	_, err = db.ExecContext(context.TODO(), `
		CREATE TABLE IF NOT EXISTS multigres.durability_policy (
			id BIGSERIAL PRIMARY KEY,
			policy_name TEXT NOT NULL,
			policy_version BIGINT NOT NULL,
			quorum_rule JSONB NOT NULL,
			is_active BOOLEAN NOT NULL DEFAULT true,
			created_at TIMESTAMPTZ NOT NULL DEFAULT now(),
			updated_at TIMESTAMPTZ NOT NULL DEFAULT now(),
			UNIQUE (policy_name, policy_version),
			CONSTRAINT quorum_rule_required_count_check CHECK (
				(quorum_rule->>'required_count')::int >= 1
			)
		)
	`)
	if err != nil {
		return fmt.Errorf("failed to create durability_policy table: %w", err)
	}

	// Create index on is_active for efficient active policy lookups
	_, err = db.ExecContext(context.TODO(), `
		CREATE INDEX IF NOT EXISTS idx_durability_policy_active
		ON multigres.durability_policy(is_active)
		WHERE is_active = true
	`)
	if err != nil {
		return fmt.Errorf("failed to create durability_policy index: %w", err)
	}

	return nil
}

// InsertDurabilityPolicy inserts a durability policy into the durability_policy table.
// Uses ON CONFLICT DO NOTHING to handle concurrent insertions gracefully.
func InsertDurabilityPolicy(ctx context.Context, db *sql.DB, policyName string, quorumRuleJSON []byte) error {
	_, err := db.ExecContext(ctx, `
		INSERT INTO multigres.durability_policy (policy_name, policy_version, quorum_rule, is_active, created_at, updated_at)
		VALUES ($1, 1, $2::jsonb, true, NOW(), NOW())
		ON CONFLICT (policy_name, policy_version) DO NOTHING
	`, policyName, quorumRuleJSON)
	if err != nil {
		return fmt.Errorf("failed to insert durability policy: %w", err)
	}
	return nil
=======
>>>>>>> 841b09b4
}<|MERGE_RESOLUTION|>--- conflicted
+++ resolved
@@ -15,6 +15,7 @@
 package manager
 
 import (
+	"context"
 	"database/sql"
 	"fmt"
 	"log/slog"
@@ -96,73 +97,4 @@
 
 	logger.Info("Connected to PostgreSQL", "socket_path", config.SocketFilePath, "database", config.Database)
 	return db, nil
-<<<<<<< HEAD
-}
-
-// CreateSidecarSchema creates the multigres sidecar schema and heartbeat table if they don't exist
-func CreateSidecarSchema(db *sql.DB) error {
-	_, err := db.ExecContext(context.TODO(), "CREATE SCHEMA IF NOT EXISTS multigres")
-	if err != nil {
-		return fmt.Errorf("failed to create multigres schema: %w", err)
-	}
-
-	// Create the heartbeat table
-	_, err = db.ExecContext(context.TODO(), `
-		CREATE TABLE IF NOT EXISTS multigres.heartbeat (
-			shard_id BYTEA PRIMARY KEY,
-			leader_id TEXT NOT NULL,
-			ts BIGINT NOT NULL
-		)
-	`)
-	if err != nil {
-		return fmt.Errorf("failed to create heartbeat table: %w", err)
-	}
-
-	// Create the durability_policy table
-	_, err = db.ExecContext(context.TODO(), `
-		CREATE TABLE IF NOT EXISTS multigres.durability_policy (
-			id BIGSERIAL PRIMARY KEY,
-			policy_name TEXT NOT NULL,
-			policy_version BIGINT NOT NULL,
-			quorum_rule JSONB NOT NULL,
-			is_active BOOLEAN NOT NULL DEFAULT true,
-			created_at TIMESTAMPTZ NOT NULL DEFAULT now(),
-			updated_at TIMESTAMPTZ NOT NULL DEFAULT now(),
-			UNIQUE (policy_name, policy_version),
-			CONSTRAINT quorum_rule_required_count_check CHECK (
-				(quorum_rule->>'required_count')::int >= 1
-			)
-		)
-	`)
-	if err != nil {
-		return fmt.Errorf("failed to create durability_policy table: %w", err)
-	}
-
-	// Create index on is_active for efficient active policy lookups
-	_, err = db.ExecContext(context.TODO(), `
-		CREATE INDEX IF NOT EXISTS idx_durability_policy_active
-		ON multigres.durability_policy(is_active)
-		WHERE is_active = true
-	`)
-	if err != nil {
-		return fmt.Errorf("failed to create durability_policy index: %w", err)
-	}
-
-	return nil
-}
-
-// InsertDurabilityPolicy inserts a durability policy into the durability_policy table.
-// Uses ON CONFLICT DO NOTHING to handle concurrent insertions gracefully.
-func InsertDurabilityPolicy(ctx context.Context, db *sql.DB, policyName string, quorumRuleJSON []byte) error {
-	_, err := db.ExecContext(ctx, `
-		INSERT INTO multigres.durability_policy (policy_name, policy_version, quorum_rule, is_active, created_at, updated_at)
-		VALUES ($1, 1, $2::jsonb, true, NOW(), NOW())
-		ON CONFLICT (policy_name, policy_version) DO NOTHING
-	`, policyName, quorumRuleJSON)
-	if err != nil {
-		return fmt.Errorf("failed to insert durability policy: %w", err)
-	}
-	return nil
-=======
->>>>>>> 841b09b4
 }