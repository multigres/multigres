--- conflicted
+++ resolved
@@ -81,8 +81,7 @@
 	}
 
 	// Acquire the action lock to ensure only one mutation runs at a time
-	var err error
-	ctx, err = pm.actionLock.Acquire(ctx, "SetPrimaryConnInfo")
+	ctx, err := pm.actionLock.Acquire(ctx, "SetPrimaryConnInfo")
 	if err != nil {
 		return err
 	}
@@ -107,13 +106,8 @@
 	}
 
 	// Ensure database connection
-<<<<<<< HEAD
-	if err = pm.connectDB(); err != nil {
-		pm.logger.Error("Failed to connect to database", "error", err)
-=======
 	if err := pm.connectDB(); err != nil {
 		pm.logger.ErrorContext(ctx, "Failed to connect to database", "error", err)
->>>>>>> 59d19437
 		return mterrors.Wrap(err, "database connection failed")
 	}
 
@@ -199,8 +193,7 @@
 	}
 
 	// Acquire the action lock to ensure only one mutation runs at a time
-	var err error
-	ctx, err = pm.actionLock.Acquire(ctx, "StartReplication")
+	ctx, err := pm.actionLock.Acquire(ctx, "StartReplication")
 	if err != nil {
 		return err
 	}
@@ -214,13 +207,8 @@
 	}
 
 	// Resume WAL replay on the standby
-<<<<<<< HEAD
-	pm.logger.Info("Resuming WAL replay on standby")
+	pm.logger.InfoContext(ctx, "Resuming WAL replay on standby")
 	_, err = pm.db.ExecContext(ctx, "SELECT pg_wal_replay_resume()")
-=======
-	pm.logger.InfoContext(ctx, "Resuming WAL replay on standby")
-	_, err := pm.db.ExecContext(ctx, "SELECT pg_wal_replay_resume()")
->>>>>>> 59d19437
 	if err != nil {
 		pm.logger.ErrorContext(ctx, "Failed to resume WAL replay", "error", err)
 		return mterrors.Wrap(err, "failed to resume WAL replay")
@@ -237,8 +225,7 @@
 	}
 
 	// Acquire the action lock to ensure only one mutation runs at a time
-	var err error
-	ctx, err = pm.actionLock.Acquire(ctx, "StopReplication")
+	ctx, err := pm.actionLock.Acquire(ctx, "StopReplication")
 	if err != nil {
 		return err
 	}
@@ -251,22 +238,7 @@
 		return err
 	}
 
-<<<<<<< HEAD
-	// Pause WAL replay on the standby
-	pm.logger.Info("Pausing WAL replay on standby")
-	_, err = pm.db.ExecContext(ctx, "SELECT pg_wal_replay_pause()")
-	if err != nil {
-		pm.logger.Error("Failed to pause WAL replay", "error", err)
-		return mterrors.Wrap(err, "failed to pause WAL replay")
-	}
-
-	// Wait for WAL replay to actually be paused
-	// pg_wal_replay_pause() is asynchronous, so we need to wait for it to complete
-	pm.logger.Info("Waiting for WAL replay to complete pausing")
-	_, err = pm.waitForReplicationPause(ctx)
-=======
-	_, err := pm.pauseReplication(ctx, mode, wait)
->>>>>>> 59d19437
+	_, err = pm.pauseReplication(ctx, mode, wait)
 	if err != nil {
 		return err
 	}
@@ -314,8 +286,7 @@
 	}
 
 	// Acquire the action lock to ensure only one mutation runs at a time
-	var err error
-	ctx, err = pm.actionLock.Acquire(ctx, "ResetReplication")
+	ctx, err := pm.actionLock.Acquire(ctx, "ResetReplication")
 	if err != nil {
 		return err
 	}
@@ -328,22 +299,8 @@
 		return err
 	}
 
-<<<<<<< HEAD
-	//  Clear primary_conninfo using ALTER SYSTEM
-	pm.logger.Info("Clearing primary_conninfo")
-	_, err = pm.db.ExecContext(ctx, "ALTER SYSTEM RESET primary_conninfo")
-	if err != nil {
-		pm.logger.Error("Failed to clear primary_conninfo", "error", err)
-		return mterrors.Wrap(err, "failed to clear primary_conninfo")
-	}
-
-	//  Reload PostgreSQL configuration to apply changes
-	pm.logger.Info("Reloading PostgreSQL configuration")
-	_, err = pm.db.ExecContext(ctx, "SELECT pg_reload_conf()")
-=======
 	// Pause the receiver (clear primary_conninfo) and wait for disconnect
-	_, err := pm.pauseReplication(ctx, multipoolermanagerdatapb.ReplicationPauseMode_REPLICATION_PAUSE_MODE_RECEIVER_ONLY, true /* wait */)
->>>>>>> 59d19437
+	_, err = pm.pauseReplication(ctx, multipoolermanagerdatapb.ReplicationPauseMode_REPLICATION_PAUSE_MODE_RECEIVER_ONLY, true /* wait */)
 	if err != nil {
 		return err
 	}
@@ -359,8 +316,7 @@
 	}
 
 	// Acquire the action lock to ensure only one mutation runs at a time
-	var err error
-	ctx, err = pm.actionLock.Acquire(ctx, "ConfigureSynchronousReplication")
+	ctx, err := pm.actionLock.Acquire(ctx, "ConfigureSynchronousReplication")
 	if err != nil {
 		return err
 	}
@@ -415,8 +371,7 @@
 		return err
 	}
 
-	var err error
-	ctx, err = pm.actionLock.Acquire(ctx, "UpdateSynchronousStandbyList")
+	ctx, err := pm.actionLock.Acquire(ctx, "UpdateSynchronousStandbyList")
 	if err != nil {
 		return err
 	}
@@ -622,8 +577,7 @@
 	}
 
 	// Acquire the action lock to ensure only one mutation runs at a time
-	var err error
-	ctx, err = pm.actionLock.Acquire(ctx, "StopReplicationAndGetStatus")
+	ctx, err := pm.actionLock.Acquire(ctx, "StopReplicationAndGetStatus")
 	if err != nil {
 		return nil, err
 	}
@@ -636,21 +590,7 @@
 		return nil, err
 	}
 
-<<<<<<< HEAD
-	// Pause WAL replay on the standby
-	pm.logger.Info("Pausing WAL replay on standby")
-	_, err = pm.db.ExecContext(ctx, "SELECT pg_wal_replay_pause()")
-	if err != nil {
-		pm.logger.Error("Failed to pause WAL replay", "error", err)
-		return nil, mterrors.Wrap(err, "failed to pause WAL replay")
-	}
-
-	// Wait for WAL replay to actually be paused and capture status at that moment
-	pm.logger.Info("Waiting for WAL replay to complete pausing")
-	status, err := pm.waitForReplicationPause(ctx)
-=======
 	status, err := pm.pauseReplication(ctx, mode, wait)
->>>>>>> 59d19437
 	if err != nil {
 		return nil, err
 	}
@@ -672,8 +612,7 @@
 	}
 
 	// Acquire the action lock to ensure only one mutation runs at a time
-	var err error
-	ctx, err = pm.actionLock.Acquire(ctx, "ChangeType")
+	ctx, err := pm.actionLock.Acquire(ctx, "ChangeType")
 	if err != nil {
 		return err
 	}
@@ -881,8 +820,7 @@
 	}
 
 	// Acquire the action lock to ensure only one mutation runs at a time
-	var err error
-	ctx, err = pm.actionLock.Acquire(ctx, "Demote")
+	ctx, err := pm.actionLock.Acquire(ctx, "Demote")
 	if err != nil {
 		return nil, err
 	}
@@ -905,13 +843,8 @@
 	}
 
 	// Ensure database connection
-<<<<<<< HEAD
-	if err = pm.connectDB(); err != nil {
-		pm.logger.Error("Failed to connect to database", "error", err)
-=======
 	if err := pm.connectDB(); err != nil {
 		pm.logger.ErrorContext(ctx, "Failed to connect to database", "error", err)
->>>>>>> 59d19437
 		return nil, mterrors.Wrap(err, "database connection failed")
 	}
 
@@ -1008,8 +941,7 @@
 	}
 
 	// Acquire the action lock to ensure only one mutation runs at a time
-	var err error
-	ctx, err = pm.actionLock.Acquire(ctx, "UndoDemote")
+	ctx, err := pm.actionLock.Acquire(ctx, "UndoDemote")
 	if err != nil {
 		return err
 	}
@@ -1030,8 +962,7 @@
 	}
 
 	// Acquire the action lock to ensure only one mutation runs at a time
-	var err error
-	ctx, err = pm.actionLock.Acquire(ctx, "Promote")
+	ctx, err := pm.actionLock.Acquire(ctx, "Promote")
 	if err != nil {
 		return nil, err
 	}
@@ -1050,13 +981,8 @@
 	}
 
 	// Ensure database connection
-<<<<<<< HEAD
-	if err = pm.connectDB(); err != nil {
-		pm.logger.Error("Failed to connect to database", "error", err)
-=======
 	if err := pm.connectDB(); err != nil {
 		pm.logger.ErrorContext(ctx, "Failed to connect to database", "error", err)
->>>>>>> 59d19437
 		return nil, mterrors.Wrap(err, "database connection failed")
 	}
 
@@ -1155,24 +1081,13 @@
 	}
 
 	// Acquire the action lock to ensure only one mutation runs at a time
-	var err error
-	ctx, err = pm.actionLock.Acquire(ctx, "SetTerm")
+	ctx, err := pm.actionLock.Acquire(ctx, "SetTerm")
 	if err != nil {
 		return err
 	}
 	defer pm.actionLock.Release(ctx)
 
-<<<<<<< HEAD
-	pm.logger.Info("SetTerm called", "current_term", term.GetCurrentTerm())
-
-	// Write term to local disk using the term_storage functions
-	if err = SetTerm(pm.config.PoolerDir, term); err != nil {
-		pm.logger.Error("Failed to set consensus term to disk", "error", err)
-		return mterrors.Wrap(err, "failed to set consensus term")
-	}
-=======
 	pm.logger.InfoContext(ctx, "SetTerm called", "current_term", term.GetTermNumber())
->>>>>>> 59d19437
 
 	// Initialize consensus state if needed
 	pm.mu.Lock()
@@ -1183,7 +1098,7 @@
 	pm.mu.Unlock()
 
 	// Save to disk and update memory atomically
-	if err := cs.SetTermDirectly(term); err != nil {
+	if err := cs.SetTermDirectly(ctx, term); err != nil {
 		pm.logger.ErrorContext(ctx, "Failed to save consensus term", "error", err)
 		return mterrors.Wrap(err, "failed to set consensus term")
 	}
