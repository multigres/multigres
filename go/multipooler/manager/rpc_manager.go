--- conflicted
+++ resolved
@@ -107,12 +107,7 @@
 	}
 
 	// Guardrail: Check if the PostgreSQL instance is in recovery (standby mode)
-<<<<<<< HEAD
-	var isInRecovery bool
-	err = pm.db.QueryRowContext(ctx, "SELECT pg_is_in_recovery()").Scan(&isInRecovery)
-=======
 	isPrimary, err := pm.isPrimary(ctx)
->>>>>>> abec781f
 	if err != nil {
 		pm.logger.ErrorContext(ctx, "Failed to check if instance is in recovery", "error", err)
 		return mterrors.Wrap(err, "failed to check recovery status")
@@ -195,16 +190,8 @@
 	}
 
 	// Resume WAL replay on the standby
-<<<<<<< HEAD
-	pm.logger.InfoContext(ctx, "Resuming WAL replay on standby")
-	_, err = pm.db.ExecContext(ctx, "SELECT pg_wal_replay_resume()")
-	if err != nil {
-		pm.logger.ErrorContext(ctx, "Failed to resume WAL replay", "error", err)
-		return mterrors.Wrap(err, "failed to resume WAL replay")
-=======
 	if err := pm.resumeWALReplay(ctx); err != nil {
 		return err
->>>>>>> abec781f
 	}
 
 	pm.logger.InfoContext(ctx, "StartReplication completed successfully")
@@ -397,14 +384,8 @@
 
 	// === Parse Current Configuration ===
 
-<<<<<<< HEAD
-	// Get current synchronous_standby_names value
-	var currentValue string
-	err = pm.db.QueryRowContext(ctx, "SHOW synchronous_standby_names").Scan(&currentValue)
-=======
 	// Get current synchronous replication configuration
 	syncConfig, err := pm.getSynchronousReplicationConfig(ctx)
->>>>>>> abec781f
 	if err != nil {
 		return err
 	}
