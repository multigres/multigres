// Copyright 2025 Supabase, Inc.
//
// Licensed under the Apache License, Version 2.0 (the "License");
// you may not use this file except in compliance with the License.
// You may obtain a copy of the License at
//
//     http://www.apache.org/licenses/LICENSE-2.0
//
// Unless required by applicable law or agreed to in writing, software
// distributed under the License is distributed on an "AS IS" BASIS,
// WITHOUT WARRANTIES OR CONDITIONS OF ANY KIND, either express or implied.
// See the License for the specific language governing permissions and
// limitations under the License.

package manager

import (
	"context"
	"log/slog"
	"os"
	"path/filepath"
	"testing"
	"time"

	"github.com/stretchr/testify/assert"
	"github.com/stretchr/testify/require"

	"github.com/multigres/multigres/go/clustermetadata/topo"
	"github.com/multigres/multigres/go/clustermetadata/topo/memorytopo"
	"github.com/multigres/multigres/go/mterrors"
	clustermetadatapb "github.com/multigres/multigres/go/pb/clustermetadata"
	mtrpcpb "github.com/multigres/multigres/go/pb/mtrpc"
<<<<<<< HEAD
	pgctldpb "github.com/multigres/multigres/go/pb/pgctldservice"
=======
	"github.com/multigres/multigres/go/servenv"
>>>>>>> 016bc212
)

func TestManagerState_InitialState(t *testing.T) {
	ctx := context.Background()
	logger := slog.New(slog.NewTextHandler(os.Stdout, nil))
	ts, _ := memorytopo.NewServerAndFactory(ctx, "zone1")
	defer ts.Close()

	config := &Config{
		TopoClient: ts,
		ServiceID: &clustermetadatapb.ID{
			Component: clustermetadatapb.ID_MULTIPOOLER,
			Cell:      "zone1",
			Name:      "test-service",
		},
	}

	manager := NewMultiPoolerManager(logger, config)
	defer manager.Close()

	// Initial state should be Starting
	assert.Equal(t, ManagerStateStarting, manager.GetState())

	mp, state, err := manager.GetMultiPooler()
	assert.Nil(t, mp)
	assert.Equal(t, ManagerStateStarting, state)
	assert.Nil(t, err)
}

func TestManagerState_SuccessfulLoad(t *testing.T) {
	ctx := context.Background()
	logger := slog.New(slog.NewTextHandler(os.Stdout, nil))
	ts, _ := memorytopo.NewServerAndFactory(ctx, "zone1")
	defer ts.Close()

	// Create temp directory for pooler-dir
	poolerDir := t.TempDir()

	// Create the multipooler in topology
	serviceID := &clustermetadatapb.ID{
		Component: clustermetadatapb.ID_MULTIPOOLER,
		Cell:      "zone1",
		Name:      "test-service",
	}
	multipooler := &clustermetadatapb.MultiPooler{
		Id:            serviceID,
		Database:      "testdb",
		Hostname:      "localhost",
		PortMap:       map[string]int32{"grpc": 8080},
		Type:          clustermetadatapb.PoolerType_PRIMARY,
		ServingStatus: clustermetadatapb.PoolerServingStatus_SERVING,
	}
	require.NoError(t, ts.CreateMultiPooler(ctx, multipooler))

	config := &Config{
		TopoClient: ts,
		ServiceID:  serviceID,
		PoolerDir:  poolerDir,
	}

	manager := NewMultiPoolerManager(logger, config)
	defer manager.Close()

	// Start both async loaders (topo and consensus term)
	go manager.loadMultiPoolerFromTopo()
	go manager.loadConsensusTermFromDisk()

	// Wait for the state to become Ready
	require.Eventually(t, func() bool {
		return manager.GetState() == ManagerStateReady
	}, 5*time.Second, 100*time.Millisecond, "Manager should reach Ready state")

	// Verify the loaded multipooler
	mp, state, err := manager.GetMultiPooler()
	assert.NotNil(t, mp)
	assert.Equal(t, ManagerStateReady, state)
	assert.Nil(t, err)
	assert.Equal(t, "test-service", mp.Id.Name)
	assert.Equal(t, "testdb", mp.Database)
}

func TestManagerState_LoadFailureTimeout(t *testing.T) {
	ctx := context.Background()
	logger := slog.New(slog.NewTextHandler(os.Stdout, nil))
	ts, factory := memorytopo.NewServerAndFactory(ctx, "zone1")
	defer ts.Close()

	// Inject error for all Get operations on multipooler
	serviceID := &clustermetadatapb.ID{
		Component: clustermetadatapb.ID_MULTIPOOLER,
		Cell:      "zone1",
		Name:      "test-service",
	}
	poolerPath := "/poolers/" + topo.MultiPoolerIDString(serviceID) + "/Pooler"
	factory.AddOperationError(memorytopo.Get, poolerPath, assert.AnError)

	config := &Config{
		TopoClient: ts,
		ServiceID:  serviceID,
	}

	// Create manager with a short timeout for testing
	manager := NewMultiPoolerManagerWithTimeout(logger, config, 1*time.Second)
	defer manager.Close()

	// Start the async loader
	go manager.loadMultiPoolerFromTopo()

	// Wait for the state to become Error
	require.Eventually(t, func() bool {
		return manager.GetState() == ManagerStateError
	}, 3*time.Second, 100*time.Millisecond, "Manager should reach Error state")

	// Verify the error state
	mp, state, err := manager.GetMultiPooler()
	assert.Nil(t, mp)
	assert.Equal(t, ManagerStateError, state)
	assert.NotNil(t, err)
	assert.Contains(t, err.Error(), "timeout")
}

func TestManagerState_CancellationDuringLoad(t *testing.T) {
	ctx := context.Background()
	logger := slog.New(slog.NewTextHandler(os.Stdout, nil))
	ts, factory := memorytopo.NewServerAndFactory(ctx, "zone1")
	defer ts.Close()

	// Inject error to keep it retrying
	serviceID := &clustermetadatapb.ID{
		Component: clustermetadatapb.ID_MULTIPOOLER,
		Cell:      "zone1",
		Name:      "test-service",
	}
	poolerPath := "/poolers/" + topo.MultiPoolerIDString(serviceID) + "/Pooler"
	factory.AddOperationError(memorytopo.Get, poolerPath, assert.AnError)

	config := &Config{
		TopoClient: ts,
		ServiceID:  serviceID,
	}

	manager := NewMultiPoolerManager(logger, config)

	// Start the async loader
	go manager.loadMultiPoolerFromTopo()

	// Give it a moment to start
	time.Sleep(200 * time.Millisecond)

	// Cancel the manager
	manager.Close()

	// Wait a bit for the cancellation to propagate
	time.Sleep(100 * time.Millisecond)

	// State should be Error due to context cancellation
	assert.Equal(t, ManagerStateError, manager.GetState())

	// Verify the error contains "cancelled"
	_, _, err := manager.GetMultiPooler()
	assert.NotNil(t, err)
	assert.Contains(t, err.Error(), "cancelled")
}

func TestManagerState_RetryUntilSuccess(t *testing.T) {
	ctx := context.Background()
	logger := slog.New(slog.NewTextHandler(os.Stdout, nil))
	ts, factory := memorytopo.NewServerAndFactory(ctx, "zone1")
	defer ts.Close()

	// Create temp directory for pooler-dir
	poolerDir := t.TempDir()

	// Create the multipooler in topology
	serviceID := &clustermetadatapb.ID{
		Component: clustermetadatapb.ID_MULTIPOOLER,
		Cell:      "zone1",
		Name:      "test-service",
	}
	multipooler := &clustermetadatapb.MultiPooler{
		Id:            serviceID,
		Database:      "testdb",
		Hostname:      "localhost",
		PortMap:       map[string]int32{"grpc": 8080},
		Type:          clustermetadatapb.PoolerType_PRIMARY,
		ServingStatus: clustermetadatapb.PoolerServingStatus_SERVING,
	}
	require.NoError(t, ts.CreateMultiPooler(ctx, multipooler))

	// Inject 2 one-time errors to simulate transient failures
	poolerPath := "/poolers/" + topo.MultiPoolerIDString(serviceID) + "/Pooler"
	factory.AddOneTimeOperationError(memorytopo.Get, poolerPath, assert.AnError)
	factory.AddOneTimeOperationError(memorytopo.Get, poolerPath, assert.AnError)

	config := &Config{
		TopoClient: ts,
		ServiceID:  serviceID,
		PoolerDir:  poolerDir,
	}

	manager := NewMultiPoolerManager(logger, config)
	defer manager.Close()

	// Start both async loaders (topo and consensus term)
	go manager.loadMultiPoolerFromTopo()
	go manager.loadConsensusTermFromDisk()

	// Wait for the state to become Ready after retries
	require.Eventually(t, func() bool {
		return manager.GetState() == ManagerStateReady
	}, 5*time.Second, 100*time.Millisecond, "Manager should reach Ready state after retries")

	// Verify the loaded multipooler
	mp, state, err := manager.GetMultiPooler()
	assert.NotNil(t, mp)
	assert.Equal(t, ManagerStateReady, state)
	assert.Nil(t, err)
	assert.Equal(t, "testdb", mp.Database)
}

func TestManagerState_NilServiceID(t *testing.T) {
	ctx := context.Background()
	logger := slog.New(slog.NewTextHandler(os.Stdout, nil))
	ts, _ := memorytopo.NewServerAndFactory(ctx, "zone1")
	defer ts.Close()

	config := &Config{
		TopoClient: ts,
		ServiceID:  nil, // Nil ServiceID
	}

	manager := NewMultiPoolerManager(logger, config)
	defer manager.Close()

	// Start the async loader
	go manager.loadMultiPoolerFromTopo()

	// Wait for the state to become Error
	require.Eventually(t, func() bool {
		return manager.GetState() == ManagerStateError
	}, 1*time.Second, 50*time.Millisecond, "Manager should reach Error state with nil ServiceID")

	// Verify the error state
	mp, state, err := manager.GetMultiPooler()
	assert.Nil(t, mp)
	assert.Equal(t, ManagerStateError, state)
	assert.NotNil(t, err)
	assert.Contains(t, err.Error(), "ServiceID cannot be nil")
}

func TestValidateAndUpdateTerm(t *testing.T) {
	ctx := context.Background()
	logger := slog.New(slog.NewTextHandler(os.Stdout, nil))

	serviceID := &clustermetadatapb.ID{
		Component: clustermetadatapb.ID_MULTIPOOLER,
		Cell:      "zone1",
		Name:      "test-service",
	}

	tests := []struct {
		name          string
		currentTerm   int64
		requestTerm   int64
		force         bool
		expectError   bool
		expectedCode  mtrpcpb.Code
		errorContains string
	}{
		{
			name:        "Equal term should accept",
			currentTerm: 5,
			requestTerm: 5,
			force:       false,
			expectError: false,
		},
		{
			name:        "Higher term should update and accept",
			currentTerm: 5,
			requestTerm: 10,
			force:       false,
			expectError: false,
		},
		{
			name:          "Lower term should reject",
			currentTerm:   10,
			requestTerm:   5,
			force:         false,
			expectError:   true,
			expectedCode:  mtrpcpb.Code_FAILED_PRECONDITION,
			errorContains: "consensus term too old",
		},
		{
			name:        "Force flag bypasses validation",
			currentTerm: 10,
			requestTerm: 5,
			force:       true,
			expectError: false,
		},
		{
			name:          "Zero cached term rejects (uninitialized)",
			currentTerm:   0,
			requestTerm:   5,
			force:         false,
			expectError:   true,
			expectedCode:  mtrpcpb.Code_FAILED_PRECONDITION,
			errorContains: "not initialized",
		},
	}

	for _, tt := range tests {
		t.Run(tt.name, func(t *testing.T) {
			ts, _ := memorytopo.NewServerAndFactory(ctx, "zone1")
			defer ts.Close()

			// Create temp directory for pooler-dir
			poolerDir := t.TempDir()

			// Create a minimal data directory structure to satisfy IsDataDirInitialized check
			dataDir := postgresDataDir(poolerDir)
			require.NoError(t, os.MkdirAll(dataDir, 0o755))
			require.NoError(t, os.WriteFile(filepath.Join(dataDir, "PG_VERSION"), []byte("15\n"), 0o644))

			// Set initial consensus term on disk if currentTerm > 0
			if tt.currentTerm > 0 {
				initialTerm := &pgctldpb.ConsensusTerm{
					CurrentTerm: tt.currentTerm,
				}
				require.NoError(t, SetTerm(poolerDir, initialTerm))
			}

			multipooler := &clustermetadatapb.MultiPooler{
				Id:            serviceID,
				Database:      "testdb",
				Hostname:      "localhost",
				PortMap:       map[string]int32{"grpc": 8080},
				Type:          clustermetadatapb.PoolerType_PRIMARY,
				ServingStatus: clustermetadatapb.PoolerServingStatus_SERVING,
			}
			require.NoError(t, ts.CreateMultiPooler(ctx, multipooler))

			config := &Config{
				TopoClient: ts,
				ServiceID:  serviceID,
				PoolerDir:  poolerDir,
			}
			manager := NewMultiPoolerManager(logger, config)
			defer manager.Close()

			// Start and wait for ready
			go manager.Start()
			require.Eventually(t, func() bool {
				return manager.GetState() == ManagerStateReady
			}, 5*time.Second, 100*time.Millisecond, "Manager should reach Ready state")

			// Call validateAndUpdateTerm
			err := manager.validateAndUpdateTerm(ctx, tt.requestTerm, tt.force)

			if tt.expectError {
				require.Error(t, err)
				assert.Contains(t, err.Error(), tt.errorContains)

				if tt.expectedCode != 0 {
					code := mterrors.Code(err)
					assert.Equal(t, tt.expectedCode, code)
				}
			} else {
				require.NoError(t, err)
			}
		})
	}
}

func TestPrimaryPosition(t *testing.T) {
	ctx := context.Background()
	logger := slog.New(slog.NewTextHandler(os.Stdout, nil))

	serviceID := &clustermetadatapb.ID{
		Component: clustermetadatapb.ID_MULTIPOOLER,
		Cell:      "zone1",
		Name:      "test-service",
	}

	tests := []struct {
		name          string
		poolerType    clustermetadatapb.PoolerType
		expectError   bool
		expectedCode  mtrpcpb.Code
		errorContains string
	}{
		{
			name:          "REPLICA pooler returns FAILED_PRECONDITION",
			poolerType:    clustermetadatapb.PoolerType_REPLICA,
			expectError:   true,
			expectedCode:  mtrpcpb.Code_FAILED_PRECONDITION,
			errorContains: "pooler type is REPLICA",
		},
		{
			name:          "PRIMARY pooler passes type check",
			poolerType:    clustermetadatapb.PoolerType_PRIMARY,
			expectError:   true,
			errorContains: "database connection failed", // Will fail on DB connection, not type check
		},
	}

	for _, tt := range tests {
		t.Run(tt.name, func(t *testing.T) {
			ts, _ := memorytopo.NewServerAndFactory(ctx, "zone1")
			defer ts.Close()

			// Create temp directory for pooler-dir
			poolerDir := t.TempDir()

			multipooler := &clustermetadatapb.MultiPooler{
				Id:            serviceID,
				Database:      "testdb",
				Hostname:      "localhost",
				PortMap:       map[string]int32{"grpc": 8080},
				Type:          tt.poolerType,
				ServingStatus: clustermetadatapb.PoolerServingStatus_SERVING,
			}
			require.NoError(t, ts.CreateMultiPooler(ctx, multipooler))

			config := &Config{
				TopoClient: ts,
				ServiceID:  serviceID,
				PoolerDir:  poolerDir,
			}
			manager := NewMultiPoolerManager(logger, config)
			defer manager.Close()

			// Start and wait for ready
			senv := servenv.NewServEnv()
			go manager.Start(senv)
			require.Eventually(t, func() bool {
				return manager.GetState() == ManagerStateReady
			}, 5*time.Second, 100*time.Millisecond, "Manager should reach Ready state")

			// Call PrimaryPosition
			_, err := manager.PrimaryPosition(ctx)

			if tt.expectError {
				require.Error(t, err)
				assert.Contains(t, err.Error(), tt.errorContains)

				if tt.expectedCode != 0 {
					code := mterrors.Code(err)
					assert.Equal(t, tt.expectedCode, code)
				}
			} else {
				require.NoError(t, err)
			}
		})
	}
}<|MERGE_RESOLUTION|>--- conflicted
+++ resolved
@@ -28,13 +28,11 @@
 	"github.com/multigres/multigres/go/clustermetadata/topo"
 	"github.com/multigres/multigres/go/clustermetadata/topo/memorytopo"
 	"github.com/multigres/multigres/go/mterrors"
+	"github.com/multigres/multigres/go/servenv"
+
 	clustermetadatapb "github.com/multigres/multigres/go/pb/clustermetadata"
 	mtrpcpb "github.com/multigres/multigres/go/pb/mtrpc"
-<<<<<<< HEAD
 	pgctldpb "github.com/multigres/multigres/go/pb/pgctldservice"
-=======
-	"github.com/multigres/multigres/go/servenv"
->>>>>>> 016bc212
 )
 
 func TestManagerState_InitialState(t *testing.T) {
@@ -385,7 +383,8 @@
 			defer manager.Close()
 
 			// Start and wait for ready
-			go manager.Start()
+			senv := servenv.NewServEnv()
+			go manager.Start(senv)
 			require.Eventually(t, func() bool {
 				return manager.GetState() == ManagerStateReady
 			}, 5*time.Second, 100*time.Millisecond, "Manager should reach Ready state")
