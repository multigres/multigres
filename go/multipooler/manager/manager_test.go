// Copyright 2025 Supabase, Inc.
//
// Licensed under the Apache License, Version 2.0 (the "License");
// you may not use this file except in compliance with the License.
// You may obtain a copy of the License at
//
//     http://www.apache.org/licenses/LICENSE-2.0
//
// Unless required by applicable law or agreed to in writing, software
// distributed under the License is distributed on an "AS IS" BASIS,
// WITHOUT WARRANTIES OR CONDITIONS OF ANY KIND, either express or implied.
// See the License for the specific language governing permissions and
// limitations under the License.

package manager

import (
	"context"
	"log/slog"
	"os"
	"path/filepath"
	"testing"
	"time"

	"github.com/stretchr/testify/assert"
	"github.com/stretchr/testify/require"

	"github.com/multigres/multigres/go/clustermetadata/topo"
	"github.com/multigres/multigres/go/clustermetadata/topo/memorytopo"
	"github.com/multigres/multigres/go/mterrors"
	"github.com/multigres/multigres/go/servenv"
	"github.com/multigres/multigres/go/test/utils"

	clustermetadatapb "github.com/multigres/multigres/go/pb/clustermetadata"
	mtrpcpb "github.com/multigres/multigres/go/pb/mtrpc"
	pgctldpb "github.com/multigres/multigres/go/pb/pgctldservice"
)

func TestManagerState_InitialState(t *testing.T) {
	ctx := context.Background()
	logger := slog.New(slog.NewTextHandler(os.Stdout, nil))
	ts, _ := memorytopo.NewServerAndFactory(ctx, "zone1")
	defer ts.Close()

	config := &Config{
		TopoClient: ts,
		ServiceID: &clustermetadatapb.ID{
			Component: clustermetadatapb.ID_MULTIPOOLER,
			Cell:      "zone1",
			Name:      "test-service",
		},
	}

	manager := NewMultiPoolerManager(logger, config)
	defer manager.Close()

	// Initial state should be Starting
	assert.Equal(t, ManagerStateStarting, manager.GetState())

	mp, state, err := manager.GetMultiPooler()
	assert.Nil(t, mp)
	assert.Equal(t, ManagerStateStarting, state)
	assert.Nil(t, err)
}

func TestManagerState_SuccessfulLoad(t *testing.T) {
	ctx := context.Background()
	logger := slog.New(slog.NewTextHandler(os.Stdout, nil))
	ts, _ := memorytopo.NewServerAndFactory(ctx, "zone1")
	defer ts.Close()

	// Create temp directory for pooler-dir
	poolerDir := t.TempDir()

	// Create the multipooler in topology
	serviceID := &clustermetadatapb.ID{
		Component: clustermetadatapb.ID_MULTIPOOLER,
		Cell:      "zone1",
		Name:      "test-service",
	}
	multipooler := &clustermetadatapb.MultiPooler{
		Id:            serviceID,
		Database:      "testdb",
		Hostname:      "localhost",
		PortMap:       map[string]int32{"grpc": 8080},
		Type:          clustermetadatapb.PoolerType_PRIMARY,
		ServingStatus: clustermetadatapb.PoolerServingStatus_SERVING,
	}
	require.NoError(t, ts.CreateMultiPooler(ctx, multipooler))

	config := &Config{
		TopoClient: ts,
		ServiceID:  serviceID,
		PoolerDir:  poolerDir,
	}

	manager := NewMultiPoolerManager(logger, config)
	defer manager.Close()

	// Start both async loaders (topo and consensus term)
	go manager.loadMultiPoolerFromTopo()
	go manager.loadConsensusTermFromDisk()

	// Wait for the state to become Ready
	require.Eventually(t, func() bool {
		return manager.GetState() == ManagerStateReady
	}, 5*time.Second, 100*time.Millisecond, "Manager should reach Ready state")

	// Verify the loaded multipooler
	mp, state, err := manager.GetMultiPooler()
	assert.NotNil(t, mp)
	assert.Equal(t, ManagerStateReady, state)
	assert.Nil(t, err)
	assert.Equal(t, "test-service", mp.Id.Name)
	assert.Equal(t, "testdb", mp.Database)
}

func TestManagerState_LoadFailureTimeout(t *testing.T) {
	ctx := context.Background()
	logger := slog.New(slog.NewTextHandler(os.Stdout, nil))
	ts, factory := memorytopo.NewServerAndFactory(ctx, "zone1")
	defer ts.Close()

	// Inject error for all Get operations on multipooler
	serviceID := &clustermetadatapb.ID{
		Component: clustermetadatapb.ID_MULTIPOOLER,
		Cell:      "zone1",
		Name:      "test-service",
	}
	poolerPath := "/poolers/" + topo.MultiPoolerIDString(serviceID) + "/Pooler"
	factory.AddOperationError(memorytopo.Get, poolerPath, assert.AnError)

	config := &Config{
		TopoClient: ts,
		ServiceID:  serviceID,
	}

	// Create manager with a short timeout for testing
	manager := NewMultiPoolerManagerWithTimeout(logger, config, 1*time.Second)
	defer manager.Close()

	// Start the async loader
	go manager.loadMultiPoolerFromTopo()

	// Wait for the state to become Error
	require.Eventually(t, func() bool {
		return manager.GetState() == ManagerStateError
	}, 3*time.Second, 100*time.Millisecond, "Manager should reach Error state")

	// Verify the error state
	mp, state, err := manager.GetMultiPooler()
	assert.Nil(t, mp)
	assert.Equal(t, ManagerStateError, state)
	assert.NotNil(t, err)
	assert.Contains(t, err.Error(), "timeout")
}

func TestManagerState_CancellationDuringLoad(t *testing.T) {
	ctx := context.Background()
	logger := slog.New(slog.NewTextHandler(os.Stdout, nil))
	ts, factory := memorytopo.NewServerAndFactory(ctx, "zone1")
	defer ts.Close()

	// Inject error to keep it retrying
	serviceID := &clustermetadatapb.ID{
		Component: clustermetadatapb.ID_MULTIPOOLER,
		Cell:      "zone1",
		Name:      "test-service",
	}
	poolerPath := "/poolers/" + topo.MultiPoolerIDString(serviceID) + "/Pooler"
	factory.AddOperationError(memorytopo.Get, poolerPath, assert.AnError)

	config := &Config{
		TopoClient: ts,
		ServiceID:  serviceID,
	}

	manager := NewMultiPoolerManager(logger, config)

	// Start the async loader
	go manager.loadMultiPoolerFromTopo()

	// Give it a moment to start
	time.Sleep(200 * time.Millisecond)

	// Cancel the manager
	manager.Close()

	// Wait a bit for the cancellation to propagate
	time.Sleep(100 * time.Millisecond)

	// State should be Error due to context cancellation
	assert.Equal(t, ManagerStateError, manager.GetState())

	// Verify the error contains "cancelled"
	_, _, err := manager.GetMultiPooler()
	assert.NotNil(t, err)
	assert.Contains(t, err.Error(), "cancelled")
}

func TestManagerState_RetryUntilSuccess(t *testing.T) {
	ctx := context.Background()
	logger := slog.New(slog.NewTextHandler(os.Stdout, nil))
	ts, factory := memorytopo.NewServerAndFactory(ctx, "zone1")
	defer ts.Close()

	// Create temp directory for pooler-dir
	poolerDir := t.TempDir()

	// Create the multipooler in topology
	serviceID := &clustermetadatapb.ID{
		Component: clustermetadatapb.ID_MULTIPOOLER,
		Cell:      "zone1",
		Name:      "test-service",
	}
	multipooler := &clustermetadatapb.MultiPooler{
		Id:            serviceID,
		Database:      "testdb",
		Hostname:      "localhost",
		PortMap:       map[string]int32{"grpc": 8080},
		Type:          clustermetadatapb.PoolerType_PRIMARY,
		ServingStatus: clustermetadatapb.PoolerServingStatus_SERVING,
	}
	require.NoError(t, ts.CreateMultiPooler(ctx, multipooler))

	// Inject 2 one-time errors to simulate transient failures
	poolerPath := "/poolers/" + topo.MultiPoolerIDString(serviceID) + "/Pooler"
	factory.AddOneTimeOperationError(memorytopo.Get, poolerPath, assert.AnError)
	factory.AddOneTimeOperationError(memorytopo.Get, poolerPath, assert.AnError)

	config := &Config{
		TopoClient: ts,
		ServiceID:  serviceID,
		PoolerDir:  poolerDir,
	}

	manager := NewMultiPoolerManager(logger, config)
	defer manager.Close()

	// Start both async loaders (topo and consensus term)
	go manager.loadMultiPoolerFromTopo()
	go manager.loadConsensusTermFromDisk()

	// Wait for the state to become Ready after retries
	require.Eventually(t, func() bool {
		return manager.GetState() == ManagerStateReady
	}, 5*time.Second, 100*time.Millisecond, "Manager should reach Ready state after retries")

	// Verify the loaded multipooler
	mp, state, err := manager.GetMultiPooler()
	assert.NotNil(t, mp)
	assert.Equal(t, ManagerStateReady, state)
	assert.Nil(t, err)
	assert.Equal(t, "testdb", mp.Database)
}

func TestManagerState_NilServiceID(t *testing.T) {
	ctx := context.Background()
	logger := slog.New(slog.NewTextHandler(os.Stdout, nil))
	ts, _ := memorytopo.NewServerAndFactory(ctx, "zone1")
	defer ts.Close()

	config := &Config{
		TopoClient: ts,
		ServiceID:  nil, // Nil ServiceID
	}

	manager := NewMultiPoolerManager(logger, config)
	defer manager.Close()

	// Start the async loader
	go manager.loadMultiPoolerFromTopo()

	// Wait for the state to become Error
	require.Eventually(t, func() bool {
		return manager.GetState() == ManagerStateError
	}, 1*time.Second, 50*time.Millisecond, "Manager should reach Error state with nil ServiceID")

	// Verify the error state
	mp, state, err := manager.GetMultiPooler()
	assert.Nil(t, mp)
	assert.Equal(t, ManagerStateError, state)
	assert.NotNil(t, err)
	assert.Contains(t, err.Error(), "ServiceID cannot be nil")
}

func TestValidateAndUpdateTerm(t *testing.T) {
	ctx := context.Background()
	logger := slog.New(slog.NewTextHandler(os.Stdout, nil))

	serviceID := &clustermetadatapb.ID{
		Component: clustermetadatapb.ID_MULTIPOOLER,
		Cell:      "zone1",
		Name:      "test-service",
	}

	tests := []struct {
		name          string
		currentTerm   int64
		requestTerm   int64
		force         bool
		expectError   bool
		expectedCode  mtrpcpb.Code
		errorContains string
	}{
		{
			name:        "Equal term should accept",
			currentTerm: 5,
			requestTerm: 5,
			force:       false,
			expectError: false,
		},
		{
			name:        "Higher term should update and accept",
			currentTerm: 5,
			requestTerm: 10,
			force:       false,
			expectError: false,
		},
		{
			name:          "Lower term should reject",
			currentTerm:   10,
			requestTerm:   5,
			force:         false,
			expectError:   true,
			expectedCode:  mtrpcpb.Code_FAILED_PRECONDITION,
			errorContains: "consensus term too old",
		},
		{
			name:        "Force flag bypasses validation",
			currentTerm: 10,
			requestTerm: 5,
			force:       true,
			expectError: false,
		},
		{
			name:          "Zero cached term rejects (uninitialized)",
			currentTerm:   0,
			requestTerm:   5,
			force:         false,
			expectError:   true,
			expectedCode:  mtrpcpb.Code_FAILED_PRECONDITION,
			errorContains: "not initialized",
		},
	}

	for _, tt := range tests {
		t.Run(tt.name, func(t *testing.T) {
			ts, _ := memorytopo.NewServerAndFactory(ctx, "zone1")
			defer ts.Close()

			// Create temp directory for pooler-dir
			poolerDir := t.TempDir()

			// Create a minimal data directory structure to satisfy IsDataDirInitialized check
			dataDir := postgresDataDir(poolerDir)
			require.NoError(t, os.MkdirAll(dataDir, 0o755))
			require.NoError(t, os.WriteFile(filepath.Join(dataDir, "PG_VERSION"), []byte("15\n"), 0o644))

			// Set initial consensus term on disk if currentTerm > 0
			if tt.currentTerm > 0 {
				initialTerm := &pgctldpb.ConsensusTerm{
					CurrentTerm: tt.currentTerm,
				}
				require.NoError(t, SetTerm(poolerDir, initialTerm))
			}

			multipooler := &clustermetadatapb.MultiPooler{
				Id:            serviceID,
				Database:      "testdb",
				Hostname:      "localhost",
				PortMap:       map[string]int32{"grpc": 8080},
				Type:          clustermetadatapb.PoolerType_PRIMARY,
				ServingStatus: clustermetadatapb.PoolerServingStatus_SERVING,
			}
			require.NoError(t, ts.CreateMultiPooler(ctx, multipooler))

			config := &Config{
				TopoClient: ts,
				ServiceID:  serviceID,
				PoolerDir:  poolerDir,
			}
			manager := NewMultiPoolerManager(logger, config)
			defer manager.Close()

			// Start and wait for ready
			senv := servenv.NewServEnv()
			go manager.Start(senv)
			require.Eventually(t, func() bool {
				return manager.GetState() == ManagerStateReady
			}, 5*time.Second, 100*time.Millisecond, "Manager should reach Ready state")

			// Call validateAndUpdateTerm
			err := manager.validateAndUpdateTerm(ctx, tt.requestTerm, tt.force)

			if tt.expectError {
				require.Error(t, err)
				assert.Contains(t, err.Error(), tt.errorContains)

				if tt.expectedCode != 0 {
					code := mterrors.Code(err)
					assert.Equal(t, tt.expectedCode, code)
				}
			} else {
				require.NoError(t, err)
			}
		})
	}
}

func TestPrimaryPosition(t *testing.T) {
	ctx := context.Background()
	logger := slog.New(slog.NewTextHandler(os.Stdout, nil))

	serviceID := &clustermetadatapb.ID{
		Component: clustermetadatapb.ID_MULTIPOOLER,
		Cell:      "zone1",
		Name:      "test-service",
	}

	tests := []struct {
		name          string
		poolerType    clustermetadatapb.PoolerType
		expectError   bool
		expectedCode  mtrpcpb.Code
		errorContains string
	}{
		{
			name:          "REPLICA pooler returns FAILED_PRECONDITION",
			poolerType:    clustermetadatapb.PoolerType_REPLICA,
			expectError:   true,
			expectedCode:  mtrpcpb.Code_FAILED_PRECONDITION,
			errorContains: "pooler type is REPLICA",
		},
		{
			name:          "PRIMARY pooler passes type check",
			poolerType:    clustermetadatapb.PoolerType_PRIMARY,
			expectError:   true,
			errorContains: "database connection failed", // Will fail on DB connection, not type check
		},
	}

	for _, tt := range tests {
		t.Run(tt.name, func(t *testing.T) {
			ts, _ := memorytopo.NewServerAndFactory(ctx, "zone1")
			defer ts.Close()

			// Create temp directory for pooler-dir
			poolerDir := t.TempDir()

			multipooler := &clustermetadatapb.MultiPooler{
				Id:            serviceID,
				Database:      "testdb",
				Hostname:      "localhost",
				PortMap:       map[string]int32{"grpc": 8080},
				Type:          tt.poolerType,
				ServingStatus: clustermetadatapb.PoolerServingStatus_SERVING,
			}
			require.NoError(t, ts.CreateMultiPooler(ctx, multipooler))

			config := &Config{
				TopoClient: ts,
				ServiceID:  serviceID,
				PoolerDir:  poolerDir,
			}
			manager := NewMultiPoolerManager(logger, config)
			defer manager.Close()

			// Start and wait for ready
			senv := servenv.NewServEnv()
			go manager.Start(senv)
			require.Eventually(t, func() bool {
				return manager.GetState() == ManagerStateReady
			}, 5*time.Second, 100*time.Millisecond, "Manager should reach Ready state")

			// Call PrimaryPosition
			_, err := manager.PrimaryPosition(ctx)

			if tt.expectError {
				require.Error(t, err)
				assert.Contains(t, err.Error(), tt.errorContains)

				if tt.expectedCode != 0 {
					code := mterrors.Code(err)
					assert.Equal(t, tt.expectedCode, code)
				}
			} else {
				require.NoError(t, err)
			}
		})
	}
}

func TestValidateSyncReplicationParams(t *testing.T) {
	tests := []struct {
		name        string
		numSync     int32
		standbyIDs  []*clustermetadatapb.ID
		expectError bool
		errorMsg    string
	}{
		{
			name:    "Valid single standby",
			numSync: 1,
			standbyIDs: []*clustermetadatapb.ID{
				{
					Component: clustermetadatapb.ID_MULTIPOOLER,
					Cell:      "zone1",
					Name:      "standby1",
				},
			},
			expectError: false,
		},
		{
			name:    "Valid multiple standbys",
			numSync: 2,
			standbyIDs: []*clustermetadatapb.ID{
				{
					Component: clustermetadatapb.ID_MULTIPOOLER,
					Cell:      "zone1",
					Name:      "standby1",
				},
				{
					Component: clustermetadatapb.ID_MULTIPOOLER,
					Cell:      "zone1",
					Name:      "standby2",
				},
			},
			expectError: false,
		},
		{
			name:        "Valid empty standbys",
			numSync:     0,
			standbyIDs:  []*clustermetadatapb.ID{},
			expectError: false,
		},
		{
			name:        "Valid numSync zero with nil standbys",
			numSync:     0,
			standbyIDs:  nil,
			expectError: false,
		},
		{
			name:        "Invalid negative numSync",
			numSync:     -1,
			standbyIDs:  []*clustermetadatapb.ID{},
			expectError: true,
			errorMsg:    "num_sync must be non-negative, got: -1",
		},
		{
			name:    "Invalid numSync exceeds standby count",
			numSync: 3,
			standbyIDs: []*clustermetadatapb.ID{
				{
					Component: clustermetadatapb.ID_MULTIPOOLER,
					Cell:      "zone1",
					Name:      "standby1",
				},
				{
					Component: clustermetadatapb.ID_MULTIPOOLER,
					Cell:      "zone1",
					Name:      "standby2",
				},
			},
			expectError: true,
			errorMsg:    "num_sync (3) cannot exceed number of standby_ids (2)",
		},
		{
			name:    "Invalid nil standby ID",
			numSync: 1,
			standbyIDs: []*clustermetadatapb.ID{
				{
					Component: clustermetadatapb.ID_MULTIPOOLER,
					Cell:      "zone1",
					Name:      "standby1",
				},
				nil,
			},
			expectError: true,
			errorMsg:    "standby_ids[1] is nil",
		},
		{
			name:    "Invalid empty cell",
			numSync: 1,
			standbyIDs: []*clustermetadatapb.ID{
				{
					Component: clustermetadatapb.ID_MULTIPOOLER,
					Cell:      "",
					Name:      "standby1",
				},
			},
			expectError: true,
			errorMsg:    "standby_ids[0] has empty cell",
		},
		{
			name:    "Invalid empty name",
			numSync: 1,
			standbyIDs: []*clustermetadatapb.ID{
				{
					Component: clustermetadatapb.ID_MULTIPOOLER,
					Cell:      "zone1",
					Name:      "",
				},
			},
			expectError: true,
			errorMsg:    "standby_ids[0] has empty name",
		},
	}

	for _, tt := range tests {
		t.Run(tt.name, func(t *testing.T) {
			err := validateSyncReplicationParams(tt.numSync, tt.standbyIDs)

			if tt.expectError {
				require.Error(t, err)
				assert.Contains(t, err.Error(), tt.errorMsg)
				code := mterrors.Code(err)
				assert.Equal(t, mtrpcpb.Code_INVALID_ARGUMENT, code)
			} else {
				require.NoError(t, err)
			}
		})
	}
<<<<<<< HEAD
=======
}

func TestParseAndRedactPrimaryConnInfo(t *testing.T) {
	tests := []struct {
		name        string
		connInfo    string
		expected    *multipoolermanagerdata.PrimaryConnInfo
		expectError bool
	}{
		{
			name:     "Complete connection string",
			connInfo: "host=localhost port=5432 user=postgres application_name=test_cell_standby1",
			expected: &multipoolermanagerdata.PrimaryConnInfo{
				Host:            "localhost",
				Port:            5432,
				User:            "postgres",
				ApplicationName: "test_cell_standby1",
				Raw:             "host=localhost port=5432 user=postgres application_name=test_cell_standby1",
			},
		},
		{
			name:     "Missing application_name",
			connInfo: "host=primary.example.com port=5433 user=replicator",
			expected: &multipoolermanagerdata.PrimaryConnInfo{
				Host:            "primary.example.com",
				Port:            5433,
				User:            "replicator",
				ApplicationName: "",
				Raw:             "host=primary.example.com port=5433 user=replicator",
			},
		},
		{
			name:     "Missing port",
			connInfo: "host=localhost user=postgres application_name=test_app",
			expected: &multipoolermanagerdata.PrimaryConnInfo{
				Host:            "localhost",
				Port:            0,
				User:            "postgres",
				ApplicationName: "test_app",
				Raw:             "host=localhost user=postgres application_name=test_app",
			},
		},
		{
			name:     "Empty string",
			connInfo: "",
			expected: &multipoolermanagerdata.PrimaryConnInfo{
				Host:            "",
				Port:            0,
				User:            "",
				ApplicationName: "",
				Raw:             "",
			},
		},
		{
			name:     "Extra parameters ignored",
			connInfo: "host=localhost port=5432 user=postgres application_name=test keepalives_idle=30 keepalives_interval=10",
			expected: &multipoolermanagerdata.PrimaryConnInfo{
				Host:            "localhost",
				Port:            5432,
				User:            "postgres",
				ApplicationName: "test",
				Raw:             "host=localhost port=5432 user=postgres application_name=test keepalives_idle=30 keepalives_interval=10",
			},
		},
		{
			name:     "Invalid port ignored",
			connInfo: "host=localhost port=invalid user=postgres",
			expected: &multipoolermanagerdata.PrimaryConnInfo{
				Host:            "localhost",
				Port:            0,
				User:            "postgres",
				ApplicationName: "",
				Raw:             "host=localhost port=invalid user=postgres",
			},
		},
		{
			name:     "Connection with sslmode",
			connInfo: "host=localhost port=5432 user=postgres sslmode=require",
			expected: &multipoolermanagerdata.PrimaryConnInfo{
				Host:            "localhost",
				Port:            5432,
				User:            "postgres",
				ApplicationName: "",
				Raw:             "host=localhost port=5432 user=postgres sslmode=require",
			},
		},
		{
			name:     "Connection with password (redacted)",
			connInfo: "host=localhost port=5432 user=postgres password=secret123",
			expected: &multipoolermanagerdata.PrimaryConnInfo{
				Host:            "localhost",
				Port:            5432,
				User:            "postgres",
				ApplicationName: "",
				Raw:             "host=localhost port=5432 user=postgres password=[REDACTED]",
			},
		},
		{
			name:     "Connection with passfile",
			connInfo: "host=localhost port=5432 user=postgres passfile=/home/user/.pgpass",
			expected: &multipoolermanagerdata.PrimaryConnInfo{
				Host:            "localhost",
				Port:            5432,
				User:            "postgres",
				ApplicationName: "",
				Raw:             "host=localhost port=5432 user=postgres passfile=/home/user/.pgpass",
			},
		},
		{
			name:     "Connection with multiple SSL parameters",
			connInfo: "host=localhost port=5432 user=postgres sslmode=verify-full sslcert=/path/to/cert.pem sslkey=/path/to/key.pem sslrootcert=/path/to/ca.pem",
			expected: &multipoolermanagerdata.PrimaryConnInfo{
				Host:            "localhost",
				Port:            5432,
				User:            "postgres",
				ApplicationName: "",
				Raw:             "host=localhost port=5432 user=postgres sslmode=verify-full sslcert=/path/to/cert.pem sslkey=/path/to/key.pem sslrootcert=/path/to/ca.pem",
			},
		},
		{
			name:     "Connection with keepalive and timeout parameters",
			connInfo: "host=localhost port=5432 user=postgres keepalives_idle=30 keepalives_interval=10 keepalives_count=5 connect_timeout=10",
			expected: &multipoolermanagerdata.PrimaryConnInfo{
				Host:            "localhost",
				Port:            5432,
				User:            "postgres",
				ApplicationName: "",
				Raw:             "host=localhost port=5432 user=postgres keepalives_idle=30 keepalives_interval=10 keepalives_count=5 connect_timeout=10",
			},
		},
		{
			name:     "Connection with channel_binding",
			connInfo: "host=localhost port=5432 user=postgres channel_binding=require",
			expected: &multipoolermanagerdata.PrimaryConnInfo{
				Host:            "localhost",
				Port:            5432,
				User:            "postgres",
				ApplicationName: "",
				Raw:             "host=localhost port=5432 user=postgres channel_binding=require",
			},
		},
		{
			name:     "Connection with gssencmode",
			connInfo: "host=localhost port=5432 user=postgres gssencmode=prefer",
			expected: &multipoolermanagerdata.PrimaryConnInfo{
				Host:            "localhost",
				Port:            5432,
				User:            "postgres",
				ApplicationName: "",
				Raw:             "host=localhost port=5432 user=postgres gssencmode=prefer",
			},
		},
		{
			name:     "Complex connection with all parsed and unparsed fields",
			connInfo: "host=primary.db.local port=5433 user=replicator application_name=zone1_standby2 sslmode=require keepalives_idle=60 connect_timeout=30",
			expected: &multipoolermanagerdata.PrimaryConnInfo{
				Host:            "primary.db.local",
				Port:            5433,
				User:            "replicator",
				ApplicationName: "zone1_standby2",
				Raw:             "host=primary.db.local port=5433 user=replicator application_name=zone1_standby2 sslmode=require keepalives_idle=60 connect_timeout=30",
			},
		},
		{
			name:     "Connection with hostaddr",
			connInfo: "hostaddr=172.28.40.9 port=5432 user=postgres",
			expected: &multipoolermanagerdata.PrimaryConnInfo{
				Host:            "",
				Port:            5432,
				User:            "postgres",
				ApplicationName: "",
				Raw:             "hostaddr=172.28.40.9 port=5432 user=postgres",
			},
		},
		{
			name:     "Connection with dbname",
			connInfo: "host=localhost port=5432 dbname=mydb user=postgres",
			expected: &multipoolermanagerdata.PrimaryConnInfo{
				Host:            "localhost",
				Port:            5432,
				User:            "postgres",
				ApplicationName: "",
				Raw:             "host=localhost port=5432 dbname=mydb user=postgres",
			},
		},
		{
			name:     "Connection with client_encoding",
			connInfo: "host=localhost port=5432 user=postgres client_encoding=UTF8",
			expected: &multipoolermanagerdata.PrimaryConnInfo{
				Host:            "localhost",
				Port:            5432,
				User:            "postgres",
				ApplicationName: "",
				Raw:             "host=localhost port=5432 user=postgres client_encoding=UTF8",
			},
		},
		{
			name:     "Connection with options parameter",
			connInfo: "host=localhost port=5432 user=postgres options=-c\\ geqo=off",
			expected: &multipoolermanagerdata.PrimaryConnInfo{
				Host:            "localhost",
				Port:            5432,
				User:            "postgres",
				ApplicationName: "",
				Raw:             "host=localhost port=5432 user=postgres options=-c\\ geqo=off",
			},
		},
		{
			name:     "Connection with replication mode",
			connInfo: "host=localhost port=5432 user=postgres replication=database",
			expected: &multipoolermanagerdata.PrimaryConnInfo{
				Host:            "localhost",
				Port:            5432,
				User:            "postgres",
				ApplicationName: "",
				Raw:             "host=localhost port=5432 user=postgres replication=database",
			},
		},
		{
			name:     "Connection with target_session_attrs",
			connInfo: "host=localhost port=5432 user=postgres target_session_attrs=read-write",
			expected: &multipoolermanagerdata.PrimaryConnInfo{
				Host:            "localhost",
				Port:            5432,
				User:            "postgres",
				ApplicationName: "",
				Raw:             "host=localhost port=5432 user=postgres target_session_attrs=read-write",
			},
		},
		{
			name:     "Connection with sslcrl and sslcompression",
			connInfo: "host=localhost port=5432 user=postgres sslmode=verify-full sslcrl=/path/to/crl.pem sslcompression=1",
			expected: &multipoolermanagerdata.PrimaryConnInfo{
				Host:            "localhost",
				Port:            5432,
				User:            "postgres",
				ApplicationName: "",
				Raw:             "host=localhost port=5432 user=postgres sslmode=verify-full sslcrl=/path/to/crl.pem sslcompression=1",
			},
		},
		{
			name:     "Connection with requirepeer",
			connInfo: "host=localhost port=5432 user=postgres requirepeer=postgres",
			expected: &multipoolermanagerdata.PrimaryConnInfo{
				Host:            "localhost",
				Port:            5432,
				User:            "postgres",
				ApplicationName: "",
				Raw:             "host=localhost port=5432 user=postgres requirepeer=postgres",
			},
		},
		{
			name:     "Connection with krbsrvname and gsslib",
			connInfo: "host=localhost port=5432 user=postgres krbsrvname=postgres gsslib=gssapi",
			expected: &multipoolermanagerdata.PrimaryConnInfo{
				Host:            "localhost",
				Port:            5432,
				User:            "postgres",
				ApplicationName: "",
				Raw:             "host=localhost port=5432 user=postgres krbsrvname=postgres gsslib=gssapi",
			},
		},
		{
			name:     "Connection with service",
			connInfo: "service=myservice",
			expected: &multipoolermanagerdata.PrimaryConnInfo{
				Host:            "",
				Port:            0,
				User:            "",
				ApplicationName: "",
				Raw:             "service=myservice",
			},
		},
		{
			name:     "Comprehensive connection with password redaction",
			connInfo: "host=prod.db.com port=5433 user=repl_user password=SuperSecret123 application_name=standby1 sslmode=verify-full sslcert=/certs/client.pem sslkey=/certs/client.key keepalives_idle=30 connect_timeout=10",
			expected: &multipoolermanagerdata.PrimaryConnInfo{
				Host:            "prod.db.com",
				Port:            5433,
				User:            "repl_user",
				ApplicationName: "standby1",
				Raw:             "host=prod.db.com port=5433 user=repl_user password=[REDACTED] application_name=standby1 sslmode=verify-full sslcert=/certs/client.pem sslkey=/certs/client.key keepalives_idle=30 connect_timeout=10",
			},
		},
		{
			name:        "Invalid format - space-separated without equals",
			connInfo:    "host localhost port 5432",
			expectError: true,
		},
		{
			name:        "Invalid format - missing equals sign in one parameter",
			connInfo:    "host=localhost port 5432 user=postgres",
			expectError: true,
		},
		{
			name:        "Invalid format - empty key",
			connInfo:    "host=localhost =5432 user=postgres",
			expectError: true,
		},
		{
			name:     "Connection with multiple spaces between parameters",
			connInfo: "host=localhost   port=5432  user=postgres",
			expected: &multipoolermanagerdata.PrimaryConnInfo{
				Host:            "localhost",
				Port:            5432,
				User:            "postgres",
				ApplicationName: "",
				Raw:             "host=localhost port=5432 user=postgres", // Spaces normalized due to split/join
			},
		},
		{
			name:     "Connection with leading and trailing spaces",
			connInfo: "  host=localhost port=5432 user=postgres  ",
			expected: &multipoolermanagerdata.PrimaryConnInfo{
				Host:            "localhost",
				Port:            5432,
				User:            "postgres",
				ApplicationName: "",
				Raw:             "host=localhost port=5432 user=postgres", // Leading/trailing spaces trimmed
			},
		},
	}

	for _, tt := range tests {
		t.Run(tt.name, func(t *testing.T) {
			result, err := parseAndRedactPrimaryConnInfo(tt.connInfo)

			if tt.expectError {
				// Expect parsing to fail for invalid formats
				require.Error(t, err, "Should return error for invalid format")
				assert.Nil(t, result, "Result should be nil when parsing fails")
			} else {
				// Expect parsing to succeed
				require.NoError(t, err, "Should not return error for valid format")
				require.NotNil(t, result, "Result should not be nil")
				assert.Equal(t, tt.expected.Host, result.Host, "Host should match")
				assert.Equal(t, tt.expected.Port, result.Port, "Port should match")
				assert.Equal(t, tt.expected.User, result.User, "User should match")
				assert.Equal(t, tt.expected.ApplicationName, result.ApplicationName, "ApplicationName should match")
				assert.Equal(t, tt.expected.Raw, result.Raw, "Raw should match")
			}
		})
	}
}

func TestActionLock_MutationMethodsTimeout(t *testing.T) {
	ctx := context.Background()
	logger := slog.New(slog.NewTextHandler(os.Stdout, nil))

	serviceID := &clustermetadatapb.ID{
		Component: clustermetadatapb.ID_MULTIPOOLER,
		Cell:      "zone1",
		Name:      "test-service",
	}

	ts, _ := memorytopo.NewServerAndFactory(ctx, "zone1")
	defer ts.Close()

	poolerDir := t.TempDir()

	// Create PRIMARY multipooler for testing
	multipooler := &clustermetadatapb.MultiPooler{
		Id:            serviceID,
		Database:      "testdb",
		Hostname:      "localhost",
		PortMap:       map[string]int32{"grpc": 8080},
		Type:          clustermetadatapb.PoolerType_PRIMARY,
		ServingStatus: clustermetadatapb.PoolerServingStatus_SERVING,
	}
	require.NoError(t, ts.CreateMultiPooler(ctx, multipooler))

	config := &Config{
		TopoClient: ts,
		ServiceID:  serviceID,
		PoolerDir:  poolerDir,
	}
	manager := NewMultiPoolerManager(logger, config)
	defer manager.Close()

	// Start and wait for ready
	senv := servenv.NewServEnv()
	go manager.Start(senv)
	require.Eventually(t, func() bool {
		return manager.GetState() == ManagerStateReady
	}, 5*time.Second, 100*time.Millisecond, "Manager should reach Ready state")

	// Helper function to hold the lock for a duration
	holdLock := func(duration time.Duration) context.CancelFunc {
		lockCtx, cancel := context.WithDeadline(context.Background(), time.Now().Add(duration))
		lockAcquired := make(chan struct{})
		go func() {
			if err := manager.lock(lockCtx); err == nil {
				// Signal that the lock was acquired
				close(lockAcquired)
				// Hold the lock for the duration or until cancelled
				<-lockCtx.Done()
				manager.unlock()
			}
		}()
		// Wait for the lock to be acquired
		<-lockAcquired
		return cancel
	}

	tests := []struct {
		name       string
		poolerType clustermetadatapb.PoolerType
		callMethod func(context.Context) error
	}{
		{
			name:       "SetPrimaryConnInfo times out when lock is held",
			poolerType: clustermetadatapb.PoolerType_REPLICA,
			callMethod: func(ctx context.Context) error {
				return manager.SetPrimaryConnInfo(ctx, "localhost", 5432, false, false, 1, true)
			},
		},
		{
			name:       "StartReplication times out when lock is held",
			poolerType: clustermetadatapb.PoolerType_REPLICA,
			callMethod: func(ctx context.Context) error {
				return manager.StartReplication(ctx)
			},
		},
		{
			name:       "StopReplication times out when lock is held",
			poolerType: clustermetadatapb.PoolerType_REPLICA,
			callMethod: func(ctx context.Context) error {
				return manager.StopReplication(ctx)
			},
		},
		{
			name:       "ResetReplication times out when lock is held",
			poolerType: clustermetadatapb.PoolerType_REPLICA,
			callMethod: func(ctx context.Context) error {
				return manager.ResetReplication(ctx)
			},
		},
		{
			name:       "ConfigureSynchronousReplication times out when lock is held",
			poolerType: clustermetadatapb.PoolerType_PRIMARY,
			callMethod: func(ctx context.Context) error {
				return manager.ConfigureSynchronousReplication(
					ctx,
					multipoolermanagerdata.SynchronousCommitLevel_SYNCHRONOUS_COMMIT_ON,
					multipoolermanagerdata.SynchronousMethod_SYNCHRONOUS_METHOD_FIRST,
					1,
					[]*clustermetadatapb.ID{serviceID},
					true,
				)
			},
		},
		{
			name:       "SetReadOnly times out when lock is held",
			poolerType: clustermetadatapb.PoolerType_PRIMARY,
			callMethod: func(ctx context.Context) error {
				return manager.SetReadOnly(ctx)
			},
		},
		{
			name:       "ChangeType times out when lock is held",
			poolerType: clustermetadatapb.PoolerType_PRIMARY,
			callMethod: func(ctx context.Context) error {
				return manager.ChangeType(ctx, "REPLICA")
			},
		},
		{
			name:       "Demote times out when lock is held",
			poolerType: clustermetadatapb.PoolerType_PRIMARY,
			callMethod: func(ctx context.Context) error {
				return manager.Demote(ctx)
			},
		},
		{
			name:       "UndoDemote times out when lock is held",
			poolerType: clustermetadatapb.PoolerType_PRIMARY,
			callMethod: func(ctx context.Context) error {
				return manager.UndoDemote(ctx)
			},
		},
		{
			name:       "Promote times out when lock is held",
			poolerType: clustermetadatapb.PoolerType_REPLICA,
			callMethod: func(ctx context.Context) error {
				return manager.Promote(ctx)
			},
		},
		{
			name:       "SetTerm times out when lock is held",
			poolerType: clustermetadatapb.PoolerType_PRIMARY,
			callMethod: func(ctx context.Context) error {
				return manager.SetTerm(ctx, &pgctldpb.ConsensusTerm{CurrentTerm: 5})
			},
		},
	}

	for _, tt := range tests {
		t.Run(tt.name, func(t *testing.T) {
			// Update the pooler type if needed for this test
			if tt.poolerType != multipooler.Type {
				updatedMultipooler, err := ts.UpdateMultiPoolerFields(ctx, serviceID, func(mp *clustermetadatapb.MultiPooler) error {
					mp.Type = tt.poolerType
					return nil
				})
				require.NoError(t, err)
				manager.mu.Lock()
				manager.multipooler.MultiPooler = updatedMultipooler
				manager.mu.Unlock()
			}

			// Hold the lock for 2 seconds
			cancel := holdLock(2 * time.Second)
			defer cancel()

			// Try to call the method - it should timeout because lock is held
			err := tt.callMethod(utils.WithTimeout(t, 500*time.Millisecond))

			// Verify the error is a timeout/context error
			require.Error(t, err, "Method should fail when lock is held")
			assert.Contains(t, err.Error(), "failed to acquire action lock", "Error should mention lock acquisition failure")

			// Verify the underlying error is context deadline exceeded
			assert.ErrorIs(t, err, context.DeadlineExceeded, "Should be a deadline exceeded error")
		})
	}
>>>>>>> f20c4ba9
}<|MERGE_RESOLUTION|>--- conflicted
+++ resolved
@@ -33,6 +33,7 @@
 
 	clustermetadatapb "github.com/multigres/multigres/go/pb/clustermetadata"
 	mtrpcpb "github.com/multigres/multigres/go/pb/mtrpc"
+	multipoolermanagerdata "github.com/multigres/multigres/go/pb/multipoolermanagerdata"
 	pgctldpb "github.com/multigres/multigres/go/pb/pgctldservice"
 )
 
@@ -621,351 +622,6 @@
 			}
 		})
 	}
-<<<<<<< HEAD
-=======
-}
-
-func TestParseAndRedactPrimaryConnInfo(t *testing.T) {
-	tests := []struct {
-		name        string
-		connInfo    string
-		expected    *multipoolermanagerdata.PrimaryConnInfo
-		expectError bool
-	}{
-		{
-			name:     "Complete connection string",
-			connInfo: "host=localhost port=5432 user=postgres application_name=test_cell_standby1",
-			expected: &multipoolermanagerdata.PrimaryConnInfo{
-				Host:            "localhost",
-				Port:            5432,
-				User:            "postgres",
-				ApplicationName: "test_cell_standby1",
-				Raw:             "host=localhost port=5432 user=postgres application_name=test_cell_standby1",
-			},
-		},
-		{
-			name:     "Missing application_name",
-			connInfo: "host=primary.example.com port=5433 user=replicator",
-			expected: &multipoolermanagerdata.PrimaryConnInfo{
-				Host:            "primary.example.com",
-				Port:            5433,
-				User:            "replicator",
-				ApplicationName: "",
-				Raw:             "host=primary.example.com port=5433 user=replicator",
-			},
-		},
-		{
-			name:     "Missing port",
-			connInfo: "host=localhost user=postgres application_name=test_app",
-			expected: &multipoolermanagerdata.PrimaryConnInfo{
-				Host:            "localhost",
-				Port:            0,
-				User:            "postgres",
-				ApplicationName: "test_app",
-				Raw:             "host=localhost user=postgres application_name=test_app",
-			},
-		},
-		{
-			name:     "Empty string",
-			connInfo: "",
-			expected: &multipoolermanagerdata.PrimaryConnInfo{
-				Host:            "",
-				Port:            0,
-				User:            "",
-				ApplicationName: "",
-				Raw:             "",
-			},
-		},
-		{
-			name:     "Extra parameters ignored",
-			connInfo: "host=localhost port=5432 user=postgres application_name=test keepalives_idle=30 keepalives_interval=10",
-			expected: &multipoolermanagerdata.PrimaryConnInfo{
-				Host:            "localhost",
-				Port:            5432,
-				User:            "postgres",
-				ApplicationName: "test",
-				Raw:             "host=localhost port=5432 user=postgres application_name=test keepalives_idle=30 keepalives_interval=10",
-			},
-		},
-		{
-			name:     "Invalid port ignored",
-			connInfo: "host=localhost port=invalid user=postgres",
-			expected: &multipoolermanagerdata.PrimaryConnInfo{
-				Host:            "localhost",
-				Port:            0,
-				User:            "postgres",
-				ApplicationName: "",
-				Raw:             "host=localhost port=invalid user=postgres",
-			},
-		},
-		{
-			name:     "Connection with sslmode",
-			connInfo: "host=localhost port=5432 user=postgres sslmode=require",
-			expected: &multipoolermanagerdata.PrimaryConnInfo{
-				Host:            "localhost",
-				Port:            5432,
-				User:            "postgres",
-				ApplicationName: "",
-				Raw:             "host=localhost port=5432 user=postgres sslmode=require",
-			},
-		},
-		{
-			name:     "Connection with password (redacted)",
-			connInfo: "host=localhost port=5432 user=postgres password=secret123",
-			expected: &multipoolermanagerdata.PrimaryConnInfo{
-				Host:            "localhost",
-				Port:            5432,
-				User:            "postgres",
-				ApplicationName: "",
-				Raw:             "host=localhost port=5432 user=postgres password=[REDACTED]",
-			},
-		},
-		{
-			name:     "Connection with passfile",
-			connInfo: "host=localhost port=5432 user=postgres passfile=/home/user/.pgpass",
-			expected: &multipoolermanagerdata.PrimaryConnInfo{
-				Host:            "localhost",
-				Port:            5432,
-				User:            "postgres",
-				ApplicationName: "",
-				Raw:             "host=localhost port=5432 user=postgres passfile=/home/user/.pgpass",
-			},
-		},
-		{
-			name:     "Connection with multiple SSL parameters",
-			connInfo: "host=localhost port=5432 user=postgres sslmode=verify-full sslcert=/path/to/cert.pem sslkey=/path/to/key.pem sslrootcert=/path/to/ca.pem",
-			expected: &multipoolermanagerdata.PrimaryConnInfo{
-				Host:            "localhost",
-				Port:            5432,
-				User:            "postgres",
-				ApplicationName: "",
-				Raw:             "host=localhost port=5432 user=postgres sslmode=verify-full sslcert=/path/to/cert.pem sslkey=/path/to/key.pem sslrootcert=/path/to/ca.pem",
-			},
-		},
-		{
-			name:     "Connection with keepalive and timeout parameters",
-			connInfo: "host=localhost port=5432 user=postgres keepalives_idle=30 keepalives_interval=10 keepalives_count=5 connect_timeout=10",
-			expected: &multipoolermanagerdata.PrimaryConnInfo{
-				Host:            "localhost",
-				Port:            5432,
-				User:            "postgres",
-				ApplicationName: "",
-				Raw:             "host=localhost port=5432 user=postgres keepalives_idle=30 keepalives_interval=10 keepalives_count=5 connect_timeout=10",
-			},
-		},
-		{
-			name:     "Connection with channel_binding",
-			connInfo: "host=localhost port=5432 user=postgres channel_binding=require",
-			expected: &multipoolermanagerdata.PrimaryConnInfo{
-				Host:            "localhost",
-				Port:            5432,
-				User:            "postgres",
-				ApplicationName: "",
-				Raw:             "host=localhost port=5432 user=postgres channel_binding=require",
-			},
-		},
-		{
-			name:     "Connection with gssencmode",
-			connInfo: "host=localhost port=5432 user=postgres gssencmode=prefer",
-			expected: &multipoolermanagerdata.PrimaryConnInfo{
-				Host:            "localhost",
-				Port:            5432,
-				User:            "postgres",
-				ApplicationName: "",
-				Raw:             "host=localhost port=5432 user=postgres gssencmode=prefer",
-			},
-		},
-		{
-			name:     "Complex connection with all parsed and unparsed fields",
-			connInfo: "host=primary.db.local port=5433 user=replicator application_name=zone1_standby2 sslmode=require keepalives_idle=60 connect_timeout=30",
-			expected: &multipoolermanagerdata.PrimaryConnInfo{
-				Host:            "primary.db.local",
-				Port:            5433,
-				User:            "replicator",
-				ApplicationName: "zone1_standby2",
-				Raw:             "host=primary.db.local port=5433 user=replicator application_name=zone1_standby2 sslmode=require keepalives_idle=60 connect_timeout=30",
-			},
-		},
-		{
-			name:     "Connection with hostaddr",
-			connInfo: "hostaddr=172.28.40.9 port=5432 user=postgres",
-			expected: &multipoolermanagerdata.PrimaryConnInfo{
-				Host:            "",
-				Port:            5432,
-				User:            "postgres",
-				ApplicationName: "",
-				Raw:             "hostaddr=172.28.40.9 port=5432 user=postgres",
-			},
-		},
-		{
-			name:     "Connection with dbname",
-			connInfo: "host=localhost port=5432 dbname=mydb user=postgres",
-			expected: &multipoolermanagerdata.PrimaryConnInfo{
-				Host:            "localhost",
-				Port:            5432,
-				User:            "postgres",
-				ApplicationName: "",
-				Raw:             "host=localhost port=5432 dbname=mydb user=postgres",
-			},
-		},
-		{
-			name:     "Connection with client_encoding",
-			connInfo: "host=localhost port=5432 user=postgres client_encoding=UTF8",
-			expected: &multipoolermanagerdata.PrimaryConnInfo{
-				Host:            "localhost",
-				Port:            5432,
-				User:            "postgres",
-				ApplicationName: "",
-				Raw:             "host=localhost port=5432 user=postgres client_encoding=UTF8",
-			},
-		},
-		{
-			name:     "Connection with options parameter",
-			connInfo: "host=localhost port=5432 user=postgres options=-c\\ geqo=off",
-			expected: &multipoolermanagerdata.PrimaryConnInfo{
-				Host:            "localhost",
-				Port:            5432,
-				User:            "postgres",
-				ApplicationName: "",
-				Raw:             "host=localhost port=5432 user=postgres options=-c\\ geqo=off",
-			},
-		},
-		{
-			name:     "Connection with replication mode",
-			connInfo: "host=localhost port=5432 user=postgres replication=database",
-			expected: &multipoolermanagerdata.PrimaryConnInfo{
-				Host:            "localhost",
-				Port:            5432,
-				User:            "postgres",
-				ApplicationName: "",
-				Raw:             "host=localhost port=5432 user=postgres replication=database",
-			},
-		},
-		{
-			name:     "Connection with target_session_attrs",
-			connInfo: "host=localhost port=5432 user=postgres target_session_attrs=read-write",
-			expected: &multipoolermanagerdata.PrimaryConnInfo{
-				Host:            "localhost",
-				Port:            5432,
-				User:            "postgres",
-				ApplicationName: "",
-				Raw:             "host=localhost port=5432 user=postgres target_session_attrs=read-write",
-			},
-		},
-		{
-			name:     "Connection with sslcrl and sslcompression",
-			connInfo: "host=localhost port=5432 user=postgres sslmode=verify-full sslcrl=/path/to/crl.pem sslcompression=1",
-			expected: &multipoolermanagerdata.PrimaryConnInfo{
-				Host:            "localhost",
-				Port:            5432,
-				User:            "postgres",
-				ApplicationName: "",
-				Raw:             "host=localhost port=5432 user=postgres sslmode=verify-full sslcrl=/path/to/crl.pem sslcompression=1",
-			},
-		},
-		{
-			name:     "Connection with requirepeer",
-			connInfo: "host=localhost port=5432 user=postgres requirepeer=postgres",
-			expected: &multipoolermanagerdata.PrimaryConnInfo{
-				Host:            "localhost",
-				Port:            5432,
-				User:            "postgres",
-				ApplicationName: "",
-				Raw:             "host=localhost port=5432 user=postgres requirepeer=postgres",
-			},
-		},
-		{
-			name:     "Connection with krbsrvname and gsslib",
-			connInfo: "host=localhost port=5432 user=postgres krbsrvname=postgres gsslib=gssapi",
-			expected: &multipoolermanagerdata.PrimaryConnInfo{
-				Host:            "localhost",
-				Port:            5432,
-				User:            "postgres",
-				ApplicationName: "",
-				Raw:             "host=localhost port=5432 user=postgres krbsrvname=postgres gsslib=gssapi",
-			},
-		},
-		{
-			name:     "Connection with service",
-			connInfo: "service=myservice",
-			expected: &multipoolermanagerdata.PrimaryConnInfo{
-				Host:            "",
-				Port:            0,
-				User:            "",
-				ApplicationName: "",
-				Raw:             "service=myservice",
-			},
-		},
-		{
-			name:     "Comprehensive connection with password redaction",
-			connInfo: "host=prod.db.com port=5433 user=repl_user password=SuperSecret123 application_name=standby1 sslmode=verify-full sslcert=/certs/client.pem sslkey=/certs/client.key keepalives_idle=30 connect_timeout=10",
-			expected: &multipoolermanagerdata.PrimaryConnInfo{
-				Host:            "prod.db.com",
-				Port:            5433,
-				User:            "repl_user",
-				ApplicationName: "standby1",
-				Raw:             "host=prod.db.com port=5433 user=repl_user password=[REDACTED] application_name=standby1 sslmode=verify-full sslcert=/certs/client.pem sslkey=/certs/client.key keepalives_idle=30 connect_timeout=10",
-			},
-		},
-		{
-			name:        "Invalid format - space-separated without equals",
-			connInfo:    "host localhost port 5432",
-			expectError: true,
-		},
-		{
-			name:        "Invalid format - missing equals sign in one parameter",
-			connInfo:    "host=localhost port 5432 user=postgres",
-			expectError: true,
-		},
-		{
-			name:        "Invalid format - empty key",
-			connInfo:    "host=localhost =5432 user=postgres",
-			expectError: true,
-		},
-		{
-			name:     "Connection with multiple spaces between parameters",
-			connInfo: "host=localhost   port=5432  user=postgres",
-			expected: &multipoolermanagerdata.PrimaryConnInfo{
-				Host:            "localhost",
-				Port:            5432,
-				User:            "postgres",
-				ApplicationName: "",
-				Raw:             "host=localhost port=5432 user=postgres", // Spaces normalized due to split/join
-			},
-		},
-		{
-			name:     "Connection with leading and trailing spaces",
-			connInfo: "  host=localhost port=5432 user=postgres  ",
-			expected: &multipoolermanagerdata.PrimaryConnInfo{
-				Host:            "localhost",
-				Port:            5432,
-				User:            "postgres",
-				ApplicationName: "",
-				Raw:             "host=localhost port=5432 user=postgres", // Leading/trailing spaces trimmed
-			},
-		},
-	}
-
-	for _, tt := range tests {
-		t.Run(tt.name, func(t *testing.T) {
-			result, err := parseAndRedactPrimaryConnInfo(tt.connInfo)
-
-			if tt.expectError {
-				// Expect parsing to fail for invalid formats
-				require.Error(t, err, "Should return error for invalid format")
-				assert.Nil(t, result, "Result should be nil when parsing fails")
-			} else {
-				// Expect parsing to succeed
-				require.NoError(t, err, "Should not return error for valid format")
-				require.NotNil(t, result, "Result should not be nil")
-				assert.Equal(t, tt.expected.Host, result.Host, "Host should match")
-				assert.Equal(t, tt.expected.Port, result.Port, "Port should match")
-				assert.Equal(t, tt.expected.User, result.User, "User should match")
-				assert.Equal(t, tt.expected.ApplicationName, result.ApplicationName, "ApplicationName should match")
-				assert.Equal(t, tt.expected.Raw, result.Raw, "Raw should match")
-			}
-		})
-	}
 }
 
 func TestActionLock_MutationMethodsTimeout(t *testing.T) {
@@ -1147,5 +803,4 @@
 			assert.ErrorIs(t, err, context.DeadlineExceeded, "Should be a deadline exceeded error")
 		})
 	}
->>>>>>> f20c4ba9
 }