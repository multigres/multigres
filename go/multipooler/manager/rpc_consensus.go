--- conflicted
+++ resolved
@@ -27,22 +27,14 @@
 
 // BeginTerm handles coordinator requests during leader appointments
 func (pm *MultiPoolerManager) BeginTerm(ctx context.Context, req *consensusdatapb.BeginTermRequest) (*consensusdatapb.BeginTermResponse, error) {
-<<<<<<< HEAD
-	// Acquire the action lock to ensure only one mutation runs at a time
+	// Acquire the action lock to ensure only one consensus operation runs at a time
+	// This prevents split-brain acceptance and ensures term updates are serialized
 	var err error
 	ctx, err = pm.actionLock.Acquire(ctx, "BeginTerm")
 	if err != nil {
 		return nil, err
 	}
 	defer pm.actionLock.Release(ctx)
-=======
-	// Acquire the action lock to ensure only one consensus operation runs at a time
-	// This prevents split-brain acceptance and ensures term updates are serialized
-	if err := pm.lock(ctx); err != nil {
-		return nil, err
-	}
-	defer pm.unlock()
->>>>>>> 59d19437
 
 	// CRITICAL: Must be able to reach Postgres to participate in cohort
 	if pm.db == nil {
@@ -54,15 +46,7 @@
 		return nil, fmt.Errorf("postgres unhealthy, cannot accept new term: %w", err)
 	}
 
-<<<<<<< HEAD
-	// Get current term and accepted leader before validation
-	currentTerm, err := pm.getCurrentTerm(ctx)
-	if err != nil {
-		return nil, err
-	}
-=======
 	// Get current consensus state
->>>>>>> 59d19437
 	pm.mu.Lock()
 	cs := pm.consensusState
 	pm.mu.Unlock()
@@ -71,8 +55,15 @@
 		return nil, fmt.Errorf("consensus state not initialized")
 	}
 
-	currentTerm := cs.GetCurrentTermNumber()
-	term := cs.GetTerm()
+	currentTerm, err := cs.GetCurrentTermNumber(ctx)
+	if err != nil {
+		return nil, fmt.Errorf("failed to get current term: %w", err)
+	}
+
+	term, err := cs.GetTerm(ctx)
+	if err != nil {
+		return nil, fmt.Errorf("failed to get term: %w", err)
+	}
 
 	response := &consensusdatapb.BeginTermResponse{
 		Term:     currentTerm,
@@ -118,7 +109,7 @@
 	}
 
 	// Accept candidate atomically (checks, saves to disk, updates memory)
-	if err := cs.AcceptCandidateAndSave(req.CandidateId); err != nil {
+	if err := cs.AcceptCandidateAndSave(ctx, req.CandidateId); err != nil {
 		return nil, fmt.Errorf("failed to accept candidate: %w", err)
 	}
 
@@ -128,6 +119,13 @@
 
 // ConsensusStatus returns the current status of this node for consensus
 func (pm *MultiPoolerManager) ConsensusStatus(ctx context.Context, req *consensusdatapb.StatusRequest) (*consensusdatapb.StatusResponse, error) {
+	// Acquire the action lock to read consensus state
+	ctx, err := pm.actionLock.Acquire(ctx, "ConsensusStatus")
+	if err != nil {
+		return nil, err
+	}
+	defer pm.actionLock.Release(ctx)
+
 	// Get consensus state
 	pm.mu.Lock()
 	cs := pm.consensusState
@@ -138,7 +136,10 @@
 	}
 
 	// Get local term from consensus state
-	localTerm := cs.GetCurrentTermNumber()
+	localTerm, err := cs.GetCurrentTermNumber(ctx)
+	if err != nil {
+		return nil, fmt.Errorf("failed to get current term: %w", err)
+	}
 
 	// Get last successful leader term from Postgres (replicated data)
 	var leaderTerm int64
