--- conflicted
+++ resolved
@@ -23,12 +23,8 @@
 
 # Install protobuf tools
 tools:
-<<<<<<< HEAD
 	echo $$(date): Installing build tools
 	./tools/setup_build_tools.sh
-=======
-	./bash_tools/setup_build_tools.sh
->>>>>>> 82eb32d3
 
 # Generate protobuf files
 proto: tools $(PROTO_GO_OUTS)
