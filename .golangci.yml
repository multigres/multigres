# Copyright 2025 Supabase, Inc.
#
# Licensed under the Apache License, Version 2.0 (the "License");
# you may not use this file except in compliance with the License.
# You may obtain a copy of the License at
#
#     http://www.apache.org/licenses/LICENSE-2.0
#
# Unless required by applicable law or agreed to in writing, software
# distributed under the License is distributed on an "AS IS" BASIS,
# WITHOUT WARRANTIES OR CONDITIONS OF ANY KIND, either express or implied.
# See the License for the specific language governing permissions and
# limitations under the License.

version: "2"
run:
  go: "1.25"
  build-tags:
    - ruleguard
linters:
  default: none
  enable:
    - bodyclose
    - depguard
    - errcheck
    - errorlint
    - gocritic
    - gosec
    - govet
    - ineffassign
    - misspell
    - modernize
<<<<<<< HEAD
    - noctx
=======
    - nilerr
    # TODO: Enable noctx - requires fixing ~170 issues where context should be passed
    # - noctx
>>>>>>> c3eb68e6
    - sloglint
    - staticcheck
    - unconvert
    - unused
  settings:
    depguard:
      rules:
        main:
          list-mode: lax
          allow:
            - $gostd
            - github.com/spf13/pflag
            - github.com/spf13/viper
            - github.com/stretchr/testify
        tools-isolation:
          files:
            - "**/go/tools/**/*.go"
          list-mode: lax
          deny:
            - pkg: "github.com/multigres/multigres/go"
              desc: "tools packages must not depend on internal multigres packages (except other tools)"
          allow:
            - $gostd
            - github.com/multigres/multigres/go/tools
        provisioner:
          files:
            - "!$test"
            - "**/go/provisioner/*.go"
            - "**/go/provisioner/**/*.go"
          list-mode: lax
          deny:
            - pkg: "github.com/multigres/multigres/go"
              desc: "provisioners should not depend on multigres logic aside from the topo"
          allow:
            - $gostd
            - github.com/multigres/multigres/go/common/topoclient
            - github.com/multigres/multigres/go/tools
            - github.com/multigres/multigres/go/pb
            - github.com/multigres/multigres/go/provisioner
        multiadmin-isolation:
          files:
            - "!**/go/services/multiadmin/*.go"
            - "!**/go/services/multiadmin/**/*.go"
            - "!**/go/cmd/multiadmin/*.go"
            - "!**/go/cmd/multiadmin/**/*.go"
            - "**/*.go"
          list-mode: lax
          deny:
            - pkg: "github.com/multigres/multigres/go/services/multiadmin"
              desc: "multiadmin can only be imported by its own package and cmd"
        use_modern_packages:
          list-mode: lax
          deny:
            - pkg: "math/rand$"
              desc: "Please use math/rand/v2"
    sloglint:
      context: scope
    govet:
      enable:
        # Check for missing values after append.
        - appends
        # Report mismatches between assembly files and Go declarations.
        - asmdecl
        # Check for useless assignments.
        - assign
        # Check for common mistakes using the sync/atomic package.
        - atomic
        # Check for non-64-bits-aligned arguments to sync/atomic functions.
        - atomicalign
        # Check for common mistakes involving boolean operators.
        - bools
        # Check //go:build and // +build directives.
        - buildtag
        # Detect some violations of the cgo pointer passing rules.
        - cgocall
        # Check for unkeyed composite literals.
        - composites
        # Check for locks erroneously passed by value.
        - copylocks
        # Check for calls of reflect.DeepEqual on error values.
        - deepequalerrors
        # Report common mistakes in defer statements.
        - defers
        # Check Go toolchain directives such as //go:debug.
        - directive
        # Report passing non-pointer or non-error values to errors.As.
        - errorsas
        # # Find structs that would use less memory if their fields were sorted.
        # - fieldalignment
        # Find calls to a particular function.
        - findcall
        # Report assembly that clobbers the frame pointer before saving it.
        - framepointer
        # Check format of addresses passed to net.Dial.
        - hostport
        # Report using Go 1.22 enhanced ServeMux patterns in older Go versions.
        - httpmux
        # Check for mistakes using HTTP responses.
        - httpresponse
        # Detect impossible interface-to-interface type assertions.
        - ifaceassert
        # Check references to loop variables from within nested functions.
        - loopclosure
        # Check cancel func returned by context.WithCancel is called.
        - lostcancel
        # Check for useless comparisons between functions and nil.
        - nilfunc
        # Check for redundant or impossible nil comparisons.
        - nilness
        # Check consistency of Printf format strings and arguments.
        - printf
        # Check for comparing reflect.Value values with == or reflect.DeepEqual.
        - reflectvaluecompare
        # # Check for possible unintended shadowing of variables.
        # - shadow
        # Check for shifts that equal or exceed the width of the integer.
        - shift
        # Check for unbuffered channel of os.Signal.
        - sigchanyzer
        # Check for invalid structured logging calls.
        - slog
        # Check the argument type of sort.Slice.
        - sortslice
        # Check signature of methods of well-known interfaces.
        - stdmethods
        # Report uses of too-new standard library symbols.
        - stdversion
        # Check for string(int) conversions.
        - stringintconv
        # Check that struct field tags conform to reflect.StructTag.Get.
        - structtag
        # Report calls to (*testing.T).Fatal from goroutines started by a test.
        - testinggoroutine
        # Check for common mistaken usages of tests and examples.
        - tests
        # Check for calls of (time.Time).Format or time.Parse with 2006-02-01.
        - timeformat
        # Report passing non-pointer or non-interface values to unmarshal.
        - unmarshal
        # Check for unreachable code.
        - unreachable
        # Check for invalid conversions of uintptr to unsafe.Pointer.
        - unsafeptr
        # Check for unused results of calls to some functions.
        - unusedresult
        # Checks for unused writes.
        - unusedwrite
        # Check for misuses of sync.WaitGroup.
        - waitgroup
    gocritic:
      # TODO(dweitzman): Re-enable default checks. Some of them seem worthwhile.
      disable-all: true
      enabled-checks:
        - ruleguard
      settings:
        ruleguard:
          rules: "go/tools/ruleguard/rules.go"
    staticcheck:
      checks:
        - "all"
        - "-ST1000"
        - "-ST1003"
        - "-ST1005"
        - "-ST1016"
        - "-ST1020"
        - "-ST1021"
        - "-ST1022"
        - "-QF1001"
        - "-QF1005"
        - "-QF1008"
  exclusions:
    generated: lax
    presets:
      - comments
      - common-false-positives
      - legacy
      - std-error-handling
    rules:
      - linters:
          - errcheck
        path: ^proto/
      - linters:
          - unused
        path: ^go/(parser|pgprotocol|tools/ruleguard)
      # Potentially unsafe integer casts are all over the place (unsigned to signed, 64-bit to 32-bit, etc.)
      - linters:
          - gosec
        text: "G115:"
      # math/rand is fine for non-crypto uses (jitter, test data, IDs)
      - linters:
          - gosec
        text: "G404:"
      # File permissions 0644 are fine for config/data files
      - linters:
          - gosec
        text: "G306:"
      # Subprocess calls with variables are common
      - linters:
          - gosec
        text: "G204:"
      # mterrors intentionally uses direct error comparisons
      - linters:
          - errorlint
        path: ^go/common/mterrors/
      # Parser has many unnecessary type conversions
      - linters:
          - unconvert
        path: ^go/parser/
formatters:
  enable:
    - gofumpt
    - goimports
  settings:
    goimports:
      local-prefixes:
        - github.com/multigres<|MERGE_RESOLUTION|>--- conflicted
+++ resolved
@@ -30,13 +30,8 @@
     - ineffassign
     - misspell
     - modernize
-<<<<<<< HEAD
+    - nilerr
     - noctx
-=======
-    - nilerr
-    # TODO: Enable noctx - requires fixing ~170 issues where context should be passed
-    # - noctx
->>>>>>> c3eb68e6
     - sloglint
     - staticcheck
     - unconvert
