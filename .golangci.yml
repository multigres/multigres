--- conflicted
+++ resolved
@@ -23,11 +23,8 @@
     - bodyclose
     - depguard
     - errcheck
-<<<<<<< HEAD
+    - errorlint
     - forbidigo
-=======
-    - errorlint
->>>>>>> 55122fd7
     - gocritic
     - gosec
     - govet
