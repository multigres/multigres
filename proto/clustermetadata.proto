// Copyright 2025 The Multigres Authors.
//
// Licensed under the Apache License, Version 2.0 (the "License");
// you may not use this file except in compliance with the License.
// You may obtain a copy of the License at
//
//     http://www.apache.org/licenses/LICENSE-2.0
//
// Unless required by applicable law or agreed to in writing, software
// distributed under the License is distributed on an "AS IS" BASIS,
// WITHOUT WARRANTIES OR CONDITIONS OF ANY KIND, either express or implied.
// See the License for the specific language governing permissions and
// limitations under the License.

syntax = "proto3";

package clustermetadata;

<<<<<<< HEAD
option go_package = "github.com/multigres/multigres/go/pb";
=======
option go_package = "github.com/multigres/multigres/go/pb/clustermetadata";
>>>>>>> 82eb32d3

// Topology Schemas for Multigres Cluster Management

// =============================================================================
// Global Topology
// =============================================================================

// TopoConfig defines the connection parameters for a topology service.
// It specifies the type of topology backend, where it's hosted, and the
// logical root path within that backend.
// This is not stored in the topo itself, but it's the entry point to
// configure the global topo.
message GlobalTopoConfig {
  // implementation indicates the type of topology service in use
  // (for example: "etcd2",  "memory").
  string implementation = 1;

  // server is the network address (host:port) of the topology service.
  // Can be a list list for HA setups.
  repeated string server_addresses = 2;

  // root is the logical root directory or namespace inside the topology backend
  // under which all cluster metadata will be stored.
  string root = 3;
}

// Cell describes how to connect to a cell topology.
// These records are stored in the global topology server.
message Cell {
  // name for this cell
  string name = 1;
  
  // server_address is the network address of the cell topology service.
  repeated string server_addresses = 2;
  
  // root is the namespace or directory path within the topology service
  // where this cell's metadata is stored. Used only when connecting to server_addresses.
  string root = 3;
}

message Database {
  // Name of the database
  string name = 1;      
                      
  // Backups location
  string backup_location = 2;   
  
  // Durability policy used for consensus 
  string durability_policy = 3;         
     
  // List of cell identifiers where this database should be deployed
  repeated string cells = 4;              
}

// =============================================================================
// Cell Topology
// =============================================================================

// MultiPooler represents metadata about a running multipooler component instance in the cluster.
message MultiPooler {
  // identifier is the unique identifier of the multipooler in the cluster.
  ID identifier = 1;

  // Database name.
  string database = 2;
  
  // TableGroup name.
  string table_group = 3;

  // Shard name. If range based sharding is used, it should match
  // key_range.
  string shard = 4;
  
  // If range based sharding is used, range for the pooler's shard.
  KeyRange key_range = 5;

  // PoolerType is the kind of pooler: PRIMARY or REPLICA
  PoolerType type = 6;
  
  // PoolerServingStatus is the current type of the pooler.
  PoolerServingStatus serving_status = 7;

  // Fully qualified domain name of the host.
  string hostname = 8;
  
  // Map of named ports. These are ports that the pooler exposes. Initially, this will only be gRPC
  map<string, int32> port_map = 9;
  

}

// MultiGateway represents metadata about a running multigateway component instance in the cluster.
message MultiGateway {
  // identifier is the unique name of the multi gateway in the cluster.
  ID identifier = 1;

  // Fully qualified domain name of the host.
  string hostname = 2;
  
  // Map of named ports. Normally this should include postgres and grpc.
  map<string, int32> port_map = 3;
}

// MultiOrch represents information about a running instance of multiorch.
message MultiOrch {
   // identifier is the unique name of the MultiOrch in the cluster.
  ID identifier = 1;

  // Fully qualified domain name of the host.
  string hostname = 2;

  // Map of named ports. These are ports that MultiOrc exposes.
  map<string, int32> port_map = 3;
}

// =============================================================================
// Auxiliary Data Types
// =============================================================================

// ID is a globally unique pooler identifier.
message ID {
  // component that this ID is used for (i.e multigateway / multiorch / multipooler)
  MultigresComponent component = 1;
  
  // cell is the Multigres cell where the component is located
  string cell = 2;

  // uid is a unique identifier for the component within the multigres
  // cluster. 
  uint32 uid = 3;
}


// MultigresComponent enumerates the major components in a Multigres deployment.
enum MultigresComponent {
  // MULTIGATEWAY handles query routing and traffic distribution across clusters.
  MULTIGATEWAY = 0;

  // MULTIPOOLER manages connection pooling and load balancing for database clients.
  MULTIPOOLER = 1;

  // MULTIORCH is the orchestrator responsible for cluster topology management,
  // failover coordination, and automated repairs.
  MULTIORCH = 2;
}

// KeyRange represents a range of keys for sharding
message KeyRange {
  // start is the start key of the range (inclusive)
  bytes start = 1;
  
  // end is the end key of the range (exclusive)
  bytes end = 2;
}

// PoolerType represents the type of a given MultiPooler.
enum PoolerType {
  // UNKNOWN this is not a valid type.
  // It is useful during upgrades to detect when a value is not initialized
  UNKNOWN = 0;

  // PRIMARY is the primary server for the shard. Only PRIMARY allows DMLs.
  PRIMARY = 1;

  // REPLICA replicates from leader. It is used to read only traffic
  REPLICA = 2;
}

// PoolerServingStatus represents the serving status of the given MultiPooler.
enum PoolerServingStatus {
  // SERVING is the status a server during normal operations when it is serving traffic.
  SERVING = 0;

  // NOT_SERVING is the status of a server when it is not serving traffic.
  // This typically occurs during startup, shutdown, or when the server is
  // in an error state and cannot accept connections.
  NOT_SERVING = 1;

  // BACKUP is the status of a server when it is taking a backup. No queries
  // can be served in BACKUP mode.
  BACKUP = 2;

  // RESTORE is the status a server uses when restoring a backup, at
  // startup time.  No queries can be served in RESTORE mode.
  RESTORE = 3;

  // DRAINED is the status a server goes into when used by Multigres tools
  // to perform an offline action. It is a serving type (as
  // the tools processes may need to run queries), but it's not used
  // to route queries from Multigres users. In this state,
  // this multipooler is dedicated to the process that uses it.
  DRAINED = 4;
}<|MERGE_RESOLUTION|>--- conflicted
+++ resolved
@@ -16,11 +16,7 @@
 
 package clustermetadata;
 
-<<<<<<< HEAD
-option go_package = "github.com/multigres/multigres/go/pb";
-=======
 option go_package = "github.com/multigres/multigres/go/pb/clustermetadata";
->>>>>>> 82eb32d3
 
 // Topology Schemas for Multigres Cluster Management
 
@@ -52,10 +48,10 @@
 message Cell {
   // name for this cell
   string name = 1;
-  
+
   // server_address is the network address of the cell topology service.
   repeated string server_addresses = 2;
-  
+
   // root is the namespace or directory path within the topology service
   // where this cell's metadata is stored. Used only when connecting to server_addresses.
   string root = 3;
@@ -63,16 +59,16 @@
 
 message Database {
   // Name of the database
-  string name = 1;      
-                      
+  string name = 1;
+
   // Backups location
-  string backup_location = 2;   
-  
-  // Durability policy used for consensus 
-  string durability_policy = 3;         
-     
+  string backup_location = 2;
+
+  // Durability policy used for consensus
+  string durability_policy = 3;
+
   // List of cell identifiers where this database should be deployed
-  repeated string cells = 4;              
+  repeated string cells = 4;
 }
 
 // =============================================================================
@@ -86,29 +82,29 @@
 
   // Database name.
   string database = 2;
-  
+
   // TableGroup name.
   string table_group = 3;
 
   // Shard name. If range based sharding is used, it should match
   // key_range.
   string shard = 4;
-  
+
   // If range based sharding is used, range for the pooler's shard.
   KeyRange key_range = 5;
 
   // PoolerType is the kind of pooler: PRIMARY or REPLICA
   PoolerType type = 6;
-  
+
   // PoolerServingStatus is the current type of the pooler.
   PoolerServingStatus serving_status = 7;
 
   // Fully qualified domain name of the host.
   string hostname = 8;
-  
+
   // Map of named ports. These are ports that the pooler exposes. Initially, this will only be gRPC
   map<string, int32> port_map = 9;
-  
+
 
 }
 
@@ -119,7 +115,7 @@
 
   // Fully qualified domain name of the host.
   string hostname = 2;
-  
+
   // Map of named ports. Normally this should include postgres and grpc.
   map<string, int32> port_map = 3;
 }
@@ -144,12 +140,12 @@
 message ID {
   // component that this ID is used for (i.e multigateway / multiorch / multipooler)
   MultigresComponent component = 1;
-  
+
   // cell is the Multigres cell where the component is located
   string cell = 2;
 
   // uid is a unique identifier for the component within the multigres
-  // cluster. 
+  // cluster.
   uint32 uid = 3;
 }
 
@@ -171,7 +167,7 @@
 message KeyRange {
   // start is the start key of the range (inclusive)
   bytes start = 1;
-  
+
   // end is the end key of the range (exclusive)
   bytes end = 2;
 }
