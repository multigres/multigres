// Copyright 2025 The Multigres Authors.
//
// Licensed under the Apache License, Version 2.0 (the "License");
// you may not use this file except in compliance with the License.
// You may obtain a copy of the License at
//
//     http://www.apache.org/licenses/LICENSE-2.0
//
// Unless required by applicable law or agreed to in writing, software
// distributed under the License is distributed on an "AS IS" BASIS,
// WITHOUT WARRANTIES OR CONDITIONS OF ANY KIND, either express or implied.
// See the License for the specific language governing permissions and
// limitations under the License.

syntax = "proto3";

package clustermetadata;

option go_package = "github.com/multigres/multigres/go/pb/clustermetadata";

// Topology Schemas for Multigres Cluster Management

// =============================================================================
// Global Topology
// =============================================================================

// TopoConfig defines the connection parameters for a topology service.
// It specifies the type of topology backend, where it's hosted, and the
// logical root path within that backend.
// This is not stored in the topo itself, but it's the entry point to
// configure the global topo.
message GlobalTopoConfig {
  // implementation indicates the type of topology service in use
  // (for example: "etcd2",  "memory").
  string implementation = 1;

  // server is the network address (host:port) of the topology service.
  // Can be a list list for HA setups.
  repeated string server_addresses = 2;

  // root is the logical root directory or namespace inside the topology backend
  // under which all cluster metadata will be stored.
  string root = 3;
}

// Cell describes how to connect to a cell topology.
// These records are stored in the global topology server.
message Cell {
  // name for this cell
  string name = 1;

  // server_address is the network address of the cell topology service.
  repeated string server_addresses = 2;

  // root is the namespace or directory path within the topology service
  // where this cell's metadata is stored. Used only when connecting to server_addresses.
  string root = 3;
}

message Database {
  // Name of the database
  string name = 1;

  // Backups location
  string backup_location = 2;

  // Durability policy used for consensus
  string durability_policy = 3;

  // List of cell identifiers where this database should be deployed
  repeated string cells = 4;
}

// =============================================================================
// Cell Topology
// =============================================================================

// MultiPooler represents metadata about a running multipooler component instance in the cluster.
message MultiPooler {
  // id is the unique identifier of the multipooler in the cluster.
  ID id = 1;

  // Database name.
  string database = 2;

  // TableGroup name.
  string table_group = 3;

  // Shard name. If range based sharding is used, it should match
  // key_range.
  string shard = 4;

  // If range based sharding is used, range for the pooler's shard.
  KeyRange key_range = 5;

  // PoolerType is the kind of pooler: PRIMARY or REPLICA
  PoolerType type = 6;

  // PoolerServingStatus is the current type of the pooler.
  PoolerServingStatus serving_status = 7;

  // Fully qualified domain name of the host.
  string hostname = 8;

  // Map of named ports. These are ports that the pooler exposes. Initially, this will only be gRPC
  map<string, int32> port_map = 9;


}

// MultiGateway represents metadata about a running multigateway component instance in the cluster.
message MultiGateway {
  // id is the unique name of the multi gateway in the cluster.
  ID id = 1;

  // Fully qualified domain name of the host.
  string hostname = 2;

  // Map of named ports. Normally this should include postgres and grpc.
  map<string, int32> port_map = 3;
}

// MultiOrch represents information about a running instance of multiorch.
message MultiOrch {
   // id is the unique name of the MultiOrch in the cluster.
  ID id = 1;

  // Fully qualified domain name of the host.
  string hostname = 2;

  // Map of named ports. These are ports that MultiOrc exposes.
  map<string, int32> port_map = 3;
}

// ID is a globally unique pooler identifier.
message ID {
<<<<<<< HEAD
  // component that this ID is used for (i.e multigateway / multiorch / multipooler)
  MultigresComponent component = 1;

=======
  // component identifies the type of Multigres component (multipooler, multigateway, or multiorch)
  ComponentType component = 1;
  
>>>>>>> a98f893a
  // cell is the Multigres cell where the component is located
  string cell = 2;

  // uid is a unique identifier for the component within the multigres
<<<<<<< HEAD
  // cluster.
  uint32 uid = 3;
}
=======
  // cluster. 
  string name = 3;

  // =============================================================================
  // Auxiliary Data Types
  // =============================================================================
>>>>>>> a98f893a

  // ComponentType represents the type of Multigres component
  enum ComponentType {
    // UNKNOWN represents an unknown or uninitialized component type
    UNKNOWN = 0;

    // MULTIPOOLER represents a multipooler component
    MULTIPOOLER = 1;

    // MULTIGATEWAY represents a multigateway component
    MULTIGATEWAY = 2;

    // MULTIORCH represents a multiorch component
    MULTIORCH = 3;
  }
}

// KeyRange represents a range of keys for sharding
message KeyRange {
  // start is the start key of the range (inclusive)
  bytes start = 1;

  // end is the end key of the range (exclusive)
  bytes end = 2;
}

// PoolerType represents the type of a given MultiPooler.
enum PoolerType {
  // UNKNOWN this is not a valid type.
  // It is useful during upgrades to detect when a value is not initialized
  UNKNOWN = 0;

  // PRIMARY is the primary server for the shard. Only PRIMARY allows DMLs.
  PRIMARY = 1;

  // REPLICA replicates from leader. It is used to read only traffic
  REPLICA = 2;
}

// PoolerServingStatus represents the serving status of the given MultiPooler.
enum PoolerServingStatus {
  // SERVING is the status a server during normal operations when it is serving traffic.
  SERVING = 0;

  // NOT_SERVING is the status of a server when it is not serving traffic.
  // This typically occurs during startup, shutdown, or when the server is
  // in an error state and cannot accept connections.
  NOT_SERVING = 1;

  // BACKUP is the status of a server when it is taking a backup. No queries
  // can be served in BACKUP mode.
  BACKUP = 2;

  // RESTORE is the status a server uses when restoring a backup, at
  // startup time.  No queries can be served in RESTORE mode.
  RESTORE = 3;

  // DRAINED is the status a server goes into when used by Multigres tools
  // to perform an offline action. It is a serving type (as
  // the tools processes may need to run queries), but it's not used
  // to route queries from Multigres users. In this state,
  // this multipooler is dedicated to the process that uses it.
  DRAINED = 4;
}<|MERGE_RESOLUTION|>--- conflicted
+++ resolved
@@ -134,31 +134,19 @@
 
 // ID is a globally unique pooler identifier.
 message ID {
-<<<<<<< HEAD
-  // component that this ID is used for (i.e multigateway / multiorch / multipooler)
-  MultigresComponent component = 1;
-
-=======
   // component identifies the type of Multigres component (multipooler, multigateway, or multiorch)
   ComponentType component = 1;
-  
->>>>>>> a98f893a
+
   // cell is the Multigres cell where the component is located
   string cell = 2;
 
-  // uid is a unique identifier for the component within the multigres
-<<<<<<< HEAD
+  // name is a unique identifier for the component within the multigres
   // cluster.
-  uint32 uid = 3;
-}
-=======
-  // cluster. 
   string name = 3;
 
   // =============================================================================
   // Auxiliary Data Types
   // =============================================================================
->>>>>>> a98f893a
 
   // ComponentType represents the type of Multigres component
   enum ComponentType {
