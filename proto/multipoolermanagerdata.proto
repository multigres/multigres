--- conflicted
+++ resolved
@@ -490,10 +490,79 @@
   clustermetadata.ID leader_id = 4;
 }
 
-<<<<<<< HEAD
+// InitializeEmptyPrimary initializes this pooler as an empty primary
+// Used during bootstrap initialization of a new shard
+message InitializeEmptyPrimaryRequest {
+  // Consensus term to set for this primary
+  int64 consensus_term = 1;
+}
+
+message InitializeEmptyPrimaryResponse {
+  // Whether the initialization succeeded
+  bool success = 1;
+
+  // Error message if initialization failed
+  string error_message = 2;
+}
+
+// InitializeAsStandby initializes this pooler as a standby from a primary backup
+// Used during bootstrap initialization of a new shard or when adding a new standby
+message InitializeAsStandbyRequest {
+  // Primary server hostname to backup from
+  string primary_host = 1;
+
+  // Primary server port
+  int32 primary_port = 2;
+
+  // Consensus term to set for this standby
+  int64 consensus_term = 3;
+
+  // Whether to force reinitialization (removes existing data directory)
+  bool force = 4;
+}
+
+message InitializeAsStandbyResponse {
+  // Whether the initialization succeeded
+  bool success = 1;
+
+  // Error message if initialization failed
+  string error_message = 2;
+
+  // Final LSN position after backup completed
+  string final_lsn = 3;
+}
+
+// InitializationStatus returns the initialization status of this pooler
+// Used by multiorch coordinator to determine what initialization scenario to use
+message InitializationStatusRequest {
+}
+
+message InitializationStatusResponse {
+  // Whether this pooler has been initialized (has data directory and multigres schema)
+  bool is_initialized = 1;
+
+  // Whether data directory exists
+  bool has_data_directory = 2;
+
+  // Whether PostgreSQL is currently running
+  bool postgres_running = 3;
+
+  // Current role of this pooler ("primary", "standby", or "unknown")
+  string role = 4;
+
+  // Current WAL position (if available)
+  string wal_position = 5;
+
+  // Current consensus term
+  int64 consensus_term = 6;
+
+  // Shard ID that this pooler belongs to
+  string shard_id = 7;
+}
+
 // Backup operations
 // All of these RPCs perform backups and restores in the context
-// of the TableGroup and Shard this multipooler serves.
+// of the database, table group, and shard this multipooler serves.
 
 // BackupRequest requests a backup
 message BackupRequest {
@@ -548,74 +617,4 @@
     COMPLETE = 2;
     // TODO: add VALID/INVALID states
   }
-=======
-// InitializeEmptyPrimary initializes this pooler as an empty primary
-// Used during bootstrap initialization of a new shard
-message InitializeEmptyPrimaryRequest {
-  // Consensus term to set for this primary
-  int64 consensus_term = 1;
-}
-
-message InitializeEmptyPrimaryResponse {
-  // Whether the initialization succeeded
-  bool success = 1;
-
-  // Error message if initialization failed
-  string error_message = 2;
-}
-
-// InitializeAsStandby initializes this pooler as a standby from a primary backup
-// Used during bootstrap initialization of a new shard or when adding a new standby
-message InitializeAsStandbyRequest {
-  // Primary server hostname to backup from
-  string primary_host = 1;
-
-  // Primary server port
-  int32 primary_port = 2;
-
-  // Consensus term to set for this standby
-  int64 consensus_term = 3;
-
-  // Whether to force reinitialization (removes existing data directory)
-  bool force = 4;
-}
-
-message InitializeAsStandbyResponse {
-  // Whether the initialization succeeded
-  bool success = 1;
-
-  // Error message if initialization failed
-  string error_message = 2;
-
-  // Final LSN position after backup completed
-  string final_lsn = 3;
-}
-
-// InitializationStatus returns the initialization status of this pooler
-// Used by multiorch coordinator to determine what initialization scenario to use
-message InitializationStatusRequest {
-}
-
-message InitializationStatusResponse {
-  // Whether this pooler has been initialized (has data directory and multigres schema)
-  bool is_initialized = 1;
-
-  // Whether data directory exists
-  bool has_data_directory = 2;
-
-  // Whether PostgreSQL is currently running
-  bool postgres_running = 3;
-
-  // Current role of this pooler ("primary", "standby", or "unknown")
-  string role = 4;
-
-  // Current WAL position (if available)
-  string wal_position = 5;
-
-  // Current consensus term
-  int64 consensus_term = 6;
-
-  // Shard ID that this pooler belongs to
-  string shard_id = 7;
->>>>>>> 16ac83be
 }