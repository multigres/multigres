--- conflicted
+++ resolved
@@ -87,11 +87,7 @@
           # Set environment variables for tests
           export PGCONNECT_TIMEOUT=5
           # Run tests with verbose output
-<<<<<<< HEAD
-          go test -json -v ./go/test/endtoend/... | tee integration-test-results.jsonl | go tool tparse -follow
-=======
-          go test -cover -covermode=atomic -coverprofile=coverage.txt -coverpkg=./... -json -v ./... | tee integration-test-results.jsonl | go tool tparse -follow
->>>>>>> c3eb68e6
+          go test -cover -covermode=atomic -coverprofile=coverage.txt -coverpkg=./go/test/endtoend/... -json -v ./go/test/endtoend/... | tee integration-test-results.jsonl | go tool tparse -follow
 
       - name: Test Report
         uses: dorny/test-reporter@fe45e9537387dac839af0d33ba56eed8e24189e8 # v2.3.0
